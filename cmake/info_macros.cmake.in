--- conflicted
+++ resolved
@@ -73,31 +73,10 @@
       --pretty="commit: %H%ndate: %ci%nbuild-date: ${bdate} %nshort: %h%nbranch: ${bname}"
       WORKING_DIRECTORY ${CMAKE_SOURCE_DIR}
       OUTPUT_VARIABLE VERSION_INFO
-<<<<<<< HEAD
-      RESULT_VARIABLE RESULT
-    )
-    FILE(APPEND ${INFO_SRC} "${VERSION_INFO}\n")
-    FILE(APPEND ${INFO_SRC} "\nMySQL source ${VERSION}\n")
-  ELSEIF(BZR_EXECUTABLE AND EXISTS ${CMAKE_SOURCE_DIR}/.bzr)
-    # Sources are in a BZR repository: Always update.
-    # Add a timeout in case BZR hangs forever ...
-    EXECUTE_PROCESS(
-      COMMAND ${BZR_EXECUTABLE} version-info ${CMAKE_SOURCE_DIR}
-      OUTPUT_VARIABLE VERSION_INFO
-      RESULT_VARIABLE RESULT
-      ERROR_VARIABLE ERROR
-      TIMEOUT 10
-    )
-    IF(NOT RESULT EQUAL 0)
-      MESSAGE(STATUS "Error from ${BZR_EXECUTABLE}: ${ERROR}")
-      SET(BZR_EXECUTABLE)
-    ENDIF()
-=======
     )
 
     ## Output from git is quoted with "", remove them.
     STRING(REPLACE "\"" "" VERSION_INFO "${VERSION_INFO}")
->>>>>>> 22d684dc
     FILE(WRITE ${INFO_SRC} "${VERSION_INFO}\n")
     # to debug, add: FILE(APPEND ${INFO_SRC} "\nResult ${RESULT}\n")
     # For better readability ...
