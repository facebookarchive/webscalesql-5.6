--- conflicted
+++ resolved
@@ -12,11 +12,10 @@
 dnl When changing the major version number please also check the switch
 dnl statement in mysqlbinlog::check_master_version().  You may also need
 dnl to update version.c in ndb.
-AC_INIT([MySQL Server], [5.1.57], [], [mysql])
+AC_INIT([MySQL Server], [5.1.58], [], [mysql])
 
 AC_CONFIG_SRCDIR([sql/mysqld.cc])
 AC_CANONICAL_SYSTEM
-<<<<<<< HEAD
 # USTAR format gives us the possibility to store longer path names in
 # TAR files, the path name is split into two parts, a 155 chacater
 # first part and a 100 character second part.
@@ -30,12 +29,6 @@
 # option --enable-silent-rules or make V=0 to activate
 # silent rules.
 m4_ifdef([AM_SILENT_RULES], [AM_SILENT_RULES([no])])
-=======
-# The Docs Makefile.am parses this line!
-# remember to also change ndb version below and update version.c in ndb
-AM_INIT_AUTOMAKE(mysql, 5.0.94)
-AM_CONFIG_HEADER([include/config.h:config.h.in])
->>>>>>> ab52fdfa
 
 PROTOCOL_VERSION=10
 DOT_FRM_VERSION=6
