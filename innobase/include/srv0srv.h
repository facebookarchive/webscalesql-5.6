--- conflicted
+++ resolved
@@ -80,11 +80,8 @@
 extern ibool	srv_print_innodb_monitor;
 extern ibool    srv_print_innodb_lock_monitor;
 extern ibool    srv_print_innodb_tablespace_monitor;
-<<<<<<< HEAD
 extern ibool    srv_print_verbose_log;
-=======
 extern ibool    srv_print_innodb_table_monitor;
->>>>>>> 1d7747aa
 
 extern ulint	srv_n_spin_wait_rounds;
 extern ulint	srv_spin_wait_delay;
