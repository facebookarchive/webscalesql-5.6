--- conflicted
+++ resolved
@@ -28,12 +28,6 @@
 GENSCRIPTS =		mysql-test-run-shell install_test_db mtr mysql-test-run
 PRESCRIPTS =		mysql-test-run.pl mysql-stress-test.pl
 test_SCRIPTS = 		$(GENSCRIPTS) $(PRESCRIPTS)
-<<<<<<< HEAD
-test_DATA =		std_data/client-key.pem std_data/client-cert.pem \
-			std_data/cacert.pem std_data/server-cert.pem \
-			std_data/server-key.pem
-=======
->>>>>>> 01ad4893
 CLEANFILES = 		$(GENSCRIPTS)
 
 INCLUDES =		-I$(top_builddir)/include -I$(top_srcdir)/include -I..
