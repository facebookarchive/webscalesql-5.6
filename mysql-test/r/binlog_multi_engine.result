CREATE TABLE t1m (m INT, n INT) ENGINE=MYISAM;
CREATE TABLE t1b (b INT, c INT) ENGINE=BLACKHOLE;
CREATE TABLE t1n (e INT, f INT) ENGINE=NDB;
RESET MASTER;
SET SESSION BINLOG_FORMAT=STATEMENT;
INSERT INTO t1m VALUES (1,1), (1,2), (2,1), (2,2);
INSERT INTO t1b VALUES (1,1), (1,2), (2,1), (2,2);
UPDATE t1m, t1b SET m = 2, b = 3 WHERE n = c;
*** Please look in binlog_multi_engine.test if you have a diff here ****
START TRANSACTION;
INSERT INTO t1n VALUES (1,1), (1,2), (2,1), (2,2);
UPDATE t1m, t1n SET m = 2, e = 3 WHERE n = f;
UPDATE t1n, t1b SET e = 2, b = 3 WHERE f = c;
<<<<<<< HEAD
COMMIT;
=======
ERROR HY000: Binary logging not possible. Message: Statement-based format required for this statement, but not allowed by this combination of engines
>>>>>>> 3975652c
TRUNCATE t1m;
TRUNCATE t1b;
TRUNCATE t1n;
show binlog events from <binlog_start>;
Log_name	Pos	Event_type	Server_id	End_log_pos	Info
master-bin.000001	#	Query	#	#	use `test`; INSERT INTO t1m VALUES (1,1), (1,2), (2,1), (2,2)
master-bin.000001	#	Query	#	#	use `test`; INSERT INTO t1b VALUES (1,1), (1,2), (2,1), (2,2)
master-bin.000001	#	Query	#	#	use `test`; UPDATE t1m, t1b SET m = 2, b = 3 WHERE n = c
master-bin.000001	#	Query	#	#	use `test`; BEGIN
master-bin.000001	#	Query	#	#	use `test`; INSERT INTO t1n VALUES (1,1), (1,2), (2,1), (2,2)
master-bin.000001	#	Query	#	#	use `test`; UPDATE t1m, t1n SET m = 2, e = 3 WHERE n = f
master-bin.000001	#	Query	#	#	use `test`; UPDATE t1n, t1b SET e = 2, b = 3 WHERE f = c
master-bin.000001	#	Query	#	#	use `test`; COMMIT
master-bin.000001	#	Query	#	#	use `test`; TRUNCATE t1m
master-bin.000001	#	Query	#	#	use `test`; TRUNCATE t1b
master-bin.000001	#	Query	#	#	BEGIN
master-bin.000001	#	Table_map	#	#	table_id: # (test.t1n)
master-bin.000001	#	Table_map	#	#	table_id: # (mysql.ndb_apply_status)
master-bin.000001	#	Write_rows	#	#	table_id: #
master-bin.000001	#	Write_rows	#	#	table_id: #
master-bin.000001	#	Write_rows	#	#	table_id: # flags: STMT_END_F
master-bin.000001	#	Query	#	#	COMMIT
master-bin.000001	#	Query	#	#	use `test`; TRUNCATE t1n
RESET MASTER;
SET SESSION BINLOG_FORMAT=MIXED;
INSERT INTO t1m VALUES (1,1), (1,2), (2,1), (2,2);
INSERT INTO t1b VALUES (1,1), (1,2), (2,1), (2,2);
INSERT INTO t1n VALUES (1,1), (1,2), (2,1), (2,2);
UPDATE t1m, t1b SET m = 2, b = 3 WHERE n = c;
<<<<<<< HEAD
=======
UPDATE t1m, t1n SET m = 2, e = 3 WHERE n = f;
ERROR HY000: Binary logging not possible. Message: Statement cannot be written atomically since more than one engine involved and at least one engine is self-logging
>>>>>>> 3975652c
UPDATE t1n, t1b SET e = 2, b = 3 WHERE f = c;
ERROR HY000: Binary logging not possible. Message: Statement cannot be written atomically since more than one engine involved and at least one engine is self-logging
TRUNCATE t1m;
TRUNCATE t1b;
TRUNCATE t1n;
<<<<<<< HEAD
=======
SET SESSION BINLOG_FORMAT=ROW;
INSERT INTO t1m VALUES (1,1), (1,2), (2,1), (2,2);
INSERT INTO t1b VALUES (1,1), (1,2), (2,1), (2,2);
ERROR HY000: Binary logging not possible. Message: Row-based format required for this statement, but not allowed by this combination of engines
INSERT INTO t1n VALUES (1,1), (1,2), (2,1), (2,2);
UPDATE t1m, t1b SET m = 2, b = 3 WHERE n = c;
ERROR HY000: Binary logging not possible. Message: Row-based format required for this statement, but not allowed by this combination of engines
UPDATE t1m, t1n SET m = 2, e = 3 WHERE n = f;
ERROR HY000: Binary logging not possible. Message: Statement cannot be written atomically since more than one engine involved and at least one engine is self-logging
UPDATE t1n, t1b SET e = 2, b = 3 WHERE f = c;
ERROR HY000: Binary logging not possible. Message: Row-based format required for this statement, but not allowed by this combination of engines
DROP TABLE t1m, t1b, t1n;
>>>>>>> 3975652c
show binlog events from <binlog_start>;
Log_name	Pos	Event_type	Server_id	End_log_pos	Info
master-bin.000001	#	Query	#	#	use `test`; INSERT INTO t1m VALUES (1,1), (1,2), (2,1), (2,2)
master-bin.000001	#	Query	#	#	use `test`; INSERT INTO t1b VALUES (1,1), (1,2), (2,1), (2,2)
master-bin.000001	#	Query	#	#	use `test`; UPDATE t1m, t1b SET m = 2, b = 3 WHERE n = c
master-bin.000001	#	Query	#	#	use `test`; TRUNCATE t1m
master-bin.000001	#	Query	#	#	use `test`; TRUNCATE t1b
master-bin.000001	#	Query	#	#	BEGIN
master-bin.000001	#	Table_map	#	#	table_id: # (test.t1n)
master-bin.000001	#	Table_map	#	#	table_id: # (mysql.ndb_apply_status)
master-bin.000001	#	Write_rows	#	#	table_id: #
master-bin.000001	#	Write_rows	#	#	table_id: #
master-bin.000001	#	Write_rows	#	#	table_id: # flags: STMT_END_F
master-bin.000001	#	Query	#	#	COMMIT
master-bin.000001	#	Query	#	#	use `test`; TRUNCATE t1n
RESET MASTER;
SET SESSION BINLOG_FORMAT=ROW;
INSERT INTO t1m VALUES (1,1), (1,2), (2,1), (2,2);
INSERT INTO t1b VALUES (1,1), (1,2), (2,1), (2,2);
ERROR HY000: Binary logging not possible. Message: Row-based format required for this statement, but not allowed by this combination of engines
INSERT INTO t1n VALUES (1,1), (1,2), (2,1), (2,2);
UPDATE t1m, t1b SET m = 2, b = 3 WHERE n = c;
ERROR HY000: Binary logging not possible. Message: Row-based format required for this statement, but not allowed by this combination of engines
UPDATE t1n, t1b SET e = 2, b = 3 WHERE f = c;
ERROR HY000: Binary logging not possible. Message: Statement cannot be logged to the binary log in row-based nor statement-based format
show binlog events from <binlog_start>;
Log_name	Pos	Event_type	Server_id	End_log_pos	Info
master-bin.000001	#	Table_map	#	#	table_id: # (test.t1m)
master-bin.000001	#	Write_rows	#	#	table_id: # flags: STMT_END_F
master-bin.000001	#	Query	#	#	BEGIN
master-bin.000001	#	Table_map	#	#	table_id: # (test.t1n)
master-bin.000001	#	Table_map	#	#	table_id: # (mysql.ndb_apply_status)
master-bin.000001	#	Write_rows	#	#	table_id: #
master-bin.000001	#	Write_rows	#	#	table_id: #
master-bin.000001	#	Write_rows	#	#	table_id: # flags: STMT_END_F
master-bin.000001	#	Query	#	#	COMMIT
RESET MASTER;
DROP TABLE t1m, t1b, t1n;<|MERGE_RESOLUTION|>--- conflicted
+++ resolved
@@ -11,11 +11,8 @@
 INSERT INTO t1n VALUES (1,1), (1,2), (2,1), (2,2);
 UPDATE t1m, t1n SET m = 2, e = 3 WHERE n = f;
 UPDATE t1n, t1b SET e = 2, b = 3 WHERE f = c;
-<<<<<<< HEAD
+ERROR HY000: Binary logging not possible. Message: Statement-based format required for this statement, but not allowed by this combination of engines
 COMMIT;
-=======
-ERROR HY000: Binary logging not possible. Message: Statement-based format required for this statement, but not allowed by this combination of engines
->>>>>>> 3975652c
 TRUNCATE t1m;
 TRUNCATE t1b;
 TRUNCATE t1n;
@@ -45,18 +42,13 @@
 INSERT INTO t1b VALUES (1,1), (1,2), (2,1), (2,2);
 INSERT INTO t1n VALUES (1,1), (1,2), (2,1), (2,2);
 UPDATE t1m, t1b SET m = 2, b = 3 WHERE n = c;
-<<<<<<< HEAD
-=======
 UPDATE t1m, t1n SET m = 2, e = 3 WHERE n = f;
 ERROR HY000: Binary logging not possible. Message: Statement cannot be written atomically since more than one engine involved and at least one engine is self-logging
->>>>>>> 3975652c
 UPDATE t1n, t1b SET e = 2, b = 3 WHERE f = c;
 ERROR HY000: Binary logging not possible. Message: Statement cannot be written atomically since more than one engine involved and at least one engine is self-logging
 TRUNCATE t1m;
 TRUNCATE t1b;
 TRUNCATE t1n;
-<<<<<<< HEAD
-=======
 SET SESSION BINLOG_FORMAT=ROW;
 INSERT INTO t1m VALUES (1,1), (1,2), (2,1), (2,2);
 INSERT INTO t1b VALUES (1,1), (1,2), (2,1), (2,2);
@@ -69,7 +61,6 @@
 UPDATE t1n, t1b SET e = 2, b = 3 WHERE f = c;
 ERROR HY000: Binary logging not possible. Message: Row-based format required for this statement, but not allowed by this combination of engines
 DROP TABLE t1m, t1b, t1n;
->>>>>>> 3975652c
 show binlog events from <binlog_start>;
 Log_name	Pos	Event_type	Server_id	End_log_pos	Info
 master-bin.000001	#	Query	#	#	use `test`; INSERT INTO t1m VALUES (1,1), (1,2), (2,1), (2,2)
