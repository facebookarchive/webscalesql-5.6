set global innodb_file_per_table=on;
set global innodb_file_format='Barracuda';
CREATE TABLE t1_purge (
A INT,
B BLOB, C BLOB, D BLOB, E BLOB,
F BLOB, G BLOB, H BLOB,
PRIMARY KEY (B(767), C(767), D(767), E(767), A),
INDEX (A)
) ENGINE=InnoDB ROW_FORMAT=DYNAMIC;
INSERT INTO t1_purge VALUES (1,
REPEAT('b', 766), REPEAT('c', 766), REPEAT('d', 766), REPEAT('e', 766),
REPEAT('f', 766), REPEAT('g', 766), REPEAT('h', 766));
CREATE TABLE t2_purge (
A INT PRIMARY KEY,
B BLOB, C BLOB, D BLOB, E BLOB,
F BLOB, G BLOB, H BLOB, I BLOB,
J BLOB, K BLOB, L BLOB,
INDEX (B(767))) ENGINE=InnoDB ROW_FORMAT=DYNAMIC;
INSERT INTO t2_purge VALUES (1,
REPEAT('b', 766), REPEAT('c', 766), REPEAT('d', 766), REPEAT('e', 766),
REPEAT('f', 766), REPEAT('g', 766), REPEAT('h', 766), REPEAT('i', 766),
REPEAT('j', 766), REPEAT('k', 766), REPEAT('l', 766));
CREATE TABLE t3_purge (
A INT,
B VARCHAR(800), C VARCHAR(800), D VARCHAR(800), E VARCHAR(800),
F VARCHAR(800), G VARCHAR(800), H VARCHAR(800),
PRIMARY KEY (B(767), C(767), D(767), E(767), A),
INDEX (A)
) ENGINE=InnoDB ROW_FORMAT=DYNAMIC;
INSERT INTO t3_purge SELECT * FROM t1_purge;
CREATE TABLE t4_purge (
A INT PRIMARY KEY,
B VARCHAR(800), C VARCHAR(800), D VARCHAR(800), E VARCHAR(800),
F VARCHAR(800), G VARCHAR(800), H VARCHAR(800), I VARCHAR(800),
J VARCHAR(800), K VARCHAR(800), L VARCHAR(800),
INDEX (B(767))) ENGINE=InnoDB ROW_FORMAT=DYNAMIC;
INSERT INTO t4_purge SELECT * FROM t2_purge;
DELETE FROM t1_purge;
DELETE FROM t2_purge;
DELETE FROM t3_purge;
DELETE FROM t4_purge;
<<<<<<< HEAD
SELECT sleep(10);
sleep(10)
0
drop table t1_purge, t2_purge, t3_purge, t4_purge;
=======
SET @r=REPEAT('a',500);
CREATE TABLE t12637786(a INT,
v1 VARCHAR(500), v2 VARCHAR(500), v3 VARCHAR(500),
v4 VARCHAR(500), v5 VARCHAR(500), v6 VARCHAR(500),
v7 VARCHAR(500), v8 VARCHAR(500), v9 VARCHAR(500),
v10 VARCHAR(500), v11 VARCHAR(500), v12 VARCHAR(500),
v13 VARCHAR(500), v14 VARCHAR(500), v15 VARCHAR(500),
v16 VARCHAR(500), v17 VARCHAR(500), v18 VARCHAR(500)
) ENGINE=InnoDB ROW_FORMAT=DYNAMIC;
CREATE INDEX idx1 ON t12637786(a,v1);
INSERT INTO t12637786 VALUES(9,@r,@r,@r,@r,@r,@r,@r,@r,@r,@r,@r,@r,@r,@r,@r,@r,@r,@r);
UPDATE t12637786 SET a=1000;
DELETE FROM t12637786;
create table t12963823(a blob,b blob,c blob,d blob,e blob,f blob,g blob,h blob,
i blob,j blob,k blob,l blob,m blob,n blob,o blob,p blob)
engine=innodb row_format=dynamic;
SET @r = repeat('a', 767);
insert into t12963823 values (@r,@r,@r,@r, @r,@r,@r,@r, @r,@r,@r,@r, @r,@r,@r,@r);
create index ndx_a on t12963823 (a(500));
create index ndx_b on t12963823 (b(500));
create index ndx_c on t12963823 (c(500));
create index ndx_d on t12963823 (d(500));
create index ndx_e on t12963823 (e(500));
create index ndx_f on t12963823 (f(500));
create index ndx_k on t12963823 (k(500));
create index ndx_l on t12963823 (l(500));
SET @r = repeat('b', 500);
update t12963823 set a=@r,b=@r,c=@r,d=@r;
update t12963823 set e=@r,f=@r,g=@r,h=@r;
update t12963823 set i=@r,j=@r,k=@r,l=@r;
update t12963823 set m=@r,n=@r,o=@r,p=@r;
alter table t12963823 drop index ndx_a;
alter table t12963823 drop index ndx_b;
create index ndx_g on t12963823 (g(500));
create index ndx_h on t12963823 (h(500));
create index ndx_i on t12963823 (i(500));
create index ndx_j on t12963823 (j(500));
create index ndx_m on t12963823 (m(500));
create index ndx_n on t12963823 (n(500));
create index ndx_o on t12963823 (o(500));
create index ndx_p on t12963823 (p(500));
show create table t12963823;
Table	Create Table
t12963823	CREATE TABLE `t12963823` (
  `a` blob,
  `b` blob,
  `c` blob,
  `d` blob,
  `e` blob,
  `f` blob,
  `g` blob,
  `h` blob,
  `i` blob,
  `j` blob,
  `k` blob,
  `l` blob,
  `m` blob,
  `n` blob,
  `o` blob,
  `p` blob,
  KEY `ndx_c` (`c`(500)),
  KEY `ndx_d` (`d`(500)),
  KEY `ndx_e` (`e`(500)),
  KEY `ndx_f` (`f`(500)),
  KEY `ndx_k` (`k`(500)),
  KEY `ndx_l` (`l`(500)),
  KEY `ndx_g` (`g`(500)),
  KEY `ndx_h` (`h`(500)),
  KEY `ndx_i` (`i`(500)),
  KEY `ndx_j` (`j`(500)),
  KEY `ndx_m` (`m`(500)),
  KEY `ndx_n` (`n`(500)),
  KEY `ndx_o` (`o`(500)),
  KEY `ndx_p` (`p`(500))
) ENGINE=InnoDB DEFAULT CHARSET=latin1 ROW_FORMAT=DYNAMIC
>>>>>>> 0f359571
set global innodb_file_per_table=0;
set global innodb_file_format=Antelope;
create table t1(a int not null, b int, c char(10) not null, d varchar(20)) engine = innodb;
insert into t1 values (5,5,'oo','oo'),(4,4,'tr','tr'),(3,4,'ad','ad'),(2,3,'ak','ak');
commit;
alter table t1 add index b (b), add index b (b);
ERROR 42000: Duplicate key name 'b'
alter table t1 add index (b,b);
ERROR 42S21: Duplicate column name 'b'
alter table t1 add index d2 (d);
show create table t1;
Table	Create Table
t1	CREATE TABLE `t1` (
  `a` int(11) NOT NULL,
  `b` int(11) DEFAULT NULL,
  `c` char(10) NOT NULL,
  `d` varchar(20) DEFAULT NULL,
  KEY `d2` (`d`)
) ENGINE=InnoDB DEFAULT CHARSET=latin1
explain select * from t1 force index(d2) order by d;
id	select_type	table	type	possible_keys	key	key_len	ref	rows	Extra
1	SIMPLE	t1	index	NULL	d2	23	NULL	4	
select * from t1 force index (d2) order by d;
a	b	c	d
3	4	ad	ad
2	3	ak	ak
5	5	oo	oo
4	4	tr	tr
alter table t1 add unique index (b);
ERROR 23000: Duplicate entry '4' for key 'b'
show create table t1;
Table	Create Table
t1	CREATE TABLE `t1` (
  `a` int(11) NOT NULL,
  `b` int(11) DEFAULT NULL,
  `c` char(10) NOT NULL,
  `d` varchar(20) DEFAULT NULL,
  KEY `d2` (`d`)
) ENGINE=InnoDB DEFAULT CHARSET=latin1
alter table t1 add index (b);
show create table t1;
Table	Create Table
t1	CREATE TABLE `t1` (
  `a` int(11) NOT NULL,
  `b` int(11) DEFAULT NULL,
  `c` char(10) NOT NULL,
  `d` varchar(20) DEFAULT NULL,
  KEY `d2` (`d`),
  KEY `b` (`b`)
) ENGINE=InnoDB DEFAULT CHARSET=latin1
alter table t1 add unique index (c), add index (d);
show create table t1;
Table	Create Table
t1	CREATE TABLE `t1` (
  `a` int(11) NOT NULL,
  `b` int(11) DEFAULT NULL,
  `c` char(10) NOT NULL,
  `d` varchar(20) DEFAULT NULL,
  UNIQUE KEY `c` (`c`),
  KEY `d2` (`d`),
  KEY `b` (`b`),
  KEY `d` (`d`)
) ENGINE=InnoDB DEFAULT CHARSET=latin1
explain select * from t1 force index(c) order by c;
id	select_type	table	type	possible_keys	key	key_len	ref	rows	Extra
1	SIMPLE	t1	index	NULL	c	10	NULL	4	
alter table t1 add primary key (a), drop index c;
show create table t1;
Table	Create Table
t1	CREATE TABLE `t1` (
  `a` int(11) NOT NULL,
  `b` int(11) DEFAULT NULL,
  `c` char(10) NOT NULL,
  `d` varchar(20) DEFAULT NULL,
  PRIMARY KEY (`a`),
  KEY `d2` (`d`),
  KEY `b` (`b`),
  KEY `d` (`d`)
) ENGINE=InnoDB DEFAULT CHARSET=latin1
alter table t1 add primary key (c);
ERROR 42000: Multiple primary key defined
alter table t1 drop primary key, add primary key (b);
ERROR 23000: Duplicate entry '4' for key 'PRIMARY'
create unique index c on t1 (c);
show create table t1;
Table	Create Table
t1	CREATE TABLE `t1` (
  `a` int(11) NOT NULL,
  `b` int(11) DEFAULT NULL,
  `c` char(10) NOT NULL,
  `d` varchar(20) DEFAULT NULL,
  PRIMARY KEY (`a`),
  UNIQUE KEY `c` (`c`),
  KEY `d2` (`d`),
  KEY `b` (`b`),
  KEY `d` (`d`)
) ENGINE=InnoDB DEFAULT CHARSET=latin1
explain select * from t1 force index(c) order by c;
id	select_type	table	type	possible_keys	key	key_len	ref	rows	Extra
1	SIMPLE	t1	index	NULL	c	10	NULL	4	
select * from t1 force index(c) order by c;
a	b	c	d
3	4	ad	ad
2	3	ak	ak
5	5	oo	oo
4	4	tr	tr
alter table t1 drop index b, add index (b);
show create table t1;
Table	Create Table
t1	CREATE TABLE `t1` (
  `a` int(11) NOT NULL,
  `b` int(11) DEFAULT NULL,
  `c` char(10) NOT NULL,
  `d` varchar(20) DEFAULT NULL,
  PRIMARY KEY (`a`),
  UNIQUE KEY `c` (`c`),
  KEY `d2` (`d`),
  KEY `d` (`d`),
  KEY `b` (`b`)
) ENGINE=InnoDB DEFAULT CHARSET=latin1
insert into t1 values(6,1,'ggg','ggg');
select * from t1;
a	b	c	d
2	3	ak	ak
3	4	ad	ad
4	4	tr	tr
5	5	oo	oo
6	1	ggg	ggg
select * from t1 force index(b) order by b;
a	b	c	d
6	1	ggg	ggg
2	3	ak	ak
3	4	ad	ad
4	4	tr	tr
5	5	oo	oo
select * from t1 force index(c) order by c;
a	b	c	d
3	4	ad	ad
2	3	ak	ak
6	1	ggg	ggg
5	5	oo	oo
4	4	tr	tr
select * from t1 force index(d) order by d;
a	b	c	d
3	4	ad	ad
2	3	ak	ak
6	1	ggg	ggg
5	5	oo	oo
4	4	tr	tr
explain select * from t1 force index(b) order by b;
id	select_type	table	type	possible_keys	key	key_len	ref	rows	Extra
1	SIMPLE	t1	index	NULL	b	5	NULL	5	
explain select * from t1 force index(c) order by c;
id	select_type	table	type	possible_keys	key	key_len	ref	rows	Extra
1	SIMPLE	t1	index	NULL	c	10	NULL	5	
explain select * from t1 force index(d) order by d;
id	select_type	table	type	possible_keys	key	key_len	ref	rows	Extra
1	SIMPLE	t1	index	NULL	d	23	NULL	5	
show create table t1;
Table	Create Table
t1	CREATE TABLE `t1` (
  `a` int(11) NOT NULL,
  `b` int(11) DEFAULT NULL,
  `c` char(10) NOT NULL,
  `d` varchar(20) DEFAULT NULL,
  PRIMARY KEY (`a`),
  UNIQUE KEY `c` (`c`),
  KEY `d2` (`d`),
  KEY `d` (`d`),
  KEY `b` (`b`)
) ENGINE=InnoDB DEFAULT CHARSET=latin1
drop table t1;
create table t1(a int not null, b int, c char(10), d varchar(20), primary key (a)) engine = innodb;
insert into t1 values (1,1,'ab','ab'),(2,2,'ac','ac'),(3,3,'ad','ad'),(4,4,'afe','afe');
commit;
alter table t1 add index (c(2));
show create table t1;
Table	Create Table
t1	CREATE TABLE `t1` (
  `a` int(11) NOT NULL,
  `b` int(11) DEFAULT NULL,
  `c` char(10) DEFAULT NULL,
  `d` varchar(20) DEFAULT NULL,
  PRIMARY KEY (`a`),
  KEY `c` (`c`(2))
) ENGINE=InnoDB DEFAULT CHARSET=latin1
alter table t1 add unique index (d(10));
show create table t1;
Table	Create Table
t1	CREATE TABLE `t1` (
  `a` int(11) NOT NULL,
  `b` int(11) DEFAULT NULL,
  `c` char(10) DEFAULT NULL,
  `d` varchar(20) DEFAULT NULL,
  PRIMARY KEY (`a`),
  UNIQUE KEY `d` (`d`(10)),
  KEY `c` (`c`(2))
) ENGINE=InnoDB DEFAULT CHARSET=latin1
insert into t1 values(5,1,'ggg','ggg');
select * from t1;
a	b	c	d
1	1	ab	ab
2	2	ac	ac
3	3	ad	ad
4	4	afe	afe
5	1	ggg	ggg
select * from t1 force index(c) order by c;
a	b	c	d
1	1	ab	ab
2	2	ac	ac
3	3	ad	ad
4	4	afe	afe
5	1	ggg	ggg
select * from t1 force index(d) order by d;
a	b	c	d
1	1	ab	ab
2	2	ac	ac
3	3	ad	ad
4	4	afe	afe
5	1	ggg	ggg
explain select * from t1 order by b;
id	select_type	table	type	possible_keys	key	key_len	ref	rows	Extra
1	SIMPLE	t1	ALL	NULL	NULL	NULL	NULL	5	Using filesort
explain select * from t1 force index(c) order by c;
id	select_type	table	type	possible_keys	key	key_len	ref	rows	Extra
1	SIMPLE	t1	ALL	NULL	NULL	NULL	NULL	5	Using filesort
explain select * from t1 force index(d) order by d;
id	select_type	table	type	possible_keys	key	key_len	ref	rows	Extra
1	SIMPLE	t1	ALL	NULL	NULL	NULL	NULL	5	Using filesort
show create table t1;
Table	Create Table
t1	CREATE TABLE `t1` (
  `a` int(11) NOT NULL,
  `b` int(11) DEFAULT NULL,
  `c` char(10) DEFAULT NULL,
  `d` varchar(20) DEFAULT NULL,
  PRIMARY KEY (`a`),
  UNIQUE KEY `d` (`d`(10)),
  KEY `c` (`c`(2))
) ENGINE=InnoDB DEFAULT CHARSET=latin1
alter table t1 drop index d;
insert into t1 values(8,9,'fff','fff');
select * from t1;
a	b	c	d
1	1	ab	ab
2	2	ac	ac
3	3	ad	ad
4	4	afe	afe
5	1	ggg	ggg
8	9	fff	fff
select * from t1 force index(c) order by c;
a	b	c	d
1	1	ab	ab
2	2	ac	ac
3	3	ad	ad
4	4	afe	afe
8	9	fff	fff
5	1	ggg	ggg
explain select * from t1 order by b;
id	select_type	table	type	possible_keys	key	key_len	ref	rows	Extra
1	SIMPLE	t1	ALL	NULL	NULL	NULL	NULL	6	Using filesort
explain select * from t1 force index(c) order by c;
id	select_type	table	type	possible_keys	key	key_len	ref	rows	Extra
1	SIMPLE	t1	ALL	NULL	NULL	NULL	NULL	6	Using filesort
explain select * from t1 order by d;
id	select_type	table	type	possible_keys	key	key_len	ref	rows	Extra
1	SIMPLE	t1	ALL	NULL	NULL	NULL	NULL	6	Using filesort
show create table t1;
Table	Create Table
t1	CREATE TABLE `t1` (
  `a` int(11) NOT NULL,
  `b` int(11) DEFAULT NULL,
  `c` char(10) DEFAULT NULL,
  `d` varchar(20) DEFAULT NULL,
  PRIMARY KEY (`a`),
  KEY `c` (`c`(2))
) ENGINE=InnoDB DEFAULT CHARSET=latin1
drop table t1;
create table t1(a int not null, b int, c char(10), d varchar(20), primary key (a)) engine = innodb;
insert into t1 values (1,1,'ab','ab'),(2,2,'ac','ac'),(3,2,'ad','ad'),(4,4,'afe','afe');
commit;
alter table t1 add unique index (b,c);
insert into t1 values(8,9,'fff','fff');
select * from t1;
a	b	c	d
1	1	ab	ab
2	2	ac	ac
3	2	ad	ad
4	4	afe	afe
8	9	fff	fff
select * from t1 force index(b) order by b;
a	b	c	d
1	1	ab	ab
2	2	ac	ac
3	2	ad	ad
4	4	afe	afe
8	9	fff	fff
explain select * from t1 force index(b) order by b;
id	select_type	table	type	possible_keys	key	key_len	ref	rows	Extra
1	SIMPLE	t1	index	NULL	b	16	NULL	5	
show create table t1;
Table	Create Table
t1	CREATE TABLE `t1` (
  `a` int(11) NOT NULL,
  `b` int(11) DEFAULT NULL,
  `c` char(10) DEFAULT NULL,
  `d` varchar(20) DEFAULT NULL,
  PRIMARY KEY (`a`),
  UNIQUE KEY `b` (`b`,`c`)
) ENGINE=InnoDB DEFAULT CHARSET=latin1
alter table t1 add index (b,c);
insert into t1 values(11,11,'kkk','kkk');
select * from t1;
a	b	c	d
1	1	ab	ab
2	2	ac	ac
3	2	ad	ad
4	4	afe	afe
8	9	fff	fff
11	11	kkk	kkk
select * from t1 force index(b) order by b;
a	b	c	d
1	1	ab	ab
2	2	ac	ac
3	2	ad	ad
4	4	afe	afe
8	9	fff	fff
11	11	kkk	kkk
explain select * from t1 force index(b) order by b;
id	select_type	table	type	possible_keys	key	key_len	ref	rows	Extra
1	SIMPLE	t1	index	NULL	b	16	NULL	6	
show create table t1;
Table	Create Table
t1	CREATE TABLE `t1` (
  `a` int(11) NOT NULL,
  `b` int(11) DEFAULT NULL,
  `c` char(10) DEFAULT NULL,
  `d` varchar(20) DEFAULT NULL,
  PRIMARY KEY (`a`),
  UNIQUE KEY `b` (`b`,`c`),
  KEY `b_2` (`b`,`c`)
) ENGINE=InnoDB DEFAULT CHARSET=latin1
alter table t1 add unique index (c,d);
insert into t1 values(13,13,'yyy','aaa');
select * from t1;
a	b	c	d
1	1	ab	ab
2	2	ac	ac
3	2	ad	ad
4	4	afe	afe
8	9	fff	fff
11	11	kkk	kkk
13	13	yyy	aaa
select * from t1 force index(b) order by b;
a	b	c	d
1	1	ab	ab
2	2	ac	ac
3	2	ad	ad
4	4	afe	afe
8	9	fff	fff
11	11	kkk	kkk
13	13	yyy	aaa
select * from t1 force index(c) order by c;
a	b	c	d
1	1	ab	ab
2	2	ac	ac
3	2	ad	ad
4	4	afe	afe
8	9	fff	fff
11	11	kkk	kkk
13	13	yyy	aaa
explain select * from t1 force index(b) order by b;
id	select_type	table	type	possible_keys	key	key_len	ref	rows	Extra
1	SIMPLE	t1	index	NULL	b	16	NULL	7	
explain select * from t1 force index(c) order by c;
id	select_type	table	type	possible_keys	key	key_len	ref	rows	Extra
1	SIMPLE	t1	index	NULL	c	34	NULL	7	
show create table t1;
Table	Create Table
t1	CREATE TABLE `t1` (
  `a` int(11) NOT NULL,
  `b` int(11) DEFAULT NULL,
  `c` char(10) DEFAULT NULL,
  `d` varchar(20) DEFAULT NULL,
  PRIMARY KEY (`a`),
  UNIQUE KEY `b` (`b`,`c`),
  UNIQUE KEY `c` (`c`,`d`),
  KEY `b_2` (`b`,`c`)
) ENGINE=InnoDB DEFAULT CHARSET=latin1
drop table t1;
create table t1(a int not null, b int not null, c int, primary key (a), key (b)) engine = innodb;
create table t3(a int not null, c int not null, d int, primary key (a), key (c)) engine = innodb;
create table t4(a int not null, d int not null, e int, primary key (a), key (d)) engine = innodb;
create table t2(a int not null, b int not null, c int not null, d int not null, e int,
foreign key (b) references t1(b) on delete cascade,
foreign key (c) references t3(c), foreign key (d) references t4(d))
engine = innodb;
alter table t1 drop index b;
ERROR HY000: Cannot drop index 'b': needed in a foreign key constraint
alter table t3 drop index c;
ERROR HY000: Cannot drop index 'c': needed in a foreign key constraint
alter table t4 drop index d;
ERROR HY000: Cannot drop index 'd': needed in a foreign key constraint
alter table t2 drop index b;
ERROR HY000: Cannot drop index 'b': needed in a foreign key constraint
alter table t2 drop index b, drop index c, drop index d;
ERROR HY000: Cannot drop index 'b': needed in a foreign key constraint
create unique index dc on t2 (d,c);
create index dc on t1 (b,c);
alter table t2 add primary key (a);
insert into t1 values (1,1,1);
insert into t3 values (1,1,1);
insert into t4 values (1,1,1);
insert into t2 values (1,1,1,1,1);
commit;
alter table t4 add constraint dc foreign key (a) references t1(a);
show create table t4;
Table	Create Table
t4	CREATE TABLE `t4` (
  `a` int(11) NOT NULL,
  `d` int(11) NOT NULL,
  `e` int(11) DEFAULT NULL,
  PRIMARY KEY (`a`),
  KEY `d` (`d`),
  CONSTRAINT `dc` FOREIGN KEY (`a`) REFERENCES `t1` (`a`)
) ENGINE=InnoDB DEFAULT CHARSET=latin1
alter table t3 add constraint dc foreign key (a) references t1(a);
ERROR HY000: Can't create table '#sql-temporary' (errno: 121)
show create table t3;
Table	Create Table
t3	CREATE TABLE `t3` (
  `a` int(11) NOT NULL,
  `c` int(11) NOT NULL,
  `d` int(11) DEFAULT NULL,
  PRIMARY KEY (`a`),
  KEY `c` (`c`)
) ENGINE=InnoDB DEFAULT CHARSET=latin1
alter table t2 drop index b, add index (b);
show create table t2;
Table	Create Table
t2	CREATE TABLE `t2` (
  `a` int(11) NOT NULL,
  `b` int(11) NOT NULL,
  `c` int(11) NOT NULL,
  `d` int(11) NOT NULL,
  `e` int(11) DEFAULT NULL,
  PRIMARY KEY (`a`),
  UNIQUE KEY `dc` (`d`,`c`),
  KEY `c` (`c`),
  KEY `b` (`b`),
  CONSTRAINT `t2_ibfk_1` FOREIGN KEY (`b`) REFERENCES `t1` (`b`) ON DELETE CASCADE,
  CONSTRAINT `t2_ibfk_2` FOREIGN KEY (`c`) REFERENCES `t3` (`c`),
  CONSTRAINT `t2_ibfk_3` FOREIGN KEY (`d`) REFERENCES `t4` (`d`)
) ENGINE=InnoDB DEFAULT CHARSET=latin1
delete from t1;
ERROR 23000: Cannot delete or update a parent row: a foreign key constraint fails (`test`.`t4`, CONSTRAINT `dc` FOREIGN KEY (`a`) REFERENCES `t1` (`a`))
drop index dc on t4;
ERROR 42000: Can't DROP 'dc'; check that column/key exists
alter table t3 drop foreign key dc;
ERROR HY000: Error on rename of './test/t3' to '#sql2-temporary' (errno: 152)
alter table t4 drop foreign key dc;
select * from t2;
a	b	c	d	e
1	1	1	1	1
delete from t1;
select * from t2;
a	b	c	d	e
drop table t2,t4,t3,t1;
create table t1(a int not null, b int, c char(10), d varchar(20), primary key (a)) engine = innodb default charset=utf8;
insert into t1 values (1,1,'ab','ab'),(2,2,'ac','ac'),(3,2,'ad','ad'),(4,4,'afe','afe');
commit;
alter table t1 add unique index (b);
ERROR 23000: Duplicate entry '2' for key 'b'
insert into t1 values(8,9,'fff','fff');
select * from t1;
a	b	c	d
1	1	ab	ab
2	2	ac	ac
3	2	ad	ad
4	4	afe	afe
8	9	fff	fff
show create table t1;
Table	Create Table
t1	CREATE TABLE `t1` (
  `a` int(11) NOT NULL,
  `b` int(11) DEFAULT NULL,
  `c` char(10) DEFAULT NULL,
  `d` varchar(20) DEFAULT NULL,
  PRIMARY KEY (`a`)
) ENGINE=InnoDB DEFAULT CHARSET=utf8
alter table t1 add index (b);
insert into t1 values(10,10,'kkk','iii');
select * from t1;
a	b	c	d
1	1	ab	ab
2	2	ac	ac
3	2	ad	ad
4	4	afe	afe
8	9	fff	fff
10	10	kkk	iii
select * from t1 force index(b) order by b;
a	b	c	d
1	1	ab	ab
2	2	ac	ac
3	2	ad	ad
4	4	afe	afe
8	9	fff	fff
10	10	kkk	iii
explain select * from t1 force index(b) order by b;
id	select_type	table	type	possible_keys	key	key_len	ref	rows	Extra
1	SIMPLE	t1	index	NULL	b	5	NULL	6	
show create table t1;
Table	Create Table
t1	CREATE TABLE `t1` (
  `a` int(11) NOT NULL,
  `b` int(11) DEFAULT NULL,
  `c` char(10) DEFAULT NULL,
  `d` varchar(20) DEFAULT NULL,
  PRIMARY KEY (`a`),
  KEY `b` (`b`)
) ENGINE=InnoDB DEFAULT CHARSET=utf8
alter table t1 add unique index (c), add index (d);
insert into t1 values(11,11,'aaa','mmm');
select * from t1;
a	b	c	d
1	1	ab	ab
2	2	ac	ac
3	2	ad	ad
4	4	afe	afe
8	9	fff	fff
10	10	kkk	iii
11	11	aaa	mmm
select * from t1 force index(b) order by b;
a	b	c	d
1	1	ab	ab
2	2	ac	ac
3	2	ad	ad
4	4	afe	afe
8	9	fff	fff
10	10	kkk	iii
11	11	aaa	mmm
select * from t1 force index(c) order by c;
a	b	c	d
11	11	aaa	mmm
1	1	ab	ab
2	2	ac	ac
3	2	ad	ad
4	4	afe	afe
8	9	fff	fff
10	10	kkk	iii
select * from t1 force index(d) order by d;
a	b	c	d
1	1	ab	ab
2	2	ac	ac
3	2	ad	ad
4	4	afe	afe
8	9	fff	fff
10	10	kkk	iii
11	11	aaa	mmm
explain select * from t1 force index(b) order by b;
id	select_type	table	type	possible_keys	key	key_len	ref	rows	Extra
1	SIMPLE	t1	index	NULL	b	5	NULL	7	
explain select * from t1 force index(c) order by c;
id	select_type	table	type	possible_keys	key	key_len	ref	rows	Extra
1	SIMPLE	t1	index	NULL	c	31	NULL	7	
explain select * from t1 force index(d) order by d;
id	select_type	table	type	possible_keys	key	key_len	ref	rows	Extra
1	SIMPLE	t1	index	NULL	d	63	NULL	7	
show create table t1;
Table	Create Table
t1	CREATE TABLE `t1` (
  `a` int(11) NOT NULL,
  `b` int(11) DEFAULT NULL,
  `c` char(10) DEFAULT NULL,
  `d` varchar(20) DEFAULT NULL,
  PRIMARY KEY (`a`),
  UNIQUE KEY `c` (`c`),
  KEY `b` (`b`),
  KEY `d` (`d`)
) ENGINE=InnoDB DEFAULT CHARSET=utf8
check table t1;
Table	Op	Msg_type	Msg_text
test.t1	check	status	OK
drop table t1;
create table t1(a int not null, b int) engine = innodb;
insert into t1 values (1,1),(1,1),(1,1),(1,1);
alter table t1 add unique index (a);
ERROR 23000: Duplicate entry '1' for key 'a'
alter table t1 add unique index (b);
ERROR 23000: Duplicate entry '1' for key 'b'
alter table t1 add unique index (a), add unique index(b);
ERROR 23000: Duplicate entry '1' for key 'a'
show create table t1;
Table	Create Table
t1	CREATE TABLE `t1` (
  `a` int(11) NOT NULL,
  `b` int(11) DEFAULT NULL
) ENGINE=InnoDB DEFAULT CHARSET=latin1
drop table t1;
create table t1(a int not null, c int not null,b int, primary key(a), unique key(c), key(b)) engine = innodb;
alter table t1 drop index c, drop index b;
show create table t1;
Table	Create Table
t1	CREATE TABLE `t1` (
  `a` int(11) NOT NULL,
  `c` int(11) NOT NULL,
  `b` int(11) DEFAULT NULL,
  PRIMARY KEY (`a`)
) ENGINE=InnoDB DEFAULT CHARSET=latin1
drop table t1;
create table t1(a int not null, b int, primary key(a)) engine = innodb;
alter table t1 add index (b);
show create table t1;
Table	Create Table
t1	CREATE TABLE `t1` (
  `a` int(11) NOT NULL,
  `b` int(11) DEFAULT NULL,
  PRIMARY KEY (`a`),
  KEY `b` (`b`)
) ENGINE=InnoDB DEFAULT CHARSET=latin1
drop table t1;
create table t1(a int not null, b int, c char(10), d varchar(20), primary key (a)) engine = innodb;
insert into t1 values (1,1,'ab','ab'),(2,2,'ac','ac'),(3,3,'ac','ac'),(4,4,'afe','afe'),(5,4,'affe','affe');
alter table t1 add unique index (b), add unique index (c), add unique index (d);
ERROR 23000: Duplicate entry '4' for key 'b'
alter table t1 add unique index (c), add unique index (b), add index (d);
ERROR 23000: Duplicate entry 'ac' for key 'c'
show create table t1;
Table	Create Table
t1	CREATE TABLE `t1` (
  `a` int(11) NOT NULL,
  `b` int(11) DEFAULT NULL,
  `c` char(10) DEFAULT NULL,
  `d` varchar(20) DEFAULT NULL,
  PRIMARY KEY (`a`)
) ENGINE=InnoDB DEFAULT CHARSET=latin1
drop table t1;
create table t1(a int not null, b int not null, c int, primary key (a), key(c)) engine=innodb;
insert into t1 values (5,1,5),(4,2,4),(3,3,3),(2,4,2),(1,5,1);
alter table t1 add unique index (b);
insert into t1 values (10,20,20),(11,19,19),(12,18,18),(13,17,17);
show create table t1;
Table	Create Table
t1	CREATE TABLE `t1` (
  `a` int(11) NOT NULL,
  `b` int(11) NOT NULL,
  `c` int(11) DEFAULT NULL,
  PRIMARY KEY (`a`),
  UNIQUE KEY `b` (`b`),
  KEY `c` (`c`)
) ENGINE=InnoDB DEFAULT CHARSET=latin1
check table t1;
Table	Op	Msg_type	Msg_text
test.t1	check	status	OK
explain select * from t1 force index(c) order by c;
id	select_type	table	type	possible_keys	key	key_len	ref	rows	Extra
1	SIMPLE	t1	index	NULL	c	5	NULL	9	
explain select * from t1 order by a;
id	select_type	table	type	possible_keys	key	key_len	ref	rows	Extra
1	SIMPLE	t1	index	NULL	PRIMARY	4	NULL	9	
explain select * from t1 force index(b) order by b;
id	select_type	table	type	possible_keys	key	key_len	ref	rows	Extra
1	SIMPLE	t1	index	NULL	b	4	NULL	9	
select * from t1 order by a;
a	b	c
1	5	1
2	4	2
3	3	3
4	2	4
5	1	5
10	20	20
11	19	19
12	18	18
13	17	17
select * from t1 force index(b) order by b;
a	b	c
5	1	5
4	2	4
3	3	3
2	4	2
1	5	1
13	17	17
12	18	18
11	19	19
10	20	20
select * from t1 force index(c) order by c;
a	b	c
1	5	1
2	4	2
3	3	3
4	2	4
5	1	5
13	17	17
12	18	18
11	19	19
10	20	20
drop table t1;
create table t1(a int not null, b int not null) engine=innodb;
insert into t1 values (1,1);
alter table t1 add primary key(b);
insert into t1 values (2,2);
show create table t1;
Table	Create Table
t1	CREATE TABLE `t1` (
  `a` int(11) NOT NULL,
  `b` int(11) NOT NULL,
  PRIMARY KEY (`b`)
) ENGINE=InnoDB DEFAULT CHARSET=latin1
check table t1;
Table	Op	Msg_type	Msg_text
test.t1	check	status	OK
select * from t1;
a	b
1	1
2	2
explain select * from t1;
id	select_type	table	type	possible_keys	key	key_len	ref	rows	Extra
1	SIMPLE	t1	ALL	NULL	NULL	NULL	NULL	2	
explain select * from t1 order by a;
id	select_type	table	type	possible_keys	key	key_len	ref	rows	Extra
1	SIMPLE	t1	ALL	NULL	NULL	NULL	NULL	2	Using filesort
explain select * from t1 order by b;
id	select_type	table	type	possible_keys	key	key_len	ref	rows	Extra
1	SIMPLE	t1	index	NULL	PRIMARY	4	NULL	2	
checksum table t1;
Table	Checksum
test.t1	582702641
drop table t1;
create table t1(a int not null) engine=innodb;
insert into t1 values (1);
alter table t1 add primary key(a);
insert into t1 values (2);
show create table t1;
Table	Create Table
t1	CREATE TABLE `t1` (
  `a` int(11) NOT NULL,
  PRIMARY KEY (`a`)
) ENGINE=InnoDB DEFAULT CHARSET=latin1
check table t1;
Table	Op	Msg_type	Msg_text
test.t1	check	status	OK
commit;
select * from t1;
a
1
2
explain select * from t1;
id	select_type	table	type	possible_keys	key	key_len	ref	rows	Extra
1	SIMPLE	t1	index	NULL	PRIMARY	4	NULL	2	Using index
explain select * from t1 order by a;
id	select_type	table	type	possible_keys	key	key_len	ref	rows	Extra
1	SIMPLE	t1	index	NULL	PRIMARY	4	NULL	2	Using index
drop table t1;
create table t2(d varchar(17) primary key) engine=innodb default charset=utf8;
create table t3(a int primary key) engine=innodb;
insert into t3 values(22),(44),(33),(55),(66);
insert into t2 values ('jejdkrun87'),('adfd72nh9k'),
('adfdpplkeock'),('adfdijnmnb78k'),('adfdijn0loKNHJik');
create table t1(a int, b blob, c text, d text not null)
engine=innodb default charset = utf8;
insert into t1
select a,left(repeat(d,100*a),65535),repeat(d,20*a),d from t2,t3;
drop table t2, t3;
select count(*) from t1 where a=44;
count(*)
5
select a,
length(b),b=left(repeat(d,100*a),65535),length(c),c=repeat(d,20*a),d from t1;
a	length(b)	b=left(repeat(d,100*a),65535)	length(c)	c=repeat(d,20*a)	d
22	22000	1	4400	1	adfd72nh9k
22	35200	1	7040	1	adfdijn0loKNHJik
22	28600	1	5720	1	adfdijnmnb78k
22	26400	1	5280	1	adfdpplkeock
22	22000	1	4400	1	jejdkrun87
33	33000	1	6600	1	adfd72nh9k
33	52800	1	10560	1	adfdijn0loKNHJik
33	42900	1	8580	1	adfdijnmnb78k
33	39600	1	7920	1	adfdpplkeock
33	33000	1	6600	1	jejdkrun87
44	44000	1	8800	1	adfd72nh9k
44	65535	1	14080	1	adfdijn0loKNHJik
44	57200	1	11440	1	adfdijnmnb78k
44	52800	1	10560	1	adfdpplkeock
44	44000	1	8800	1	jejdkrun87
55	55000	1	11000	1	adfd72nh9k
55	65535	1	17600	1	adfdijn0loKNHJik
55	65535	1	14300	1	adfdijnmnb78k
55	65535	1	13200	1	adfdpplkeock
55	55000	1	11000	1	jejdkrun87
66	65535	1	13200	1	adfd72nh9k
66	65535	1	21120	1	adfdijn0loKNHJik
66	65535	1	17160	1	adfdijnmnb78k
66	65535	1	15840	1	adfdpplkeock
66	65535	1	13200	1	jejdkrun87
alter table t1 add primary key (a), add key (b(20));
ERROR 23000: Duplicate entry '22' for key 'PRIMARY'
delete from t1 where a%2;
check table t1;
Table	Op	Msg_type	Msg_text
test.t1	check	status	OK
alter table t1 add primary key (a,b(255),c(255)), add key (b(767));
select count(*) from t1 where a=44;
count(*)
5
select a,
length(b),b=left(repeat(d,100*a),65535),length(c),c=repeat(d,20*a),d from t1;
a	length(b)	b=left(repeat(d,100*a),65535)	length(c)	c=repeat(d,20*a)	d
22	22000	1	4400	1	adfd72nh9k
22	35200	1	7040	1	adfdijn0loKNHJik
22	28600	1	5720	1	adfdijnmnb78k
22	26400	1	5280	1	adfdpplkeock
22	22000	1	4400	1	jejdkrun87
44	44000	1	8800	1	adfd72nh9k
44	65535	1	14080	1	adfdijn0loKNHJik
44	57200	1	11440	1	adfdijnmnb78k
44	52800	1	10560	1	adfdpplkeock
44	44000	1	8800	1	jejdkrun87
66	65535	1	13200	1	adfd72nh9k
66	65535	1	21120	1	adfdijn0loKNHJik
66	65535	1	17160	1	adfdijnmnb78k
66	65535	1	15840	1	adfdpplkeock
66	65535	1	13200	1	jejdkrun87
show create table t1;
Table	Create Table
t1	CREATE TABLE `t1` (
  `a` int(11) NOT NULL DEFAULT '0',
  `b` blob NOT NULL,
  `c` text NOT NULL,
  `d` text NOT NULL,
  PRIMARY KEY (`a`,`b`(255),`c`(255)),
  KEY `b` (`b`(767))
) ENGINE=InnoDB DEFAULT CHARSET=utf8
check table t1;
Table	Op	Msg_type	Msg_text
test.t1	check	status	OK
explain select * from t1 where b like 'adfd%';
id	select_type	table	type	possible_keys	key	key_len	ref	rows	Extra
1	SIMPLE	t1	ALL	b	NULL	NULL	NULL	15	Using where
drop table t1;
set global innodb_file_per_table=on;
set global innodb_file_format='Barracuda';
create table t1(a blob,b blob,c blob,d blob,e blob,f blob,g blob,h blob,
i blob,j blob,k blob,l blob,m blob,n blob,o blob,p blob,
q blob,r blob,s blob,t blob,u blob)
engine=innodb row_format=dynamic;
create index t1a on t1 (a(767));
create index t1b on t1 (b(767));
create index t1c on t1 (c(767));
create index t1d on t1 (d(767));
create index t1e on t1 (e(767));
create index t1f on t1 (f(767));
create index t1g on t1 (g(767));
create index t1h on t1 (h(767));
create index t1i on t1 (i(767));
create index t1j on t1 (j(767));
create index t1k on t1 (k(767));
create index t1l on t1 (l(767));
create index t1m on t1 (m(767));
create index t1n on t1 (n(767));
create index t1o on t1 (o(767));
create index t1p on t1 (p(767));
create index t1q on t1 (q(767));
create index t1r on t1 (r(767));
create index t1s on t1 (s(767));
create index t1t on t1 (t(767));
create index t1u on t1 (u(767));
ERROR HY000: Too big row
create index t1ut on t1 (u(767), t(767));
ERROR HY000: Too big row
create index t1st on t1 (s(767), t(767));
show create table t1;
Table	Create Table
t1	CREATE TABLE `t1` (
  `a` blob,
  `b` blob,
  `c` blob,
  `d` blob,
  `e` blob,
  `f` blob,
  `g` blob,
  `h` blob,
  `i` blob,
  `j` blob,
  `k` blob,
  `l` blob,
  `m` blob,
  `n` blob,
  `o` blob,
  `p` blob,
  `q` blob,
  `r` blob,
  `s` blob,
  `t` blob,
  `u` blob,
  KEY `t1a` (`a`(767)),
  KEY `t1b` (`b`(767)),
  KEY `t1c` (`c`(767)),
  KEY `t1d` (`d`(767)),
  KEY `t1e` (`e`(767)),
  KEY `t1f` (`f`(767)),
  KEY `t1g` (`g`(767)),
  KEY `t1h` (`h`(767)),
  KEY `t1i` (`i`(767)),
  KEY `t1j` (`j`(767)),
  KEY `t1k` (`k`(767)),
  KEY `t1l` (`l`(767)),
  KEY `t1m` (`m`(767)),
  KEY `t1n` (`n`(767)),
  KEY `t1o` (`o`(767)),
  KEY `t1p` (`p`(767)),
  KEY `t1q` (`q`(767)),
  KEY `t1r` (`r`(767)),
  KEY `t1s` (`s`(767)),
  KEY `t1t` (`t`(767)),
  KEY `t1st` (`s`(767),`t`(767))
) ENGINE=InnoDB DEFAULT CHARSET=latin1 ROW_FORMAT=DYNAMIC
create index t1u on t1 (u(767));
ERROR HY000: Too big row
alter table t1 row_format=compact;
create index t1u on t1 (u(767));
drop table t1;
CREATE TABLE bug12547647(
a INT NOT NULL, b BLOB NOT NULL, c TEXT,
PRIMARY KEY (b(10), a), INDEX (c(767)), INDEX(b(767))
) ENGINE=InnoDB ROW_FORMAT=DYNAMIC;
INSERT INTO bug12547647 VALUES (5,repeat('khdfo5AlOq',1900),repeat('g',7751));
COMMIT;
UPDATE bug12547647 SET c = REPEAT('b',16928);
ERROR HY000: Undo log record is too big.
DROP TABLE bug12547647;
set global innodb_file_per_table=0;
set global innodb_file_format=Antelope;
set global innodb_file_format_max=Antelope;
SET @OLD_UNIQUE_CHECKS=@@UNIQUE_CHECKS, UNIQUE_CHECKS=0;
SET @OLD_FOREIGN_KEY_CHECKS=@@FOREIGN_KEY_CHECKS, FOREIGN_KEY_CHECKS=0;
CREATE TABLE t1(
c1	BIGINT(12) NOT NULL,
PRIMARY KEY (c1)
) ENGINE=InnoDB DEFAULT CHARSET=latin1;
CREATE TABLE t2(
c1	BIGINT(16) NOT NULL,
c2	BIGINT(12) NOT NULL,
c3	BIGINT(12) NOT NULL,
PRIMARY KEY (c1)
) ENGINE=InnoDB DEFAULT CHARSET=latin1;
ALTER TABLE t2 ADD CONSTRAINT fk_t2_ca
FOREIGN KEY (c3) REFERENCES t1(c1);
SET FOREIGN_KEY_CHECKS=@OLD_FOREIGN_KEY_CHECKS;
SET UNIQUE_CHECKS=@OLD_UNIQUE_CHECKS;
SHOW CREATE TABLE t2;
Table	Create Table
t2	CREATE TABLE `t2` (
  `c1` bigint(16) NOT NULL,
  `c2` bigint(12) NOT NULL,
  `c3` bigint(12) NOT NULL,
  PRIMARY KEY (`c1`),
  KEY `fk_t2_ca` (`c3`),
  CONSTRAINT `fk_t2_ca` FOREIGN KEY (`c3`) REFERENCES `t1` (`c1`)
) ENGINE=InnoDB DEFAULT CHARSET=latin1
CREATE INDEX i_t2_c3_c2 ON t2(c3, c2);
SHOW CREATE TABLE t2;
Table	Create Table
t2	CREATE TABLE `t2` (
  `c1` bigint(16) NOT NULL,
  `c2` bigint(12) NOT NULL,
  `c3` bigint(12) NOT NULL,
  PRIMARY KEY (`c1`),
  KEY `i_t2_c3_c2` (`c3`,`c2`),
  CONSTRAINT `fk_t2_ca` FOREIGN KEY (`c3`) REFERENCES `t1` (`c1`)
) ENGINE=InnoDB DEFAULT CHARSET=latin1
SET FOREIGN_KEY_CHECKS=@OLD_FOREIGN_KEY_CHECKS;
SET UNIQUE_CHECKS=@OLD_UNIQUE_CHECKS;
INSERT INTO t2 VALUES(0,0,0);
ERROR 23000: Cannot add or update a child row: a foreign key constraint fails (`test`.`t2`, CONSTRAINT `fk_t2_ca` FOREIGN KEY (`c3`) REFERENCES `t1` (`c1`))
INSERT INTO t1 VALUES(0);
INSERT INTO t2 VALUES(0,0,0);
DROP TABLE t2;
CREATE TABLE t2(
c1	BIGINT(16) NOT NULL,
c2	BIGINT(12) NOT NULL,
c3	BIGINT(12) NOT NULL,
PRIMARY KEY (c1,c2,c3)
) ENGINE=InnoDB DEFAULT CHARSET=latin1;
ALTER TABLE t2 ADD CONSTRAINT fk_t2_ca
FOREIGN KEY (c3) REFERENCES t1(c1);
SHOW CREATE TABLE t2;
Table	Create Table
t2	CREATE TABLE `t2` (
  `c1` bigint(16) NOT NULL,
  `c2` bigint(12) NOT NULL,
  `c3` bigint(12) NOT NULL,
  PRIMARY KEY (`c1`,`c2`,`c3`),
  KEY `fk_t2_ca` (`c3`),
  CONSTRAINT `fk_t2_ca` FOREIGN KEY (`c3`) REFERENCES `t1` (`c1`)
) ENGINE=InnoDB DEFAULT CHARSET=latin1
CREATE INDEX i_t2_c3_c2 ON t2(c3, c2);
SHOW CREATE TABLE t2;
Table	Create Table
t2	CREATE TABLE `t2` (
  `c1` bigint(16) NOT NULL,
  `c2` bigint(12) NOT NULL,
  `c3` bigint(12) NOT NULL,
  PRIMARY KEY (`c1`,`c2`,`c3`),
  KEY `i_t2_c3_c2` (`c3`,`c2`),
  CONSTRAINT `fk_t2_ca` FOREIGN KEY (`c3`) REFERENCES `t1` (`c1`)
) ENGINE=InnoDB DEFAULT CHARSET=latin1
INSERT INTO t2 VALUES(0,0,1);
ERROR 23000: Cannot add or update a child row: a foreign key constraint fails (`test`.`t2`, CONSTRAINT `fk_t2_ca` FOREIGN KEY (`c3`) REFERENCES `t1` (`c1`))
INSERT INTO t2 VALUES(0,0,0);
DELETE FROM t1;
ERROR 23000: Cannot delete or update a parent row: a foreign key constraint fails (`test`.`t2`, CONSTRAINT `fk_t2_ca` FOREIGN KEY (`c3`) REFERENCES `t1` (`c1`))
DELETE FROM t2;
DROP TABLE t2;
DROP TABLE t1;
CREATE TABLE t1(
c1	BIGINT(12) NOT NULL,
c2	INT(4) NOT NULL,
PRIMARY KEY (c2,c1)
) ENGINE=InnoDB DEFAULT CHARSET=latin1;
CREATE TABLE t2(
c1	BIGINT(16) NOT NULL,
c2	BIGINT(12) NOT NULL,
c3	BIGINT(12) NOT NULL,
PRIMARY KEY (c1)
) ENGINE=InnoDB DEFAULT CHARSET=latin1;
ALTER TABLE t2 ADD CONSTRAINT fk_t2_ca
FOREIGN KEY (c3,c2) REFERENCES t1(c1,c1);
ERROR HY000: Can't create table '#sql-temporary' (errno: 150)
ALTER TABLE t2 ADD CONSTRAINT fk_t2_ca
FOREIGN KEY (c3,c2) REFERENCES t1(c1,c2);
ERROR HY000: Can't create table '#sql-temporary' (errno: 150)
ALTER TABLE t2 ADD CONSTRAINT fk_t2_ca
FOREIGN KEY (c3,c2) REFERENCES t1(c2,c1);
ERROR HY000: Can't create table '#sql-temporary' (errno: 150)
ALTER TABLE t1 MODIFY COLUMN c2 BIGINT(12) NOT NULL;
ALTER TABLE t2 ADD CONSTRAINT fk_t2_ca
FOREIGN KEY (c3,c2) REFERENCES t1(c1,c2);
ERROR HY000: Can't create table '#sql-temporary' (errno: 150)
ALTER TABLE t2 ADD CONSTRAINT fk_t2_ca
FOREIGN KEY (c3,c2) REFERENCES t1(c2,c1);
SHOW CREATE TABLE t1;
Table	Create Table
t1	CREATE TABLE `t1` (
  `c1` bigint(12) NOT NULL,
  `c2` bigint(12) NOT NULL,
  PRIMARY KEY (`c2`,`c1`)
) ENGINE=InnoDB DEFAULT CHARSET=latin1
SHOW CREATE TABLE t2;
Table	Create Table
t2	CREATE TABLE `t2` (
  `c1` bigint(16) NOT NULL,
  `c2` bigint(12) NOT NULL,
  `c3` bigint(12) NOT NULL,
  PRIMARY KEY (`c1`),
  KEY `fk_t2_ca` (`c3`,`c2`),
  CONSTRAINT `fk_t2_ca` FOREIGN KEY (`c3`, `c2`) REFERENCES `t1` (`c2`, `c1`)
) ENGINE=InnoDB DEFAULT CHARSET=latin1
CREATE INDEX i_t2_c2_c1 ON t2(c2, c1);
SHOW CREATE TABLE t2;
Table	Create Table
t2	CREATE TABLE `t2` (
  `c1` bigint(16) NOT NULL,
  `c2` bigint(12) NOT NULL,
  `c3` bigint(12) NOT NULL,
  PRIMARY KEY (`c1`),
  KEY `fk_t2_ca` (`c3`,`c2`),
  KEY `i_t2_c2_c1` (`c2`,`c1`),
  CONSTRAINT `fk_t2_ca` FOREIGN KEY (`c3`, `c2`) REFERENCES `t1` (`c2`, `c1`)
) ENGINE=InnoDB DEFAULT CHARSET=latin1
CREATE INDEX i_t2_c3_c1_c2 ON t2(c3, c1, c2);
SHOW CREATE TABLE t2;
Table	Create Table
t2	CREATE TABLE `t2` (
  `c1` bigint(16) NOT NULL,
  `c2` bigint(12) NOT NULL,
  `c3` bigint(12) NOT NULL,
  PRIMARY KEY (`c1`),
  KEY `fk_t2_ca` (`c3`,`c2`),
  KEY `i_t2_c2_c1` (`c2`,`c1`),
  KEY `i_t2_c3_c1_c2` (`c3`,`c1`,`c2`),
  CONSTRAINT `fk_t2_ca` FOREIGN KEY (`c3`, `c2`) REFERENCES `t1` (`c2`, `c1`)
) ENGINE=InnoDB DEFAULT CHARSET=latin1
CREATE INDEX i_t2_c3_c2 ON t2(c3, c2);
SHOW CREATE TABLE t2;
Table	Create Table
t2	CREATE TABLE `t2` (
  `c1` bigint(16) NOT NULL,
  `c2` bigint(12) NOT NULL,
  `c3` bigint(12) NOT NULL,
  PRIMARY KEY (`c1`),
  KEY `i_t2_c2_c1` (`c2`,`c1`),
  KEY `i_t2_c3_c1_c2` (`c3`,`c1`,`c2`),
  KEY `i_t2_c3_c2` (`c3`,`c2`),
  CONSTRAINT `fk_t2_ca` FOREIGN KEY (`c3`, `c2`) REFERENCES `t1` (`c2`, `c1`)
) ENGINE=InnoDB DEFAULT CHARSET=latin1
DROP TABLE t2;
DROP TABLE t1;
<<<<<<< HEAD
CREATE TABLE t1 (a INT, b CHAR(1)) ENGINE=InnoDB;
INSERT INTO t1 VALUES (3,'a'),(3,'b'),(1,'c'),(0,'d'),(1,'e');
CREATE TABLE t2 (a INT, b CHAR(1)) ENGINE=InnoDB;
INSERT INTO t2 SELECT * FROM t1;
BEGIN;
SELECT * FROM t1;
a	b
3	a
3	b
1	c
0	d
1	e
SET lock_wait_timeout=1;
CREATE INDEX t1a ON t1(a);
ERROR HY000: Lock wait timeout exceeded; try restarting transaction
CREATE INDEX t2a ON t2(a);
SELECT * FROM t2;
a	b
3	a
3	b
1	c
0	d
1	e
SELECT * FROM t2 FORCE INDEX(t2a) ORDER BY a;
ERROR HY000: Table definition has changed, please retry transaction
SELECT * FROM t2;
a	b
3	a
3	b
1	c
0	d
1	e
COMMIT;
SELECT * FROM t2 FORCE INDEX(t2a) ORDER BY a;
a	b
0	d
1	c
1	e
3	a
3	b
DROP TABLE t1,t2;
=======
SELECT SLEEP(10);
SLEEP(10)
0
DROP TABLE t1_purge, t2_purge, t3_purge, t4_purge;
DROP TABLE t12637786;
DROP TABLE t12963823;
>>>>>>> 0f359571
<|MERGE_RESOLUTION|>--- conflicted
+++ resolved
@@ -39,12 +39,6 @@
 DELETE FROM t2_purge;
 DELETE FROM t3_purge;
 DELETE FROM t4_purge;
-<<<<<<< HEAD
-SELECT sleep(10);
-sleep(10)
-0
-drop table t1_purge, t2_purge, t3_purge, t4_purge;
-=======
 SET @r=REPEAT('a',500);
 CREATE TABLE t12637786(a INT,
 v1 VARCHAR(500), v2 VARCHAR(500), v3 VARCHAR(500),
@@ -120,7 +114,6 @@
   KEY `ndx_o` (`o`(500)),
   KEY `ndx_p` (`p`(500))
 ) ENGINE=InnoDB DEFAULT CHARSET=latin1 ROW_FORMAT=DYNAMIC
->>>>>>> 0f359571
 set global innodb_file_per_table=0;
 set global innodb_file_format=Antelope;
 create table t1(a int not null, b int, c char(10) not null, d varchar(20)) engine = innodb;
@@ -1218,7 +1211,6 @@
 ) ENGINE=InnoDB DEFAULT CHARSET=latin1
 DROP TABLE t2;
 DROP TABLE t1;
-<<<<<<< HEAD
 CREATE TABLE t1 (a INT, b CHAR(1)) ENGINE=InnoDB;
 INSERT INTO t1 VALUES (3,'a'),(3,'b'),(1,'c'),(0,'d'),(1,'e');
 CREATE TABLE t2 (a INT, b CHAR(1)) ENGINE=InnoDB;
@@ -1260,11 +1252,6 @@
 3	a
 3	b
 DROP TABLE t1,t2;
-=======
-SELECT SLEEP(10);
-SLEEP(10)
-0
 DROP TABLE t1_purge, t2_purge, t3_purge, t4_purge;
 DROP TABLE t12637786;
-DROP TABLE t12963823;
->>>>>>> 0f359571
+DROP TABLE t12963823;