--- conflicted
+++ resolved
@@ -27,7 +27,7 @@
 # Disable ALL table IO, to avoid generating events from the selects
 # To be revised after WL#5342 PERFORMANCE SCHEMA SETUP OBJECTS
 
-UPDATE performance_schema.SETUP_INSTRUMENTS SET enabled = 'NO', timed = 'NO'
+UPDATE performance_schema.setup_instruments SET enabled = 'NO', timed = 'NO'
   where NAME='wait/io/table/sql/handler';
 
 --disable_warnings
@@ -142,22 +142,17 @@
 --enable_warnings
 delimiter |;
 
-CREATE PROCEDURE t_ps_proc(IN tid INT, OUT pid INT)
+CREATE PROCEDURE t_ps_proc(IN conid INT, OUT pid INT)
 BEGIN
-<<<<<<< HEAD
-   SELECT id FROM performance_schema.THREADS
-   WHERE THREAD_ID = tid INTO pid;
-=======
    SELECT thread_id FROM performance_schema.threads
    WHERE PROCESSLIST_ID = conid INTO pid;
->>>>>>> d782fe04
 END;
 
 |
 
 delimiter ;|
 
-CALL t_ps_proc(0, @p_id);
+CALL t_ps_proc(connection_id(), @p_id);
 
 # FUNCTION
 
@@ -166,22 +161,17 @@
 --enable_warnings
 delimiter |;
 
-CREATE FUNCTION t_ps_func(tid INT) RETURNS int
+CREATE FUNCTION t_ps_func(conid INT) RETURNS int
 BEGIN
-<<<<<<< HEAD
-   return (SELECT id FROM performance_schema.THREADS
-           WHERE THREAD_ID = tid);
-=======
    return (SELECT thread_id FROM performance_schema.threads
            WHERE PROCESSLIST_ID = conid);
->>>>>>> d782fe04
 END;
 
 |
 
 delimiter ;|
 
-SELECT t_ps_func(0) = @p_id;
+SELECT t_ps_func(connection_id()) = @p_id;
 
 # We might reach this point too early which means the event scheduler has not
 # execute our "t_ps_event". Therefore we poll till the record was inserted
