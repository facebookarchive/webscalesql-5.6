--- conflicted
+++ resolved
@@ -338,16 +338,15 @@
 			timestampdiff(SQL_TSI_FRAC_SECOND, '2001-02-01 12:59:59.120000', '2001-05-01 12:58:58.119999') as a2;
 
 #
-<<<<<<< HEAD
-# Bug #10590: %h, %I, and %l format specifies should all return results in
-# the 0-11 range
-#
-select time_format('100:00:00', '%H %k %h %I %l');
-=======
 # Bug #10568
 #
 
 select last_day('2005-00-00');
 select last_day('2005-00-01');
 select last_day('2005-01-00');
->>>>>>> 086d8120
+
+#
+# Bug #10590: %h, %I, and %l format specifies should all return results in
+# the 0-11 range
+#
+select time_format('100:00:00', '%H %k %h %I %l');