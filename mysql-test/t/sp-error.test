--- conflicted
+++ resolved
@@ -937,7 +937,6 @@
 create function f() returns int begin execute stmt;
 deallocate prepare stmt;
 
-<<<<<<< HEAD
 # BUG#9814: Closing a cursor that is not open 
 create table t1(f1 int);
 create table t2(f1 int);
@@ -1027,7 +1026,7 @@
 call bug11394(2, 1)|
 drop procedure bug11394|
 delimiter |;
-=======
+
 #
 # Bug#11834 "Re-execution of prepared statement with dropped function
 # crashes server". Also tests handling of prepared stmts which use
@@ -1049,5 +1048,4 @@
 --error ER_SP_DOES_NOT_EXIST
 execute stmt;
 deallocate prepare stmt;
-drop function bug11834_2;
->>>>>>> 923fe817
+drop function bug11834_2;