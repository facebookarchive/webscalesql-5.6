#
# testing different DATETIME ranges
#

--disable_warnings
drop table if exists t1;
--enable_warnings

create table t1 (t datetime);
insert into t1 values (101),(691231),(700101),(991231),(10000101),(99991231),(101000000),(691231000000),(700101000000),(991231235959),(10000101000000),(99991231235959),(20030100000000),(20030000000000);
select * from t1;
delete from t1 where t > 0;
optimize table t1;
check table t1;
delete from t1;
insert into t1 values("000101"),("691231"),("700101"),("991231"),("00000101"),("00010101"),("99991231"),("00101000000"),("691231000000"),("700101000000"),("991231235959"),("10000101000000"),("99991231235959"),("20030100000000"),("20030000000000");

# Strange dates
insert into t1 values ("2003-003-03");

# Bug #7308: ISO-8601 date format not handled correctly
insert into t1 values ("20030102T131415"),("2001-01-01T01:01:01"), ("2001-1-1T1:01:01");
select * from t1;

# Test some wrong dates
truncate table t1;
insert into t1 values("2003-0303 12:13:14");
select * from t1;
drop table t1;

#
# Test insert of now() and curtime()
#

CREATE TABLE t1 (a timestamp, b date, c time, d datetime);
insert into t1 (b,c,d) values(now(),curtime(),now());
select date_format(a,"%Y-%m-%d")=b,right(a+0,6)=c+0,a=d+0 from t1;
drop table t1;

#
# Test of datetime and not null
#

CREATE TABLE t1 (a datetime not null);
insert into t1 values (0);
select * from t1 where a is null;
drop table t1;

#
# Test with bug when propagating DATETIME to integer and WHERE optimization
#

create table t1 (id int, dt datetime);
insert into t1 values (1,"2001-08-14 00:00:00"),(2,"2001-08-15 00:00:00"),(3,"2001-08-16 00:00:00"),(4,"2003-09-15 01:20:30");
select * from t1 where dt='2001-08-14 00:00:00' and dt =  if(id=1,'2001-08-14 00:00:00','1999-08-15');
create index dt on t1 (dt);
select * from t1 where dt > 20021020;
select * from t1 ignore index (dt) where dt > 20021020;
drop table t1;

#
# Test of datetime optimization
#

CREATE TABLE `t1` (
  `date` datetime NOT NULL default '0000-00-00 00:00:00',
  `numfacture` int(6) unsigned NOT NULL default '0',
  `expedition` datetime NOT NULL default '0000-00-00 00:00:00',
  PRIMARY KEY  (`numfacture`),
  KEY `date` (`date`),
  KEY `expedition` (`expedition`)
) ENGINE=MyISAM;

INSERT INTO t1 (expedition) VALUES ('0001-00-00 00:00:00');
SELECT * FROM t1 WHERE expedition='0001-00-00 00:00:00';
INSERT INTO t1 (numfacture,expedition) VALUES ('1212','0001-00-00 00:00:00');
SELECT * FROM t1 WHERE expedition='0001-00-00 00:00:00';
EXPLAIN SELECT * FROM t1 WHERE expedition='0001-00-00 00:00:00';
drop table t1;
create table t1 (a datetime not null, b datetime not null);
insert into t1 values (now(), now());
insert into t1 values (now(), now());
select * from t1 where a is null or b is null;
drop table t1;

#
# Let us check if we properly treat wrong datetimes and produce proper
# warnings (for both strings and numbers)
#
create table t1 (t datetime);
insert into t1 values (20030102030460),(20030102036301),(20030102240401),
                      (20030132030401),(20031302030401),(100001202030401);
select * from t1;
delete from t1;
insert into t1 values
  ("2003-01-02 03:04:60"),("2003-01-02 03:63:01"),("2003-01-02 24:04:01"),
  ("2003-01-32 03:04:01"),("2003-13-02 03:04:01"), ("10000-12-02 03:04:00");
select * from t1;
delete from t1;
insert into t1 values ("0000-00-00 00:00:00 some trailer"),("2003-01-01 00:00:00 some trailer");
select * from t1;
drop table t1;

#
# Test for bug #7297 "Two digit year should be interpreted correctly even
# with zero month and day"
#
create table t1 (dt datetime);
# These dates should be treated as dates in 21st century
insert into t1 values ("12-00-00"), ("00-00-00 01:00:00");
# Zero dates are still special :/
insert into t1 values ("00-00-00"), ("00-00-00 00:00:00");
select * from t1;
drop table t1;

#
# Bug #16546 DATETIME+0 not always coerced the same way 
#
select cast('2006-12-05 22:10:10' as datetime) + 0;


# End of 4.1 tests

#
# Bug#21475: Wrongly applied constant propagation leads to a false comparison.
#
CREATE TABLE t1(a DATETIME NOT NULL);
INSERT INTO t1 VALUES ('20060606155555');
SELECT a FROM t1 WHERE a=(SELECT MAX(a) FROM t1) AND (a="20060606155555");
PREPARE s FROM 'SELECT a FROM t1 WHERE a=(SELECT MAX(a) FROM t1) AND (a="20060606155555")';
EXECUTE s;
DROP PREPARE s;
DROP TABLE t1;


#
# Bug 19491 (CAST DATE AS DECIMAL returns incorrect result
#
SELECT CAST(CAST('2006-08-10' AS DATE) AS DECIMAL(20,6));
SELECT CAST(CAST('2006-08-10 10:11:12' AS DATETIME) AS DECIMAL(20,6));
SELECT CAST(CAST('2006-08-10 10:11:12' AS DATETIME) + INTERVAL 14 MICROSECOND AS DECIMAL(20,6));
SELECT CAST(CAST('10:11:12.098700' AS TIME) AS DECIMAL(20,6));


#
# Test of storing datetime into date fields
#

set @org_mode=@@sql_mode;
create table t1 (da date default '1962-03-03 23:33:34', dt datetime default '1962-03-03');
show create table t1;
insert into t1 values ();
insert into t1 values ('2007-03-23 13:49:38','2007-03-23 13:49:38');
set @@sql_mode='ansi,traditional';
insert into t1 values ('2007-03-23 13:49:38','2007-03-23 13:49:38');
insert into t1 set dt='2007-03-23 13:49:38',da=dt;
# Test error handling
--error 1292
insert into t1 values ('2007-03-32','2007-03-23 13:49:38');
select * from t1;
drop table t1;
--error 1067
create table t1 (da date default '1962-03-32 23:33:34', dt datetime default '1962-03-03');
--error 1067
create table t1 (t time default '916:00:00 a');
set @@sql_mode= @org_mode;


#
# Bug#27590: Wrong DATE/DATETIME comparison.  
#
create table t1 (f1 date, f2 datetime, f3 timestamp);
insert into t1(f1) values(curdate());
select curdate() < now(), f1 < now(), cast(f1 as date) < now() from t1;
delete from t1;
insert into t1 values('2001-01-01','2001-01-01 01:01:01','2001-01-01 01:01:01');
insert into t1 values('2001-02-05','2001-02-05 00:00:00','2001-02-05 01:01:01');
insert into t1 values('2001-03-10','2001-03-09 01:01:01','2001-03-10 01:01:01');
insert into t1 values('2001-04-15','2001-04-15 00:00:00','2001-04-15 00:00:00');
insert into t1 values('2001-05-20','2001-05-20 01:01:01','2001-05-20 01:01:01');
select f1, f3 from t1 where f1 >= '2001-02-05 00:00:00' and f3 <= '2001-04-15';
select f1, f3 from t1 where f1 >= '2001-2-5 0:0:0' and f2 <= '2001-4-15';
select f1, f2 from t1 where if(1, f1, 0) >= f2;
select 1 from dual where cast('2001-1-1 2:3:4' as date) = cast('2001-01-01' as datetime);
select f1, f2, f1 > f2, f1 = f2, f1 < f2 from t1;
drop table t1;

#
# Bug#16377: Wrong DATE/DATETIME comparison in BETWEEN function.
#
create table t1 (f1 date, f2 datetime, f3 timestamp);
insert into t1 values('2001-01-01','2001-01-01 01:01:01','2001-01-01 01:01:01');
insert into t1 values('2001-02-05','2001-02-05 00:00:00','2001-02-05 01:01:01');
insert into t1 values('2001-03-10','2001-03-09 01:01:01','2001-03-10 01:01:01');
insert into t1 values('2001-04-15','2001-04-15 00:00:00','2001-04-15 00:00:00');
insert into t1 values('2001-05-20','2001-05-20 01:01:01','2001-05-20 01:01:01');
select f2 from t1 where f2 between '2001-2-5' and '01-04-14';
select f1, f2, f3 from t1 where f1 between f2 and f3;
select f1, f2, f3 from t1 where cast(f1 as datetime) between f2 and
  cast(f3 as date);
select f2 from t1 where '2001-04-10 12:34:56' between f2 and '01-05-01';
select f2, f3 from t1 where '01-03-10' between f2 and f3;
select f2 from t1 where DATE(f2) between "2001-4-15" AND "01-4-15";
SELECT 1 from dual where NOW() BETWEEN CURRENT_DATE() - INTERVAL 1 DAY AND CURRENT_DATE();
drop table t1;

#
# Bug#28133: Wrong DATE/DATETIME comparison in IN() function.
#
create table t1 (f1 date);
insert into t1 values('01-01-01'),('01-01-02'),('01-01-03');
select * from t1 where f1 in ('01-01-01','2001-01-02','2001-01-03 00:00:00');
create table t2(f2 datetime);
insert into t2 values('01-01-01 00:00:00'),('01-02-03 12:34:56'),('02-04-06 11:22:33');
select * from t2 where f2 in ('01-01-01','01-02-03 12:34:56','01-02-03');
select * from t1,t2 where '01-01-02' in (f1, cast(f2 as date));
select * from t1,t2 where '01-01-01' in (f1, '01-02-03');
select * from t1,t2 where if(1,'01-02-03 12:34:56','') in (f1, f2);
create table t3(f3 varchar(20));
insert into t3 select * from t2;
select * from t2,t3 where f2 in (f3,'03-04-05');
select f1,f2,f3 from t1,t2,t3 where (f1,'1') in ((f2,'1'),(f3,'1'));
select f1 from t1 where ('1',f1) in (('1','01-01-01'),('1','2001-1-1 0:0:0'),('1','02-02-02'));
drop table t1,t2,t3;

#
# Bug#27759: Wrong DATE/DATETIME comparison in LEAST()/GREATEST() functions.
#
select least(cast('01-01-01' as date), '01-01-02');
select greatest(cast('01-01-01' as date), '01-01-02');
select least(cast('01-01-01' as date), '01-01-02') + 0;
select greatest(cast('01-01-01' as date), '01-01-02') + 0;
select least(cast('01-01-01' as datetime), '01-01-02') + 0;
select cast(least(cast('01-01-01' as datetime), '01-01-02') as signed);
select cast(least(cast('01-01-01' as datetime), '01-01-02') as decimal(20,2));
--disable_warnings
DROP PROCEDURE IF EXISTS test27759 ;
--enable_warnings
DELIMITER |;
CREATE PROCEDURE test27759()
BEGIN
declare v_a date default '2007-4-10';
declare v_b date default '2007-4-11';
declare v_c datetime default '2004-4-9 0:0:0';
select v_a as a,v_b as b,
       least( v_a, v_b ) as a_then_b,
       least( v_b, v_a ) as b_then_a,
       least( v_c, v_a ) as c_then_a;
END;|
DELIMITER ;|
call test27759();
drop procedure test27759;

#
# Bug#28208: Wrong result of a non-const STRING function with a const
#            DATETIME function.
#
create table t1 (f1 date);
insert into t1 values (curdate());
select left(f1,10) = curdate() from t1;
drop table t1;

#
# Bug#28261: Wrong DATETIME comparison result when the GET_USER_VAR function
#            is involved.
#
create table t1(f1 date);
insert into t1 values('01-01-01'),('02-02-02'),('01-01-01'),('02-02-02');
set @bug28261='';
select if(@bug28261 = f1, '', @bug28261:= f1) from t1;
select if(@bug28261 = f1, '', @bug28261:= f1) from t1;
select if(@bug28261 = f1, '', @bug28261:= f1) from t1;
drop table t1;

#
# Bug#28778: Wrong result of BETWEEN when comparing a DATETIME field with an
#            integer constants.
#
create table t1(f1 datetime);
insert into t1 values('2001-01-01'),('2002-02-02');
select * from t1 where f1 between 20020101 and 20070101000000;
select * from t1 where f1 between 2002010 and 20070101000000;
select * from t1 where f1 between 20020101 and 2007010100000;
drop table t1;

#
<<<<<<< HEAD
# Bug #31253: crash comparing datetime to double
# Should return 1st row only. Crashes if NULL propagation fails.
#
create table t1 (f1 time);
insert into t1 set f1 = '45:44:44';
insert into t1 set f1 = '15:44:44';
select * from t1 where (convert(f1,datetime)) != 1;
drop table t1;
=======
# Bug #31249: problem with convert(..., datetime)
#
create table t1 (a tinyint);
insert into t1 values (), (), ();
select sum(a) from t1 group by convert(a, datetime);
--enable_metadata
select convert(a, datetime) from t1;
--disable_metadata
drop table t1;

--echo End of 5.0 tests
>>>>>>> 47923851
<|MERGE_RESOLUTION|>--- conflicted
+++ resolved
@@ -284,7 +284,6 @@
 drop table t1;
 
 #
-<<<<<<< HEAD
 # Bug #31253: crash comparing datetime to double
 # Should return 1st row only. Crashes if NULL propagation fails.
 #
@@ -293,7 +292,8 @@
 insert into t1 set f1 = '15:44:44';
 select * from t1 where (convert(f1,datetime)) != 1;
 drop table t1;
-=======
+
+#
 # Bug #31249: problem with convert(..., datetime)
 #
 create table t1 (a tinyint);
@@ -304,5 +304,4 @@
 --disable_metadata
 drop table t1;
 
---echo End of 5.0 tests
->>>>>>> 47923851
+--echo End of 5.0 tests