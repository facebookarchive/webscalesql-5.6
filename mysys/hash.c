/* Copyright (C) 2000 MySQL AB

   This program is free software; you can redistribute it and/or modify
   it under the terms of the GNU General Public License as published by
   the Free Software Foundation; either version 2 of the License, or
   (at your option) any later version.

   This program is distributed in the hope that it will be useful,
   but WITHOUT ANY WARRANTY; without even the implied warranty of
   MERCHANTABILITY or FITNESS FOR A PARTICULAR PURPOSE.  See the
   GNU General Public License for more details.

   You should have received a copy of the GNU General Public License
   along with this program; if not, write to the Free Software
   Foundation, Inc., 59 Temple Place, Suite 330, Boston, MA  02111-1307  USA */

/* The hash functions used for saveing keys */
/* One of key_length or key_length_offset must be given */
/* Key length of 0 isn't allowed */

#include "mysys_priv.h"
#include <m_string.h>
#include <m_ctype.h>
#include "hash.h"

#define NO_RECORD	((uint) -1)
#define LOWFIND 1
#define LOWUSED 2
#define HIGHFIND 4
#define HIGHUSED 8

typedef struct st_hash_info {
  uint next;					/* index to next key */
  byte *data;					/* data for current entry */
} HASH_LINK;

static uint hash_mask(uint hashnr,uint buffmax,uint maxlength);
static void movelink(HASH_LINK *array,uint pos,uint next_link,uint newlink);
static int hashcmp(HASH *hash,HASH_LINK *pos,const byte *key,uint length);

static uint calc_hash(HASH *hash,const byte *key,uint length)
{
  ulong nr1=1, nr2=4;
  hash->charset->coll->hash_sort(hash->charset,(uchar*) key,length,&nr1,&nr2);
  return nr1;
}

my_bool
_hash_init(HASH *hash,CHARSET_INFO *charset,
	   uint size,uint key_offset,uint key_length,
	   hash_get_key get_key,
	   void (*free_element)(void*),uint flags CALLER_INFO_PROTO)
{
  DBUG_ENTER("hash_init");
  DBUG_PRINT("enter",("hash: %lx  size: %d",hash,size));

  hash->records=0;
  if (my_init_dynamic_array_ci(&hash->array,sizeof(HASH_LINK),size,0))
  {
    hash->free=0;				/* Allow call to hash_free */
    DBUG_RETURN(1);
  }
  hash->key_offset=key_offset;
  hash->key_length=key_length;
  hash->blength=1;
  hash->current_record= NO_RECORD;		/* For the future */
  hash->get_key=get_key;
  hash->free=free_element;
  hash->flags=flags;
  hash->charset=charset;
  DBUG_RETURN(0);
}


void hash_free(HASH *hash)
{
  DBUG_ENTER("hash_free");
  if (hash->free)
  {
    uint i,records;
    HASH_LINK *data=dynamic_element(&hash->array,0,HASH_LINK*);
    for (i=0,records=hash->records ; i < records ; i++)
      (*hash->free)(data[i].data);
    hash->free=0;
  }
  delete_dynamic(&hash->array);
  hash->records=0;
  DBUG_VOID_RETURN;
}

	/* some helper functions */

/*
  This function is char* instead of byte* as HPUX11 compiler can't
  handle inline functions that are not defined as native types
*/

inline char*
hash_key(HASH *hash,const byte *record,uint *length,my_bool first)
{
  if (hash->get_key)
    return (*hash->get_key)(record,length,first);
  *length=hash->key_length;
  return (byte*) record+hash->key_offset;
}

	/* Calculate pos according to keys */

static uint hash_mask(uint hashnr,uint buffmax,uint maxlength)
{
  if ((hashnr & (buffmax-1)) < maxlength) return (hashnr & (buffmax-1));
  return (hashnr & ((buffmax >> 1) -1));
}

static uint hash_rec_mask(HASH *hash,HASH_LINK *pos,uint buffmax,
			  uint maxlength)
{
  uint length;
  byte *key= (byte*) hash_key(hash,pos->data,&length,0);
  return hash_mask(calc_hash(hash,key,length),buffmax,maxlength);
}



<<<<<<< HEAD
#if !defined(__SUNPRO_C) && !defined(__USLC__)	/* broken compilers */
=======
/* for compilers which can not handle inline */
#if !defined(__SUNPRO_C) && !defined(__USLC__) && !defined(__sgi)
>>>>>>> c3eb9360
inline
#endif
unsigned int rec_hashnr(HASH *hash,const byte *record)
{
  uint length;
  byte *key= (byte*) hash_key(hash,record,&length,0);
  return calc_hash(hash,key,length);
}


	/* Search after a record based on a key */
	/* Sets info->current_ptr to found record */

gptr hash_search(HASH *hash,const byte *key,uint length)
{
  HASH_LINK *pos;
  uint flag,idx;
  DBUG_ENTER("hash_search");

  flag=1;
  if (hash->records)
  {
    idx=hash_mask(calc_hash(hash,key,length ? length : hash->key_length),
		    hash->blength,hash->records);
    do
    {
      pos= dynamic_element(&hash->array,idx,HASH_LINK*);
      if (!hashcmp(hash,pos,key,length))
      {
	DBUG_PRINT("exit",("found key at %d",idx));
	hash->current_record= idx;
	DBUG_RETURN (pos->data);
      }
      if (flag)
      {
	flag=0;					/* Reset flag */
	if (hash_rec_mask(hash,pos,hash->blength,hash->records) != idx)
	  break;				/* Wrong link */
      }
    }
    while ((idx=pos->next) != NO_RECORD);
  }
  hash->current_record= NO_RECORD;
  DBUG_RETURN(0);
}

	/* Get next record with identical key */
	/* Can only be called if previous calls was hash_search */

gptr hash_next(HASH *hash,const byte *key,uint length)
{
  HASH_LINK *pos;
  uint idx;

  if (hash->current_record != NO_RECORD)
  {
    HASH_LINK *data=dynamic_element(&hash->array,0,HASH_LINK*);
    for (idx=data[hash->current_record].next; idx != NO_RECORD ; idx=pos->next)
    {
      pos=data+idx;
      if (!hashcmp(hash,pos,key,length))
      {
	hash->current_record= idx;
	return pos->data;
      }
    }
    hash->current_record=NO_RECORD;
  }
  return 0;
}


	/* Change link from pos to new_link */

static void movelink(HASH_LINK *array,uint find,uint next_link,uint newlink)
{
  HASH_LINK *old_link;
  do
  {
    old_link=array+next_link;
  }
  while ((next_link=old_link->next) != find);
  old_link->next= newlink;
  return;
}

	/* Compare a key in a record to a whole key. Return 0 if identical */

static int hashcmp(HASH *hash,HASH_LINK *pos,const byte *key,uint length)
{
  uint rec_keylength;
  byte *rec_key= (byte*) hash_key(hash,pos->data,&rec_keylength,1);
  return ((length && length != rec_keylength) ||
	  my_strnncoll(hash->charset, (uchar*) rec_key, rec_keylength,
		       (uchar*) key, length));
}


	/* Write a hash-key to the hash-index */

my_bool my_hash_insert(HASH *info,const byte *record)
{
  int flag;
  uint halfbuff,hash_nr,first_index,idx;
  byte *ptr_to_rec,*ptr_to_rec2;
  HASH_LINK *data,*empty,*gpos,*gpos2,*pos;

  LINT_INIT(gpos); LINT_INIT(gpos2);
  LINT_INIT(ptr_to_rec); LINT_INIT(ptr_to_rec2);

  flag=0;
  if (!(empty=(HASH_LINK*) alloc_dynamic(&info->array)))
    return(TRUE);				/* No more memory */

  info->current_record= NO_RECORD;
  data=dynamic_element(&info->array,0,HASH_LINK*);
  halfbuff= info->blength >> 1;

  idx=first_index=info->records-halfbuff;
  if (idx != info->records)				/* If some records */
  {
    do
    {
      pos=data+idx;
      hash_nr=rec_hashnr(info,pos->data);
      if (flag == 0)				/* First loop; Check if ok */
	if (hash_mask(hash_nr,info->blength,info->records) != first_index)
	  break;
      if (!(hash_nr & halfbuff))
      {						/* Key will not move */
	if (!(flag & LOWFIND))
	{
	  if (flag & HIGHFIND)
	  {
	    flag=LOWFIND | HIGHFIND;
	    /* key shall be moved to the current empty position */
	    gpos=empty;
	    ptr_to_rec=pos->data;
	    empty=pos;				/* This place is now free */
	  }
	  else
	  {
	    flag=LOWFIND | LOWUSED;		/* key isn't changed */
	    gpos=pos;
	    ptr_to_rec=pos->data;
	  }
	}
	else
	{
	  if (!(flag & LOWUSED))
	  {
	    /* Change link of previous LOW-key */
	    gpos->data=ptr_to_rec;
	    gpos->next=(uint) (pos-data);
	    flag= (flag & HIGHFIND) | (LOWFIND | LOWUSED);
	  }
	  gpos=pos;
	  ptr_to_rec=pos->data;
	}
      }
      else
      {						/* key will be moved */
	if (!(flag & HIGHFIND))
	{
	  flag= (flag & LOWFIND) | HIGHFIND;
	  /* key shall be moved to the last (empty) position */
	  gpos2 = empty; empty=pos;
	  ptr_to_rec2=pos->data;
	}
	else
	{
	  if (!(flag & HIGHUSED))
	  {
	    /* Change link of previous hash-key and save */
	    gpos2->data=ptr_to_rec2;
	    gpos2->next=(uint) (pos-data);
	    flag= (flag & LOWFIND) | (HIGHFIND | HIGHUSED);
	  }
	  gpos2=pos;
	  ptr_to_rec2=pos->data;
	}
      }
    }
    while ((idx=pos->next) != NO_RECORD);

    if ((flag & (LOWFIND | LOWUSED)) == LOWFIND)
    {
      gpos->data=ptr_to_rec;
      gpos->next=NO_RECORD;
    }
    if ((flag & (HIGHFIND | HIGHUSED)) == HIGHFIND)
    {
      gpos2->data=ptr_to_rec2;
      gpos2->next=NO_RECORD;
    }
  }
  /* Check if we are at the empty position */

  idx=hash_mask(rec_hashnr(info,record),info->blength,info->records+1);
  pos=data+idx;
  if (pos == empty)
  {
    pos->data=(byte*) record;
    pos->next=NO_RECORD;
  }
  else
  {
    /* Check if more records in same hash-nr family */
    empty[0]=pos[0];
    gpos=data+hash_rec_mask(info,pos,info->blength,info->records+1);
    if (pos == gpos)
    {
      pos->data=(byte*) record;
      pos->next=(uint) (empty - data);
    }
    else
    {
      pos->data=(byte*) record;
      pos->next=NO_RECORD;
      movelink(data,(uint) (pos-data),(uint) (gpos-data),(uint) (empty-data));
    }
  }
  if (++info->records == info->blength)
    info->blength+= info->blength;
  return(0);
}


/******************************************************************************
** Remove one record from hash-table. The record with the same record
** ptr is removed.
** if there is a free-function it's called for record if found
******************************************************************************/

my_bool hash_delete(HASH *hash,byte *record)
{
  uint blength,pos2,pos_hashnr,lastpos_hashnr,idx,empty_index;
  HASH_LINK *data,*lastpos,*gpos,*pos,*pos3,*empty;
  DBUG_ENTER("hash_delete");
  if (!hash->records)
    DBUG_RETURN(1);

  blength=hash->blength;
  data=dynamic_element(&hash->array,0,HASH_LINK*);
  /* Search after record with key */
  pos=data+ hash_mask(rec_hashnr(hash,record),blength,hash->records);
  gpos = 0;

  while (pos->data != record)
  {
    gpos=pos;
    if (pos->next == NO_RECORD)
      DBUG_RETURN(1);			/* Key not found */
    pos=data+pos->next;
  }

  if ( --(hash->records) < hash->blength >> 1) hash->blength>>=1;
  hash->current_record= NO_RECORD;
  lastpos=data+hash->records;

  /* Remove link to record */
  empty=pos; empty_index=(uint) (empty-data);
  if (gpos)
    gpos->next=pos->next;		/* unlink current ptr */
  else if (pos->next != NO_RECORD)
  {
    empty=data+(empty_index=pos->next);
    pos->data=empty->data;
    pos->next=empty->next;
  }

  if (empty == lastpos)			/* last key at wrong pos or no next link */
    goto exit;

  /* Move the last key (lastpos) */
  lastpos_hashnr=rec_hashnr(hash,lastpos->data);
  /* pos is where lastpos should be */
  pos=data+hash_mask(lastpos_hashnr,hash->blength,hash->records);
  if (pos == empty)			/* Move to empty position. */
  {
    empty[0]=lastpos[0];
    goto exit;
  }
  pos_hashnr=rec_hashnr(hash,pos->data);
  /* pos3 is where the pos should be */
  pos3= data+hash_mask(pos_hashnr,hash->blength,hash->records);
  if (pos != pos3)
  {					/* pos is on wrong posit */
    empty[0]=pos[0];			/* Save it here */
    pos[0]=lastpos[0];			/* This should be here */
    movelink(data,(uint) (pos-data),(uint) (pos3-data),empty_index);
    goto exit;
  }
  pos2= hash_mask(lastpos_hashnr,blength,hash->records+1);
  if (pos2 == hash_mask(pos_hashnr,blength,hash->records+1))
  {					/* Identical key-positions */
    if (pos2 != hash->records)
    {
      empty[0]=lastpos[0];
      movelink(data,(uint) (lastpos-data),(uint) (pos-data),empty_index);
      goto exit;
    }
    idx= (uint) (pos-data);		/* Link pos->next after lastpos */
  }
  else idx= NO_RECORD;		/* Different positions merge */

  empty[0]=lastpos[0];
  movelink(data,idx,empty_index,pos->next);
  pos->next=empty_index;

exit:
  VOID(pop_dynamic(&hash->array));
  if (hash->free)
    (*hash->free)((byte*) record);
  DBUG_RETURN(0);
}

	/*
	  Update keys when record has changed.
	  This is much more efficent than using a delete & insert.
	  */

my_bool hash_update(HASH *hash,byte *record,byte *old_key,uint old_key_length)
{
  uint idx,new_index,new_pos_index,blength,records,empty;
  HASH_LINK org_link,*data,*previous,*pos;
  DBUG_ENTER("hash_update");

  data=dynamic_element(&hash->array,0,HASH_LINK*);
  blength=hash->blength; records=hash->records;

  /* Search after record with key */

  idx=hash_mask(calc_hash(hash, old_key,(old_key_length ?
					      old_key_length :
					      hash->key_length)),
		  blength,records);
  new_index=hash_mask(rec_hashnr(hash,record),blength,records);
  if (idx == new_index)
    DBUG_RETURN(0);			/* Nothing to do (No record check) */
  previous=0;
  for (;;)
  {

    if ((pos= data+idx)->data == record)
      break;
    previous=pos;
    if ((idx=pos->next) == NO_RECORD)
      DBUG_RETURN(1);			/* Not found in links */
  }
  hash->current_record= NO_RECORD;
  org_link= *pos;
  empty=idx;

  /* Relink record from current chain */

  if (!previous)
  {
    if (pos->next != NO_RECORD)
    {
      empty=pos->next;
      *pos= data[pos->next];
    }
  }
  else
    previous->next=pos->next;		/* unlink pos */

  /* Move data to correct position */
  pos=data+new_index;
  new_pos_index=hash_rec_mask(hash,pos,blength,records);
  if (new_index != new_pos_index)
  {					/* Other record in wrong position */
    data[empty] = *pos;
    movelink(data,new_index,new_pos_index,empty);
    org_link.next=NO_RECORD;
    data[new_index]= org_link;
  }
  else
  {					/* Link in chain at right position */
    org_link.next=data[new_index].next;
    data[empty]=org_link;
    data[new_index].next=empty;
  }
  DBUG_RETURN(0);
}


byte *hash_element(HASH *hash,uint idx)
{
  if (idx < hash->records)
    return dynamic_element(&hash->array,idx,HASH_LINK*)->data;
  return 0;
}


/*
  Replace old row with new row.  This should only be used when key
  isn't changed
*/

void hash_replace(HASH *hash, uint idx, byte *new_row)
{
  if (idx != NO_RECORD)				/* Safety */
    dynamic_element(&hash->array,idx,HASH_LINK*)->data=new_row;
}


#ifndef DBUG_OFF

my_bool hash_check(HASH *hash)
{
  int error;
  uint i,rec_link,found,max_links,seek,links,idx;
  uint records,blength;
  HASH_LINK *data,*hash_info;

  records=hash->records; blength=hash->blength;
  data=dynamic_element(&hash->array,0,HASH_LINK*);
  error=0;

  for (i=found=max_links=seek=0 ; i < records ; i++)
  {
    if (hash_rec_mask(hash,data+i,blength,records) == i)
    {
      found++; seek++; links=1;
      for (idx=data[i].next ;
	   idx != NO_RECORD && found < records + 1;
	   idx=hash_info->next)
      {
	if (idx >= records)
	{
	  DBUG_PRINT("error",
		     ("Found pointer outside array to %d from link starting at %d",
		      idx,i));
	  error=1;
	}
	hash_info=data+idx;
	seek+= ++links;
	if ((rec_link=hash_rec_mask(hash,hash_info,blength,records)) != i)
	{
	  DBUG_PRINT("error",
		     ("Record in wrong link at %d: Start %d  Record: %lx  Record-link %d", idx,i,hash_info->data,rec_link));
	  error=1;
	}
	else
	  found++;
      }
      if (links > max_links) max_links=links;
    }
  }
  if (found != records)
  {
    DBUG_PRINT("error",("Found %ld of %ld records"));
    error=1;
  }
  if (records)
    DBUG_PRINT("info",
	       ("records: %ld   seeks: %d   max links: %d   hitrate: %.2f",
		records,seek,max_links,(float) seek / (float) records));
  return error;
}
#endif<|MERGE_RESOLUTION|>--- conflicted
+++ resolved
@@ -122,12 +122,8 @@
 
 
 
-<<<<<<< HEAD
-#if !defined(__SUNPRO_C) && !defined(__USLC__)	/* broken compilers */
-=======
 /* for compilers which can not handle inline */
 #if !defined(__SUNPRO_C) && !defined(__USLC__) && !defined(__sgi)
->>>>>>> c3eb9360
 inline
 #endif
 unsigned int rec_hashnr(HASH *hash,const byte *record)
