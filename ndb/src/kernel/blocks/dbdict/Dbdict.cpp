--- conflicted
+++ resolved
@@ -390,13 +390,8 @@
     jam();
     closeWriteTableConf(signal, fsPtr);
     break;
-<<<<<<< HEAD
-  case FsConnectRecord::FsConnectRecord::OPEN_READ_SCHEMA2:
+  case FsConnectRecord::OPEN_READ_SCHEMA2:
     openSchemaFile(signal, 1, fsPtr.i, false, false);
-=======
-  case FsConnectRecord::OPEN_READ_SCHEMA2:
-    openSchemaFile(signal, 1, fsPtr.i, false);
->>>>>>> 4cc90aaa
     break;
   default:
     jamLine((fsPtr.p->fsState & 0xFFF));
