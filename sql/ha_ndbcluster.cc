--- conflicted
+++ resolved
@@ -2812,20 +2812,10 @@
 
   if (unlikely(m_slow_path))
   {
-<<<<<<< HEAD
     Thd_ndb *thd_ndb= get_thd_ndb(thd);
     if (thd_ndb->trans_options & TNTO_NO_LOGGING)
       op->setAnyValue(NDB_ANYVALUE_FOR_NOLOGGING);
     else if (thd->slave_thread)
-=======
-    /*
-      ignore OPTION_BIN_LOG for slave thd.  It is used to indicate
-      log-slave-updates option.  This is instead handled in the
-      injector thread, by looking explicitly at the
-      opt_log_slave_updates flag.
-    */
-    if (thd->slave_thread)
->>>>>>> 0532a625
       op->setAnyValue(thd->server_id);
     else if (!(thd->options & OPTION_BIN_LOG))
       op->setAnyValue(NDB_ANYVALUE_FOR_NOLOGGING);
@@ -3114,20 +3104,10 @@
 
   if (unlikely(m_slow_path))
   {
-<<<<<<< HEAD
     Thd_ndb *thd_ndb= get_thd_ndb(thd);
     if (thd_ndb->trans_options & TNTO_NO_LOGGING)
       op->setAnyValue(NDB_ANYVALUE_FOR_NOLOGGING);
     else if (thd->slave_thread)
-=======
-    /*
-      ignore OPTION_BIN_LOG for slave thd.  It is used to indicate
-      log-slave-updates option.  This is instead handled in the
-      injector thread, by looking explicitly at the
-      opt_log_slave_updates flag
-    */
-    if (thd->slave_thread)
->>>>>>> 0532a625
       op->setAnyValue(thd->server_id);
     else if (!(thd->options & OPTION_BIN_LOG))
       op->setAnyValue(NDB_ANYVALUE_FOR_NOLOGGING);
@@ -3194,21 +3174,11 @@
 
     if (unlikely(m_slow_path))
     {
-<<<<<<< HEAD
       Thd_ndb *thd_ndb= get_thd_ndb(thd);
       if (thd_ndb->trans_options & TNTO_NO_LOGGING)
         ((NdbOperation *)trans->getLastDefinedOperation())->
           setAnyValue(NDB_ANYVALUE_FOR_NOLOGGING);
       else if (thd->slave_thread)
-=======
-      /*
-        ignore OPTION_BIN_LOG for slave thd.  It is used to indicate
-        log-slave-updates option.  This is instead handled in the
-        injector thread, by looking explicitly at the
-        opt_log_slave_updates flag
-      */
-      if (thd->slave_thread)
->>>>>>> 0532a625
         ((NdbOperation *)trans->getLastDefinedOperation())->
           setAnyValue(thd->server_id);
       else if (!(thd->options & OPTION_BIN_LOG))
@@ -3247,20 +3217,10 @@
 
     if (unlikely(m_slow_path))
     {
-<<<<<<< HEAD
       Thd_ndb *thd_ndb= get_thd_ndb(thd);
       if (thd_ndb->trans_options & TNTO_NO_LOGGING)
         op->setAnyValue(NDB_ANYVALUE_FOR_NOLOGGING);
       else if (thd->slave_thread)
-=======
-      /*
-        ignore OPTION_BIN_LOG for slave thd.  It is used to indicate
-        log-slave-updates option.  This is instead handled in the
-        injector thread, by looking explicitly at the
-        opt_log_slave_updates flag
-      */
-      if (thd->slave_thread)
->>>>>>> 0532a625
         op->setAnyValue(thd->server_id);
       else if (!(thd->options & OPTION_BIN_LOG))
         op->setAnyValue(NDB_ANYVALUE_FOR_NOLOGGING);
