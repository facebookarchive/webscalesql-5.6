--- conflicted
+++ resolved
@@ -5004,12 +5004,8 @@
       get a new share
     */
 
-<<<<<<< HEAD
+    /* ndb_share reference create */
     if (!(share= get_share(name, form, TRUE, TRUE)))
-=======
-    /* ndb_share reference create */
-    if (!(share= get_share(name, form, true, true)))
->>>>>>> bbe3008a
     {
       sql_print_error("NDB: allocating table share for %s failed", name);
       /* my_errno is set */
@@ -5389,12 +5385,8 @@
   int ndb_table_id= orig_tab->getObjectId();
   int ndb_table_version= orig_tab->getObjectVersion();
 
-<<<<<<< HEAD
+  /* ndb_share reference temporary */
   NDB_SHARE *share= get_share(from, 0, FALSE);
-=======
-  /* ndb_share reference temporary */
-  NDB_SHARE *share= get_share(from, 0, false);
->>>>>>> bbe3008a
   if (share)
   {
     DBUG_PRINT("NDB_SHARE", ("%s temporary  use_count: %u",
@@ -5563,17 +5555,13 @@
     DBUG_PRINT("info", ("Schema distribution table not setup"));
     DBUG_RETURN(HA_ERR_NO_CONNECTION);
   }
-<<<<<<< HEAD
+  /* ndb_share reference temporary */
   NDB_SHARE *share= get_share(path, 0, FALSE);
-=======
-  /* ndb_share reference temporary */
-  NDB_SHARE *share= get_share(path, 0, false);
   if (share)
   {
     DBUG_PRINT("NDB_SHARE", ("%s temporary  use_count: %u",
                              share->key, share->use_count));
   }
->>>>>>> bbe3008a
 #endif
 
   /* Drop the table from NDB */
@@ -6142,17 +6130,13 @@
   ndb->setDatabaseName(db);
   NDBDICT* dict= ndb->getDictionary();
   build_table_filename(key, sizeof(key), db, name, "", 0);
-<<<<<<< HEAD
+  /* ndb_share reference temporary */
   NDB_SHARE *share= get_share(key, 0, FALSE);
-=======
-  /* ndb_share reference temporary */
-  NDB_SHARE *share= get_share(key, 0, false);
   if (share)
   {
     DBUG_PRINT("NDB_SHARE", ("%s temporary  use_count: %u",
                              share->key, share->use_count));
   }
->>>>>>> bbe3008a
   if (share && get_ndb_share_state(share) == NSS_ALTERED)
   {
     // Frm has been altered on disk, but not yet written to ndb
@@ -6451,17 +6435,13 @@
       }
       else if (cmp_frm(ndbtab, pack_data, pack_length))
       {
-<<<<<<< HEAD
+        /* ndb_share reference temporary */
         NDB_SHARE *share= get_share(key, 0, FALSE);
-=======
-        /* ndb_share reference temporary */
-        NDB_SHARE *share= get_share(key, 0, false);
         if (share)
         {
           DBUG_PRINT("NDB_SHARE", ("%s temporary  use_count: %u",
                                    share->key, share->use_count));
         }
->>>>>>> bbe3008a
         if (!share || get_ndb_share_state(share) != NSS_ALTERED)
         {
           discover= 1;
