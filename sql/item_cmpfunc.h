--- conflicted
+++ resolved
@@ -631,17 +631,11 @@
   longlong val_int();
   bool fix_fields(THD *thd, struct st_table_list *tlist, Item **ref)
   {
-<<<<<<< HEAD
-    bool res=(item->check_cols(1) ||
-	      item->fix_fields(thd, tlist, &item) ||
+    // We do not check item->cols(), because allowed_arg_cols assigned from it
+    bool res=(item->fix_fields(thd, tlist, &item) ||
 	      Item_func::fix_fields(thd, tlist, ref));
     with_sum_func= with_sum_func || item->with_sum_func;
     return res;
-=======
-    // We do not check item->cols(), because allowed_arg_cols assigned from it
-    return (item->fix_fields(thd, tlist, &item) ||
-	    Item_func::fix_fields(thd, tlist, ref));
->>>>>>> 3172a451
   }
   void fix_length_and_dec();
   ~Item_func_in() { delete item; delete array; delete in_item; }
