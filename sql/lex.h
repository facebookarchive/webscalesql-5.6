--- conflicted
+++ resolved
@@ -319,13 +319,7 @@
   { "LOOP",             SYM(LOOP_SYM)},
   { "LOW_PRIORITY",	SYM(LOW_PRIORITY)},
   { "MASTER",           SYM(MASTER_SYM)},
-<<<<<<< HEAD
   { "MASTER_BIND",      SYM(MASTER_BIND_SYM)},
-=======
-#ifndef MCP_WL3127
-  { "MASTER_BIND",      SYM(MASTER_BIND_SYM)},
-#endif
->>>>>>> 424e3b78
   { "MASTER_CONNECT_RETRY",           SYM(MASTER_CONNECT_RETRY_SYM)},
   { "MASTER_DELAY",     SYM(MASTER_DELAY_SYM)},
   { "MASTER_HOST",           SYM(MASTER_HOST_SYM)},
