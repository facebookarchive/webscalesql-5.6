/*
   Copyright (c) 2000, 2013, Oracle and/or its affiliates. All rights reserved.

   This program is free software; you can redistribute it and/or modify
   it under the terms of the GNU General Public License as published by
   the Free Software Foundation; version 2 of the License.

   This program is distributed in the hope that it will be useful,
   but WITHOUT ANY WARRANTY; without even the implied warranty of
   MERCHANTABILITY or FITNESS FOR A PARTICULAR PURPOSE.  See the
   GNU General Public License for more details.

   You should have received a copy of the GNU General Public License
   along with this program; if not, write to the Free Software
   Foundation, Inc., 51 Franklin St, Fifth Floor, Boston, MA 02110-1301  USA */


#ifdef MYSQL_CLIENT

#include "sql_priv.h"

#else

#include "binlog.h"
#include "sql_priv.h"
#include "unireg.h"
#include "my_global.h" // REQUIRED by log_event.h > m_string.h > my_bitmap.h
#include "log_event.h"
#include "sql_base.h"                           // close_thread_tables
#include "sql_cache.h"                       // QUERY_CACHE_FLAGS_SIZE
#include "sql_locale.h" // MY_LOCALE, my_locale_by_number, my_locale_en_US
#include "key.h"        // key_copy
#include "lock.h"       // mysql_unlock_tables
#include "sql_parse.h"  // mysql_test_parse_for_slave
#include "tztime.h"     // struct Time_zone
#include "sql_load.h"   // mysql_load
#include "sql_db.h"     // load_db_opt_by_name
#include "rpl_slave.h"
#include "rpl_rli.h"
#include "rpl_mi.h"
#include "rpl_filter.h"
#include "rpl_record.h"
#include "transaction.h"
#include <my_dir.h>
#include "rpl_rli_pdb.h"
#include "sql_show.h"    // append_identifier

#endif /* MYSQL_CLIENT */

#include <base64.h>
#include <my_bitmap.h>
#include "rpl_utility.h"

using std::min;
using std::max;

/**
  BINLOG_CHECKSUM variable.
*/
const char *binlog_checksum_type_names[]= {
  "NONE",
  "CRC32",
  NullS
};

unsigned int binlog_checksum_type_length[]= {
  sizeof("NONE") - 1,
  sizeof("CRC32") - 1,
  0
};

TYPELIB binlog_checksum_typelib=
{
  array_elements(binlog_checksum_type_names) - 1, "",
  binlog_checksum_type_names,
  binlog_checksum_type_length
};


#define log_cs	&my_charset_latin1

#define FLAGSTR(V,F) ((V)&(F)?#F" ":"")

/*
  Size of buffer for printing a double in format %.<PREC>g

  optional '-' + optional zero + '.'  + PREC digits + 'e' + sign +
  exponent digits + '\0'
*/
#define FMT_G_BUFSIZE(PREC) (3 + (PREC) + 5 + 1)

/*
  Explicit instantiation to unsigned int of template available_buffer
  function.
*/
template unsigned int available_buffer<unsigned int>(const char*,
                                                     const char*,
                                                     unsigned int);

/*
  Explicit instantiation to unsigned int of template valid_buffer_range
  function.
*/
template bool valid_buffer_range<unsigned int>(unsigned int,
                                               const char*,
                                               const char*,
                                               unsigned int);

/* 
   replication event checksum is introduced in the following "checksum-home" version.
   The checksum-aware servers extract FD's version to decide whether the FD event
   carries checksum info.
*/
const uchar checksum_version_split[3]= {5, 6, 1};
const ulong checksum_version_product=
  (checksum_version_split[0] * 256 + checksum_version_split[1]) * 256 +
  checksum_version_split[2];

#if !defined(MYSQL_CLIENT) && defined(HAVE_REPLICATION)
static int rows_event_stmt_cleanup(Relay_log_info const *rli, THD* thd);

static const char *HA_ERR(int i)
{
  /* 
    This function should only be called in case of an error
    was detected 
   */
  DBUG_ASSERT(i != 0);
  switch (i) {
  case HA_ERR_KEY_NOT_FOUND: return "HA_ERR_KEY_NOT_FOUND";
  case HA_ERR_FOUND_DUPP_KEY: return "HA_ERR_FOUND_DUPP_KEY";
  case HA_ERR_RECORD_CHANGED: return "HA_ERR_RECORD_CHANGED";
  case HA_ERR_WRONG_INDEX: return "HA_ERR_WRONG_INDEX";
  case HA_ERR_CRASHED: return "HA_ERR_CRASHED";
  case HA_ERR_WRONG_IN_RECORD: return "HA_ERR_WRONG_IN_RECORD";
  case HA_ERR_OUT_OF_MEM: return "HA_ERR_OUT_OF_MEM";
  case HA_ERR_NOT_A_TABLE: return "HA_ERR_NOT_A_TABLE";
  case HA_ERR_WRONG_COMMAND: return "HA_ERR_WRONG_COMMAND";
  case HA_ERR_OLD_FILE: return "HA_ERR_OLD_FILE";
  case HA_ERR_NO_ACTIVE_RECORD: return "HA_ERR_NO_ACTIVE_RECORD";
  case HA_ERR_RECORD_DELETED: return "HA_ERR_RECORD_DELETED";
  case HA_ERR_RECORD_FILE_FULL: return "HA_ERR_RECORD_FILE_FULL";
  case HA_ERR_INDEX_FILE_FULL: return "HA_ERR_INDEX_FILE_FULL";
  case HA_ERR_END_OF_FILE: return "HA_ERR_END_OF_FILE";
  case HA_ERR_UNSUPPORTED: return "HA_ERR_UNSUPPORTED";
  case HA_ERR_TO_BIG_ROW: return "HA_ERR_TO_BIG_ROW";
  case HA_WRONG_CREATE_OPTION: return "HA_WRONG_CREATE_OPTION";
  case HA_ERR_FOUND_DUPP_UNIQUE: return "HA_ERR_FOUND_DUPP_UNIQUE";
  case HA_ERR_UNKNOWN_CHARSET: return "HA_ERR_UNKNOWN_CHARSET";
  case HA_ERR_WRONG_MRG_TABLE_DEF: return "HA_ERR_WRONG_MRG_TABLE_DEF";
  case HA_ERR_CRASHED_ON_REPAIR: return "HA_ERR_CRASHED_ON_REPAIR";
  case HA_ERR_CRASHED_ON_USAGE: return "HA_ERR_CRASHED_ON_USAGE";
  case HA_ERR_LOCK_WAIT_TIMEOUT: return "HA_ERR_LOCK_WAIT_TIMEOUT";
  case HA_ERR_LOCK_TABLE_FULL: return "HA_ERR_LOCK_TABLE_FULL";
  case HA_ERR_READ_ONLY_TRANSACTION: return "HA_ERR_READ_ONLY_TRANSACTION";
  case HA_ERR_LOCK_DEADLOCK: return "HA_ERR_LOCK_DEADLOCK";
  case HA_ERR_CANNOT_ADD_FOREIGN: return "HA_ERR_CANNOT_ADD_FOREIGN";
  case HA_ERR_NO_REFERENCED_ROW: return "HA_ERR_NO_REFERENCED_ROW";
  case HA_ERR_ROW_IS_REFERENCED: return "HA_ERR_ROW_IS_REFERENCED";
  case HA_ERR_NO_SAVEPOINT: return "HA_ERR_NO_SAVEPOINT";
  case HA_ERR_NON_UNIQUE_BLOCK_SIZE: return "HA_ERR_NON_UNIQUE_BLOCK_SIZE";
  case HA_ERR_NO_SUCH_TABLE: return "HA_ERR_NO_SUCH_TABLE";
  case HA_ERR_TABLE_EXIST: return "HA_ERR_TABLE_EXIST";
  case HA_ERR_NO_CONNECTION: return "HA_ERR_NO_CONNECTION";
  case HA_ERR_NULL_IN_SPATIAL: return "HA_ERR_NULL_IN_SPATIAL";
  case HA_ERR_TABLE_DEF_CHANGED: return "HA_ERR_TABLE_DEF_CHANGED";
  case HA_ERR_NO_PARTITION_FOUND: return "HA_ERR_NO_PARTITION_FOUND";
  case HA_ERR_RBR_LOGGING_FAILED: return "HA_ERR_RBR_LOGGING_FAILED";
  case HA_ERR_DROP_INDEX_FK: return "HA_ERR_DROP_INDEX_FK";
  case HA_ERR_FOREIGN_DUPLICATE_KEY: return "HA_ERR_FOREIGN_DUPLICATE_KEY";
  case HA_ERR_TABLE_NEEDS_UPGRADE: return "HA_ERR_TABLE_NEEDS_UPGRADE";
  case HA_ERR_TABLE_READONLY: return "HA_ERR_TABLE_READONLY";
  case HA_ERR_AUTOINC_READ_FAILED: return "HA_ERR_AUTOINC_READ_FAILED";
  case HA_ERR_AUTOINC_ERANGE: return "HA_ERR_AUTOINC_ERANGE";
  case HA_ERR_GENERIC: return "HA_ERR_GENERIC";
  case HA_ERR_RECORD_IS_THE_SAME: return "HA_ERR_RECORD_IS_THE_SAME";
  case HA_ERR_LOGGING_IMPOSSIBLE: return "HA_ERR_LOGGING_IMPOSSIBLE";
  case HA_ERR_CORRUPT_EVENT: return "HA_ERR_CORRUPT_EVENT";
  case HA_ERR_ROWS_EVENT_APPLY : return "HA_ERR_ROWS_EVENT_APPLY";
  }
  return "No Error!";
}

/**
   Error reporting facility for Rows_log_event::do_apply_event

   @param level     error, warning or info
   @param ha_error  HA_ERR_ code
   @param rli       pointer to the active Relay_log_info instance
   @param thd       pointer to the slave thread's thd
   @param table     pointer to the event's table object
   @param type      the type of the event
   @param log_name  the master binlog file name
   @param pos       the master binlog file pos (the next after the event)

*/
static void inline slave_rows_error_report(enum loglevel level, int ha_error,
                                           Relay_log_info const *rli, THD *thd,
                                           TABLE *table, const char * type,
                                           const char *log_name, ulong pos)
{
  const char *handler_error= (ha_error ? HA_ERR(ha_error) : NULL);
  char buff[MAX_SLAVE_ERRMSG], *slider;
  const char *buff_end= buff + sizeof(buff);
  uint len;
  Diagnostics_area::Sql_condition_iterator it=
    thd->get_stmt_da()->sql_conditions();
  const Sql_condition *err;
  buff[0]= 0;

  for (err= it++, slider= buff; err && slider < buff_end - 1;
       slider += len, err= it++)
  {
    len= my_snprintf(slider, buff_end - slider,
                     " %s, Error_code: %d;", err->get_message_text(),
                     err->get_sql_errno());
  }

  if (ha_error != 0)
    rli->report(level, thd->is_error() ? thd->get_stmt_da()->sql_errno() : 0,
                "Could not execute %s event on table %s.%s;"
                "%s handler error %s; "
                "the event's master log %s, end_log_pos %lu",
                type, table->s->db.str, table->s->table_name.str,
                buff, handler_error == NULL ? "<unknown>" : handler_error,
                log_name, pos);
  else
    rli->report(level, thd->is_error() ? thd->get_stmt_da()->sql_errno() : 0,
                "Could not execute %s event on table %s.%s;"
                "%s the event's master log %s, end_log_pos %lu",
                type, table->s->db.str, table->s->table_name.str,
                buff, log_name, pos);
}

static void set_thd_db(THD *thd, const char *db, uint32 db_len)
{
  char lcase_db_buf[NAME_LEN +1]; 
  LEX_STRING new_db;
  new_db.length= db_len;
  if (lower_case_table_names == 1)
  {
    strmov(lcase_db_buf, db); 
    my_casedn_str(system_charset_info, lcase_db_buf);
    new_db.str= lcase_db_buf;
  }
  else 
    new_db.str= (char*) db;

  new_db.str= (char*) rpl_filter->get_rewrite_db(new_db.str,
                                                 &new_db.length);
  thd->set_db(new_db.str, new_db.length);
}

#endif


/*
  pretty_print_str()
*/

#ifdef MYSQL_CLIENT
static void pretty_print_str(IO_CACHE* cache, const char* str, int len)
{
  const char* end = str + len;
  my_b_printf(cache, "\'");
  while (str < end)
  {
    char c;
    switch ((c=*str++)) {
    case '\n': my_b_printf(cache, "\\n"); break;
    case '\r': my_b_printf(cache, "\\r"); break;
    case '\\': my_b_printf(cache, "\\\\"); break;
    case '\b': my_b_printf(cache, "\\b"); break;
    case '\t': my_b_printf(cache, "\\t"); break;
    case '\'': my_b_printf(cache, "\\'"); break;
    case 0   : my_b_printf(cache, "\\0"); break;
    default:
      my_b_printf(cache, "%c", c);
      break;
    }
  }
  my_b_printf(cache, "\'");
}
#endif /* MYSQL_CLIENT */

#if defined(HAVE_REPLICATION) && !defined(MYSQL_CLIENT)

static void clear_all_errors(THD *thd, Relay_log_info *rli)
{
  thd->is_slave_error = 0;
  thd->clear_error();
  rli->clear_error();
}

inline int idempotent_error_code(int err_code)
{
  int ret= 0;

  switch (err_code)
  {
    case 0:
      ret= 1;
    break;
    /*
      The following list of "idempotent" errors
      means that an error from the list might happen
      because of idempotent (more than once)
      applying of a binlog file.
      Notice, that binlog has a  ddl operation its
      second applying may cause

      case HA_ERR_TABLE_DEF_CHANGED:
      case HA_ERR_CANNOT_ADD_FOREIGN:

      which are not included into to the list.

      Note that HA_ERR_RECORD_DELETED is not in the list since
      do_exec_row() should not return that error code.
    */
    case HA_ERR_RECORD_CHANGED:
    case HA_ERR_KEY_NOT_FOUND:
    case HA_ERR_END_OF_FILE:
    case HA_ERR_FOUND_DUPP_KEY:
    case HA_ERR_FOUND_DUPP_UNIQUE:
    case HA_ERR_FOREIGN_DUPLICATE_KEY:
    case HA_ERR_NO_REFERENCED_ROW:
    case HA_ERR_ROW_IS_REFERENCED:
      ret= 1;
    break;
    default:
      ret= 0;
    break;
  }
  return (ret);
}

/**
  Ignore error code specified on command line.
*/

inline int ignored_error_code(int err_code)
{
#ifdef HAVE_NDB_BINLOG
  /*
    The following error codes are hard-coded and will always be ignored.
  */
  switch (err_code)
  {
  case ER_DB_CREATE_EXISTS:
  case ER_DB_DROP_EXISTS:
    return 1;
  default:
    /* Nothing to do */
    break;
  }
#endif
  return ((err_code == ER_SLAVE_IGNORED_TABLE) ||
          (use_slave_mask && bitmap_is_set(&slave_error_mask, err_code)));
}

/*
  This function converts an engine's error to a server error.
   
  If the thread does not have an error already reported, it tries to 
  define it by calling the engine's method print_error. However, if a 
  mapping is not found, it uses the ER_UNKNOWN_ERROR and prints out a 
  warning message.
*/ 
int convert_handler_error(int error, THD* thd, TABLE *table)
{
  uint actual_error= (thd->is_error() ? thd->get_stmt_da()->sql_errno() :
                           0);

  if (actual_error == 0)
  {
    table->file->print_error(error, MYF(0));
    actual_error= (thd->is_error() ? thd->get_stmt_da()->sql_errno() :
                        ER_UNKNOWN_ERROR);
    if (actual_error == ER_UNKNOWN_ERROR)
      if (log_warnings)
        sql_print_warning("Unknown error detected %d in handler", error);
  }

  return (actual_error);
}

inline bool concurrency_error_code(int error)
{
  switch (error)
  {
  case ER_LOCK_WAIT_TIMEOUT:
  case ER_LOCK_DEADLOCK:
  case ER_XA_RBDEADLOCK:
    return TRUE;
  default: 
    return (FALSE);
  }
}

inline bool unexpected_error_code(int unexpected_error)
{
  switch (unexpected_error) 
  {
  case ER_NET_READ_ERROR:
  case ER_NET_ERROR_ON_WRITE:
  case ER_QUERY_INTERRUPTED:
  case ER_SERVER_SHUTDOWN:
  case ER_NEW_ABORTING_CONNECTION:
    return(TRUE);
  default:
    return(FALSE);
  }
}

/*
  pretty_print_str()
*/

static char *pretty_print_str(char *packet, const char *str, int len)
{
  const char *end= str + len;
  char *pos= packet;
  *pos++= '\'';
  while (str < end)
  {
    char c;
    switch ((c=*str++)) {
    case '\n': *pos++= '\\'; *pos++= 'n'; break;
    case '\r': *pos++= '\\'; *pos++= 'r'; break;
    case '\\': *pos++= '\\'; *pos++= '\\'; break;
    case '\b': *pos++= '\\'; *pos++= 'b'; break;
    case '\t': *pos++= '\\'; *pos++= 't'; break;
    case '\'': *pos++= '\\'; *pos++= '\''; break;
    case 0   : *pos++= '\\'; *pos++= '0'; break;
    default:
      *pos++= c;
      break;
    }
  }
  *pos++= '\'';
  return pos;
}
#endif /* !MYSQL_CLIENT */


#if defined(HAVE_REPLICATION) && !defined(MYSQL_CLIENT)

/**
  Creates a temporary name for load data infile:.

  @param buf		      Store new filename here
  @param file_id	      File_id (part of file name)
  @param event_server_id     Event_id (part of file name)
  @param ext		      Extension for file name

  @return
    Pointer to start of extension
*/

static char *slave_load_file_stem(char *buf, uint file_id,
                                  int event_server_id, const char *ext)
{
  char *res;
  fn_format(buf,PREFIX_SQL_LOAD,slave_load_tmpdir, "", MY_UNPACK_FILENAME);
  to_unix_path(buf);

  buf= strend(buf);
  int appended_length= sprintf(buf, "%s-%d-", server_uuid, event_server_id);
  buf+= appended_length;
  res= int10_to_str(file_id, buf, 10);
  strmov(res, ext);                             // Add extension last
  return res;                                   // Pointer to extension
}
#endif


#if defined(HAVE_REPLICATION) && !defined(MYSQL_CLIENT)

/**
  Delete all temporary files used for SQL_LOAD.
*/

static void cleanup_load_tmpdir()
{
  MY_DIR *dirp;
  FILEINFO *file;
  uint i;
  char fname[FN_REFLEN], prefbuf[TEMP_FILE_MAX_LEN], *p;

  if (!(dirp=my_dir(slave_load_tmpdir,MYF(0))))
    return;

  /* 
     When we are deleting temporary files, we should only remove
     the files associated with the server id of our server.
     We don't use event_server_id here because since we've disabled
     direct binlogging of Create_file/Append_file/Exec_load events
     we cannot meet Start_log event in the middle of events from one 
     LOAD DATA.
  */
  p= strmake(prefbuf, STRING_WITH_LEN(PREFIX_SQL_LOAD));
  sprintf(p,"%s-",server_uuid);

  for (i=0 ; i < (uint)dirp->number_off_files; i++)
  {
    file=dirp->dir_entry+i;
    if (is_prefix(file->name, prefbuf))
    {
      fn_format(fname,file->name,slave_load_tmpdir,"",MY_UNPACK_FILENAME);
      mysql_file_delete(key_file_misc, fname, MYF(0));
    }
  }

  my_dirend(dirp);
}
#endif


/*
  Stores string to IO_CACHE file.

  Writes str to file in the following format:
   1. Stores length using only one byte (255 maximum value);
   2. Stores complete str.
*/

static bool write_str_at_most_255_bytes(IO_CACHE *file, const char *str,
                                        uint length)
{
  uchar tmp[1];
  tmp[0]= (uchar) length;
  return (my_b_safe_write(file, tmp, sizeof(tmp)) ||
	  my_b_safe_write(file, (uchar*) str, length));
}


/*
  Reads string from buf.

  Reads str from buf in the following format:
   1. Read length stored on buf first index, as it only has 1 byte values
      bigger than 255 where lost.
   2. Set str pointer to buf second index.
  Despite str contains the complete stored string, when it is read until
  len its value will be truncated if original length was bigger than 255.
*/

static inline int read_str_at_most_255_bytes(const char **buf,
                                             const char *buf_end,
                                             const char **str,
                                             uint8 *len)
{
  if (*buf + ((uint) (uchar) **buf) >= buf_end)
    return 1;
  *len= (uint8) **buf;
  *str= (*buf)+1;
  (*buf)+= (uint) *len+1;
  return 0;
}


/**
  Transforms a string into "" or its expression in 0x... form.
*/

char *str_to_hex(char *to, const char *from, uint len)
{
  if (len)
  {
    *to++= '0';
    *to++= 'x';
    to= octet2hex(to, from, len);
  }
  else
    to= strmov(to, "\"\"");
  return to;                               // pointer to end 0 of 'to'
}

#ifndef MYSQL_CLIENT

/**
  Append a version of the 'from' string suitable for use in a query to
  the 'to' string.  To generate a correct escaping, the character set
  information in 'csinfo' is used.
*/

int
append_query_string(THD *thd, const CHARSET_INFO *csinfo,
                    String const *from, String *to)
{
  char *beg, *ptr;
  uint32 const orig_len= to->length();
  if (to->reserve(orig_len + from->length()*2+3))
    return 1;

  beg= to->c_ptr_quick() + to->length();
  ptr= beg;
  if (csinfo->escape_with_backslash_is_dangerous)
    ptr= str_to_hex(ptr, from->ptr(), from->length());
  else
  {
    *ptr++= '\'';
    if (!(thd->variables.sql_mode & MODE_NO_BACKSLASH_ESCAPES))
    {
      ptr+= escape_string_for_mysql(csinfo, ptr, 0,
                                    from->ptr(), from->length());
    }
    else
    {
      const char *frm_str= from->ptr();

      for (; frm_str < (from->ptr() + from->length()); frm_str++)
      {
        /* Using '' way to represent "'" */
        if (*frm_str == '\'')
          *ptr++= *frm_str;

        *ptr++= *frm_str;
      }
    }

    *ptr++= '\'';
  }
  to->length(orig_len + ptr - beg);
  return 0;
}
#endif


/**
  Prints a "session_var=value" string. Used by mysqlbinlog to print some SET
  commands just before it prints a query.
*/

#ifdef MYSQL_CLIENT

static void print_set_option(IO_CACHE* file, uint32 bits_changed,
                             uint32 option, uint32 flags, const char* name,
                             bool* need_comma)
{
  if (bits_changed & option)
  {
    if (*need_comma)
      my_b_printf(file,", ");
    my_b_printf(file,"%s=%d", name, test(flags & option));
    *need_comma= 1;
  }
}
#endif
/**************************************************************************
	Log_event methods (= the parent class of all events)
**************************************************************************/

/**
  @return
  returns the human readable name of the event's type
*/

const char* Log_event::get_type_str(Log_event_type type)
{
  switch(type) {
  case START_EVENT_V3:  return "Start_v3";
  case STOP_EVENT:   return "Stop";
  case QUERY_EVENT:  return "Query";
  case ROTATE_EVENT: return "Rotate";
  case INTVAR_EVENT: return "Intvar";
  case LOAD_EVENT:   return "Load";
  case NEW_LOAD_EVENT:   return "New_load";
  case CREATE_FILE_EVENT: return "Create_file";
  case APPEND_BLOCK_EVENT: return "Append_block";
  case DELETE_FILE_EVENT: return "Delete_file";
  case EXEC_LOAD_EVENT: return "Exec_load";
  case RAND_EVENT: return "RAND";
  case XID_EVENT: return "Xid";
  case USER_VAR_EVENT: return "User var";
  case FORMAT_DESCRIPTION_EVENT: return "Format_desc";
  case TABLE_MAP_EVENT: return "Table_map";
  case PRE_GA_WRITE_ROWS_EVENT: return "Write_rows_event_old";
  case PRE_GA_UPDATE_ROWS_EVENT: return "Update_rows_event_old";
  case PRE_GA_DELETE_ROWS_EVENT: return "Delete_rows_event_old";
  case WRITE_ROWS_EVENT_V1: return "Write_rows_v1";
  case UPDATE_ROWS_EVENT_V1: return "Update_rows_v1";
  case DELETE_ROWS_EVENT_V1: return "Delete_rows_v1";
  case BEGIN_LOAD_QUERY_EVENT: return "Begin_load_query";
  case EXECUTE_LOAD_QUERY_EVENT: return "Execute_load_query";
  case INCIDENT_EVENT: return "Incident";
  case IGNORABLE_LOG_EVENT: return "Ignorable";
  case ROWS_QUERY_LOG_EVENT: return "Rows_query";
  case WRITE_ROWS_EVENT: return "Write_rows";
  case UPDATE_ROWS_EVENT: return "Update_rows";
  case DELETE_ROWS_EVENT: return "Delete_rows";
  case GTID_LOG_EVENT: return "Gtid";
  case ANONYMOUS_GTID_LOG_EVENT: return "Anonymous_Gtid";
  case PREVIOUS_GTIDS_LOG_EVENT: return "Previous_gtids";
  case HEARTBEAT_LOG_EVENT: return "Heartbeat";
  default: return "Unknown";				/* impossible */
  }
}

const char* Log_event::get_type_str()
{
  return get_type_str(get_type_code());
}


/*
  Log_event::Log_event()
*/

#ifndef MYSQL_CLIENT
Log_event::Log_event(THD* thd_arg, uint16 flags_arg,
                     enum_event_cache_type cache_type_arg,
                     enum_event_logging_type logging_type_arg)
  :log_pos(0), temp_buf(0), exec_time(0), flags(flags_arg),
  event_cache_type(cache_type_arg),
  event_logging_type(logging_type_arg),
  crc(0), thd(thd_arg), checksum_alg(BINLOG_CHECKSUM_ALG_UNDEF)
{
  server_id= thd->server_id;
  unmasked_server_id= server_id;
  when= thd->start_time;
}

/**
  This minimal constructor is for when you are not even sure that there
  is a valid THD. For example in the server when we are shutting down or
  flushing logs after receiving a SIGHUP (then we must write a Rotate to
  the binlog but we have no THD, so we need this minimal constructor).
*/

Log_event::Log_event(enum_event_cache_type cache_type_arg,
                     enum_event_logging_type logging_type_arg)
  :temp_buf(0), exec_time(0), flags(0), event_cache_type(cache_type_arg),
  event_logging_type(logging_type_arg), crc(0), thd(0),
  checksum_alg(BINLOG_CHECKSUM_ALG_UNDEF)
{
  server_id=	::server_id;
  unmasked_server_id= server_id;
  /*
    We can't call my_time() here as this would cause a call before
    my_init() is called
  */
  when.tv_sec=  0;
  when.tv_usec= 0;
  log_pos=	0;
}
#endif /* !MYSQL_CLIENT */


/*
  Log_event::Log_event()
*/

Log_event::Log_event(const char* buf,
                     const Format_description_log_event* description_event)
  :temp_buf(0), exec_time(0),
  event_cache_type(EVENT_INVALID_CACHE),
  event_logging_type(EVENT_INVALID_LOGGING),
  crc(0), checksum_alg(BINLOG_CHECKSUM_ALG_UNDEF)
{
#ifndef MYSQL_CLIENT
  thd = 0;
#endif
  when.tv_sec= uint4korr(buf);
  when.tv_usec= 0;
  server_id = uint4korr(buf + SERVER_ID_OFFSET);
  unmasked_server_id = server_id;
  /*
     Mask out any irrelevant parts of the server_id
  */
#ifdef HAVE_REPLICATION
  server_id = unmasked_server_id & opt_server_id_mask;
#else
  server_id = unmasked_server_id;
#endif
  data_written= uint4korr(buf + EVENT_LEN_OFFSET);
  if (description_event->binlog_version==1)
  {
    log_pos= 0;
    flags= 0;
    return;
  }
  /* 4.0 or newer */
  log_pos= uint4korr(buf + LOG_POS_OFFSET);
  /*
    If the log is 4.0 (so here it can only be a 4.0 relay log read by
    the SQL thread or a 4.0 master binlog read by the I/O thread),
    log_pos is the beginning of the event: we transform it into the end
    of the event, which is more useful.
    But how do you know that the log is 4.0: you know it if
    description_event is version 3 *and* you are not reading a
    Format_desc (remember that mysqlbinlog starts by assuming that 5.0
    logs are in 4.0 format, until it finds a Format_desc).
  */
  if (description_event->binlog_version==3 &&
      buf[EVENT_TYPE_OFFSET]<FORMAT_DESCRIPTION_EVENT && log_pos)
  {
      /*
        If log_pos=0, don't change it. log_pos==0 is a marker to mean
        "don't change rli->group_master_log_pos" (see
        inc_group_relay_log_pos()). As it is unreal log_pos, adding the
        event len's is nonsense. For example, a fake Rotate event should
        not have its log_pos (which is 0) changed or it will modify
        Exec_master_log_pos in SHOW SLAVE STATUS, displaying a nonsense
        value of (a non-zero offset which does not exist in the master's
        binlog, so which will cause problems if the user uses this value
        in CHANGE MASTER).
      */
    log_pos+= data_written; /* purecov: inspected */
  }
  DBUG_PRINT("info", ("log_pos: %lu", (ulong) log_pos));

  flags= uint2korr(buf + FLAGS_OFFSET);
  if ((buf[EVENT_TYPE_OFFSET] == FORMAT_DESCRIPTION_EVENT) ||
      (buf[EVENT_TYPE_OFFSET] == ROTATE_EVENT))
  {
    /*
      These events always have a header which stops here (i.e. their
      header is FROZEN).
    */
    /*
      Initialization to zero of all other Log_event members as they're
      not specified. Currently there are no such members; in the future
      there will be an event UID (but Format_description and Rotate
      don't need this UID, as they are not propagated through
      --log-slave-updates (remember the UID is used to not play a query
      twice when you have two masters which are slaves of a 3rd master).
      Then we are done.
    */
    return;
  }
  /* otherwise, go on with reading the header from buf (nothing now) */
}

#ifndef MYSQL_CLIENT
#ifdef HAVE_REPLICATION
inline int Log_event::do_apply_event_worker(Slave_worker *w)
{ 
  return do_apply_event(w);
}

int Log_event::do_update_pos(Relay_log_info *rli)
{
  int error= 0;
  DBUG_ASSERT(!rli->belongs_to_client());
  /*
    rli is null when (as far as I (Guilhem) know) the caller is
    Load_log_event::do_apply_event *and* that one is called from
    Execute_load_log_event::do_apply_event.  In this case, we don't
    do anything here ; Execute_load_log_event::do_apply_event will
    call Log_event::do_apply_event again later with the proper rli.
    Strictly speaking, if we were sure that rli is null only in the
    case discussed above, 'if (rli)' is useless here.  But as we are
    not 100% sure, keep it for now.

    Matz: I don't think we will need this check with this refactoring.
  */

  DBUG_ASSERT(!is_mts_worker(rli->info_thd));

  if (rli)
    error= rli->stmt_done(log_pos);
  return error;
}


Log_event::enum_skip_reason
Log_event::do_shall_skip(Relay_log_info *rli)
{
  DBUG_PRINT("info", ("ev->server_id=%lu, ::server_id=%lu,"
                      " rli->replicate_same_server_id=%d,"
                      " rli->slave_skip_counter=%d",
                      (ulong) server_id, (ulong) ::server_id,
                      rli->replicate_same_server_id,
                      rli->slave_skip_counter));
  if ((server_id == ::server_id && !rli->replicate_same_server_id) ||
      (rli->slave_skip_counter == 1 && rli->is_in_group()))
    return EVENT_SKIP_IGNORE;
  else if (rli->slave_skip_counter > 0)
    return EVENT_SKIP_COUNT;
  else
    return EVENT_SKIP_NOT;
}


/*
  Log_event::pack_info()
*/

int Log_event::pack_info(Protocol *protocol)
{
  protocol->store("", &my_charset_bin);
  return 0;
}


/**
  Only called by SHOW BINLOG EVENTS
*/
int Log_event::net_send(Protocol *protocol, const char* log_name, my_off_t pos)
{
  const char *p= strrchr(log_name, FN_LIBCHAR);
  const char *event_type;
  if (p)
    log_name = p + 1;

  protocol->prepare_for_resend();
  protocol->store(log_name, &my_charset_bin);
  protocol->store((ulonglong) pos);
  event_type = get_type_str();
  protocol->store(event_type, strlen(event_type), &my_charset_bin);
  protocol->store((uint32) server_id);
  protocol->store((ulonglong) log_pos);
  if (pack_info(protocol))
    return 1;
  return protocol->write();
}
#endif /* HAVE_REPLICATION */


/**
  init_show_field_list() prepares the column names and types for the
  output of SHOW BINLOG EVENTS; it is used only by SHOW BINLOG
  EVENTS.
*/

void Log_event::init_show_field_list(List<Item>* field_list)
{
  field_list->push_back(new Item_empty_string("Log_name", 20));
  field_list->push_back(new Item_return_int("Pos", MY_INT32_NUM_DECIMAL_DIGITS,
					    MYSQL_TYPE_LONGLONG));
  field_list->push_back(new Item_empty_string("Event_type", 20));
  field_list->push_back(new Item_return_int("Server_id", 10,
					    MYSQL_TYPE_LONG));
  field_list->push_back(new Item_return_int("End_log_pos",
                                            MY_INT32_NUM_DECIMAL_DIGITS,
					    MYSQL_TYPE_LONGLONG));
  field_list->push_back(new Item_empty_string("Info", 20));
}

/**
   A decider of whether to trigger checksum computation or not.
   To be invoked in Log_event::write() stack.
   The decision is positive 

    S,M) if it's been marked for checksumming with @c checksum_alg
    
    M) otherwise, if @@global.binlog_checksum is not NONE and the event is 
       directly written to the binlog file.
       The to-be-cached event decides at @c write_cache() time.

   Otherwise the decision is negative.

   @note   A side effect of the method is altering Log_event::checksum_alg
           it the latter was undefined at calling.

   @return true (positive) or false (negative)
*/
my_bool Log_event::need_checksum()
{
  DBUG_ENTER("Log_event::need_checksum");
  my_bool ret= FALSE;
  /* 
     few callers of Log_event::write 
     (incl FD::write, FD constructing code on the slave side, Rotate relay log
     and Stop event) 
     provides their checksum alg preference through Log_event::checksum_alg.
  */
  if (checksum_alg != BINLOG_CHECKSUM_ALG_UNDEF)
    ret= (checksum_alg != BINLOG_CHECKSUM_ALG_OFF);
  else if (binlog_checksum_options != BINLOG_CHECKSUM_ALG_OFF &&
           event_cache_type == Log_event::EVENT_NO_CACHE)
    ret= binlog_checksum_options;
  else
    ret= FALSE;

  /*
    FD calls the methods before data_written has been calculated.
    The following invariant claims if the current is not the first
    call (and therefore data_written is not zero) then `ret' must be
    TRUE. It may not be null because FD is always checksummed.
  */
  
  DBUG_ASSERT(get_type_code() != FORMAT_DESCRIPTION_EVENT || ret ||
              data_written == 0);

  if (checksum_alg == BINLOG_CHECKSUM_ALG_UNDEF)
    checksum_alg= ret ? // calculated value stored
      binlog_checksum_options : (uint8) BINLOG_CHECKSUM_ALG_OFF;

  DBUG_ASSERT(!ret || 
              ((checksum_alg == binlog_checksum_options ||
               /* 
                  Stop event closes the relay-log and its checksum alg
                  preference is set by the caller can be different
                  from the server's binlog_checksum_options.
               */
               get_type_code() == STOP_EVENT ||
               /* 
                  Rotate:s can be checksummed regardless of the server's
                  binlog_checksum_options. That applies to both
                  the local RL's Rotate and the master's Rotate
                  which IO thread instantiates via queue_binlog_ver_3_event.
               */
               get_type_code() == ROTATE_EVENT ||
               /*
                  The previous event has its checksum option defined
                  according to the format description event.
               */
               get_type_code() == PREVIOUS_GTIDS_LOG_EVENT ||
               /* FD is always checksummed */
               get_type_code() == FORMAT_DESCRIPTION_EVENT) && 
               checksum_alg != BINLOG_CHECKSUM_ALG_OFF));

  DBUG_ASSERT(checksum_alg != BINLOG_CHECKSUM_ALG_UNDEF);
  DBUG_ASSERT(((get_type_code() != ROTATE_EVENT &&
                get_type_code() != STOP_EVENT) ||
                get_type_code() != FORMAT_DESCRIPTION_EVENT) ||
              event_cache_type == Log_event::EVENT_NO_CACHE);

  DBUG_RETURN(ret);
}

bool Log_event::wrapper_my_b_safe_write(IO_CACHE* file, const uchar* buf, ulong size)
{
  if (need_checksum() && size != 0)
    crc= my_checksum(crc, buf, size);

  return my_b_safe_write(file, buf, size);
}

bool Log_event::write_footer(IO_CACHE* file) 
{
  /*
     footer contains the checksum-algorithm descriptor 
     followed by the checksum value
  */
  if (need_checksum())
  {
    uchar buf[BINLOG_CHECKSUM_LEN];
    int4store(buf, crc);
    return (my_b_safe_write(file, (uchar*) buf, sizeof(buf)));
  }
  return 0;
}

/*
  Log_event::write()
*/

bool Log_event::write_header(IO_CACHE* file, ulong event_data_length)
{
  uchar header[LOG_EVENT_HEADER_LEN];
  ulong now;
  bool ret;
  DBUG_ENTER("Log_event::write_header");

  /* Store number of bytes that will be written by this event */
  data_written= event_data_length + sizeof(header);

  if (need_checksum())
  {
    crc= my_checksum(0L, NULL, 0);
    data_written += BINLOG_CHECKSUM_LEN;
  }

  /*
    log_pos != 0 if this is relay-log event. In this case we should not
    change the position
  */

  if (is_artificial_event())
  {
    /*
      Artificial events are automatically generated and do not exist
      in master's binary log, so log_pos should be set to 0.
    */
    log_pos= 0;
  }
  else  if (!log_pos)
  {
    /*
      Calculate position of end of event

      Note that with a SEQ_READ_APPEND cache, my_b_tell() does not
      work well.  So this will give slightly wrong positions for the
      Format_desc/Rotate/Stop events which the slave writes to its
      relay log. For example, the initial Format_desc will have
      end_log_pos=91 instead of 95. Because after writing the first 4
      bytes of the relay log, my_b_tell() still reports 0. Because
      my_b_append() does not update the counter which my_b_tell()
      later uses (one should probably use my_b_append_tell() to work
      around this).  To get right positions even when writing to the
      relay log, we use the (new) my_b_safe_tell().

      Note that this raises a question on the correctness of all these
      DBUG_ASSERT(my_b_tell()=rli->event_relay_log_pos).

      If in a transaction, the log_pos which we calculate below is not
      very good (because then my_b_safe_tell() returns start position
      of the BEGIN, so it's like the statement was at the BEGIN's
      place), but it's not a very serious problem (as the slave, when
      it is in a transaction, does not take those end_log_pos into
      account (as it calls inc_event_relay_log_pos()). To be fixed
      later, so that it looks less strange. But not bug.
    */

    log_pos= my_b_safe_tell(file)+data_written;
  }

  now= (ulong) get_time();                              // Query start time
  if (DBUG_EVALUATE_IF("inc_event_time_by_1_hour",1,0)  &&
      DBUG_EVALUATE_IF("dec_event_time_by_1_hour",1,0))
  {
    /** 
       This assertion guarantees that these debug flags are not
       used at the same time (they would cancel each other).
    */
    DBUG_ASSERT(0);
  } 
  else
  {
    DBUG_EXECUTE_IF("inc_event_time_by_1_hour", now= now + 3600;);
    DBUG_EXECUTE_IF("dec_event_time_by_1_hour", now= now - 3600;);
  }

  /*
    Header will be of size LOG_EVENT_HEADER_LEN for all events, except for
    FORMAT_DESCRIPTION_EVENT and ROTATE_EVENT, where it will be
    LOG_EVENT_MINIMAL_HEADER_LEN (remember these 2 have a frozen header,
    because we read them before knowing the format).
  */

  int4store(header, now);              // timestamp
  header[EVENT_TYPE_OFFSET]= get_type_code();
  int4store(header+ SERVER_ID_OFFSET, server_id);
  int4store(header+ EVENT_LEN_OFFSET, data_written);
  int4store(header+ LOG_POS_OFFSET, log_pos);
  /*
    recording checksum of FD event computed with dropped
    possibly active LOG_EVENT_BINLOG_IN_USE_F flag.
    Similar step at verication: the active flag is dropped before
    checksum computing.
  */
  if (header[EVENT_TYPE_OFFSET] != FORMAT_DESCRIPTION_EVENT ||
      !need_checksum() || !(flags & LOG_EVENT_BINLOG_IN_USE_F))
  {
    int2store(header+ FLAGS_OFFSET, flags);
    ret= wrapper_my_b_safe_write(file, header, sizeof(header)) != 0;
  }
  else
  {
    ret= (wrapper_my_b_safe_write(file, header, FLAGS_OFFSET) != 0);
    if (!ret)
    {
      flags &= ~LOG_EVENT_BINLOG_IN_USE_F;
      int2store(header + FLAGS_OFFSET, flags);
      crc= my_checksum(crc, header + FLAGS_OFFSET, sizeof(flags));
      flags |= LOG_EVENT_BINLOG_IN_USE_F;    
      int2store(header + FLAGS_OFFSET, flags);
      ret= (my_b_safe_write(file, header + FLAGS_OFFSET, sizeof(flags)) != 0);
    }
    if (!ret)
      ret= (wrapper_my_b_safe_write(file, header + FLAGS_OFFSET + sizeof(flags),
                                    sizeof(header)
                                    - (FLAGS_OFFSET + sizeof(flags))) != 0);
  }
  DBUG_RETURN( ret);
}


/**
  This needn't be format-tolerant, because we only read
  LOG_EVENT_MINIMAL_HEADER_LEN (we just want to read the event's length).
*/

int Log_event::read_log_event(IO_CACHE* file, String* packet,
                              mysql_mutex_t* log_lock,
                              uint8 checksum_alg_arg,
                              const char *log_file_name_arg,
                              bool* is_binlog_active)
{
  ulong data_len;
  int result=0;
  char buf[LOG_EVENT_MINIMAL_HEADER_LEN];
  uchar ev_offset= packet->length();
  DBUG_ENTER("Log_event::read_log_event(IO_CACHE *, String *, mysql_mutex_t, uint8)");

  if (log_lock)
    mysql_mutex_lock(log_lock);

  if (log_file_name_arg)
    *is_binlog_active= mysql_bin_log.is_active(log_file_name_arg);

  if (my_b_read(file, (uchar*) buf, sizeof(buf)))
  {
    /*
      If the read hits eof, we must report it as eof so the caller
      will know it can go into cond_wait to be woken up on the next
      update to the log.
    */
    DBUG_PRINT("error",("my_b_read failed. file->error: %d", file->error));
    if (!file->error)
      result= LOG_READ_EOF;
    else
      result= (file->error > 0 ? LOG_READ_TRUNC : LOG_READ_IO);
    goto end;
  }
  data_len= uint4korr(buf + EVENT_LEN_OFFSET);
  if (data_len < LOG_EVENT_MINIMAL_HEADER_LEN ||
      data_len > max(current_thd->variables.max_allowed_packet,
                     opt_binlog_rows_event_max_size + MAX_LOG_EVENT_HEADER))
  {
    DBUG_PRINT("error",("data_len is out of bounds. data_len: %lu", data_len));
    result= ((data_len < LOG_EVENT_MINIMAL_HEADER_LEN) ? LOG_READ_BOGUS :
	     LOG_READ_TOO_LARGE);
    goto end;
  }

  /* Append the log event header to packet */
  if (packet->append(buf, sizeof(buf)))
  {
    DBUG_PRINT("info", ("first packet->append failed (out of memory)"));
    /* Failed to allocate packet */
    result= LOG_READ_MEM;
    goto end;
  }
  data_len-= LOG_EVENT_MINIMAL_HEADER_LEN;
  if (data_len)
  {
    /* Append rest of event, read directly from file into packet */
    if (packet->append(file, data_len))
    {
      /*
        Fatal error occured when appending rest of the event
        to packet, possible failures:
	1. EOF occured when reading from file, it's really an error
           as data_len is >=0 there's supposed to be more bytes available.
           file->error will have been set to number of bytes left to read
        2. Read was interrupted, file->error would normally be set to -1
        3. Failed to allocate memory for packet, my_errno
           will be ENOMEM(file->error shuold be 0, but since the
           memory allocation occurs before the call to read it might
           be uninitialized)
      */
      DBUG_PRINT("info", ("second packet->append failed (out of memory)"));
      result= (my_errno == ENOMEM ? LOG_READ_MEM :
               (file->error >= 0 ? LOG_READ_TRUNC: LOG_READ_IO));
      goto end;
    }
    else
    {
      /* Corrupt the event for Dump thread*/
      DBUG_EXECUTE_IF("corrupt_read_log_event",
	uchar *debug_event_buf_c = (uchar*) packet->ptr() + ev_offset;
        if (debug_event_buf_c[EVENT_TYPE_OFFSET] != FORMAT_DESCRIPTION_EVENT)
        {
          int debug_cor_pos = rand() % (data_len + sizeof(buf) - BINLOG_CHECKSUM_LEN);
          debug_event_buf_c[debug_cor_pos] =~ debug_event_buf_c[debug_cor_pos];
          DBUG_PRINT("info", ("Corrupt the event at Log_event::read_log_event: byte on position %d", debug_cor_pos));
          DBUG_SET("-d,corrupt_read_log_event");
	}
      );                                                                                           
      /*
        CRC verification of the Dump thread
      */
      if (opt_master_verify_checksum &&
          event_checksum_test((uchar*) packet->ptr() + ev_offset,
                              data_len + sizeof(buf),
                              checksum_alg_arg))
      {
        DBUG_PRINT("info", ("checksum test failed"));
        result= LOG_READ_CHECKSUM_FAILURE;
        goto end;
      }
    }
  }

end:
  if (log_lock)
    mysql_mutex_unlock(log_lock);
  DBUG_PRINT("info", ("read_log_event returns %d", result));
  DBUG_RETURN(result);
}
#endif /* !MYSQL_CLIENT */

#ifndef MYSQL_CLIENT
#define UNLOCK_MUTEX if (log_lock) mysql_mutex_unlock(log_lock);
#define LOCK_MUTEX if (log_lock) mysql_mutex_lock(log_lock);
#else
#define UNLOCK_MUTEX
#define LOCK_MUTEX
#endif

#ifndef MYSQL_CLIENT
/**
  @note
    Allocates memory;  The caller is responsible for clean-up.
*/
Log_event* Log_event::read_log_event(IO_CACHE* file,
                                     mysql_mutex_t* log_lock,
                                     const Format_description_log_event
                                     *description_event,
                                     my_bool crc_check)
#else
Log_event* Log_event::read_log_event(IO_CACHE* file,
                                     const Format_description_log_event
                                     *description_event,
                                     my_bool crc_check)
#endif
{
  DBUG_ENTER("Log_event::read_log_event(IO_CACHE *[, mysql_mutex_t *], Format_description_log_event *, my_bool)");
  DBUG_ASSERT(description_event != 0);
  char head[LOG_EVENT_MINIMAL_HEADER_LEN];
  /*
    First we only want to read at most LOG_EVENT_MINIMAL_HEADER_LEN, just to
    check the event for sanity and to know its length; no need to really parse
    it. We say "at most" because this could be a 3.23 master, which has header
    of 13 bytes, whereas LOG_EVENT_MINIMAL_HEADER_LEN is 19 bytes (it's
    "minimal" over the set {MySQL >=4.0}).
  */
  uint header_size= min<uint>(description_event->common_header_len,
                              LOG_EVENT_MINIMAL_HEADER_LEN);

  LOCK_MUTEX;
  DBUG_PRINT("info", ("my_b_tell: %lu", (ulong) my_b_tell(file)));
  if (my_b_read(file, (uchar *) head, header_size))
  {
    DBUG_PRINT("info", ("Log_event::read_log_event(IO_CACHE*,Format_desc*) "
                        "failed in my_b_read((IO_CACHE*)%p, (uchar*)%p, %u)",
                        file, head, header_size));
    UNLOCK_MUTEX;
    /*
      No error here; it could be that we are at the file's end. However
      if the next my_b_read() fails (below), it will be an error as we
      were able to read the first bytes.
    */
    DBUG_RETURN(0);
  }
  ulong data_len = uint4korr(head + EVENT_LEN_OFFSET);
  char *buf= 0;
  const char *error= 0;
  Log_event *res=  0;
#ifndef max_allowed_packet
  THD *thd=current_thd;
  uint max_allowed_packet= thd ? slave_max_allowed_packet : ~0U;
#endif

  ulong const max_size=
    max<ulong>(max_allowed_packet,
               opt_binlog_rows_event_max_size + MAX_LOG_EVENT_HEADER);
  if (data_len > max_size)
  {
    error = "Event too big";
    goto err;
  }

  if (data_len < header_size)
  {
    error = "Event too small";
    goto err;
  }

  // some events use the extra byte to null-terminate strings
  if (!(buf = (char*) my_malloc(data_len+1, MYF(MY_WME))))
  {
    error = "Out of memory";
    goto err;
  }
  buf[data_len] = 0;
  memcpy(buf, head, header_size);
  if (my_b_read(file, (uchar*) buf + header_size, data_len - header_size))
  {
    error = "read error";
    goto err;
  }
  if ((res= read_log_event(buf, data_len, &error, description_event, crc_check)))
    res->register_temp_buf(buf);

err:
  UNLOCK_MUTEX;
  if (!res)
  {
    DBUG_ASSERT(error != 0);
    sql_print_error("Error in Log_event::read_log_event(): "
                    "'%s', data_len: %lu, event_type: %d",
		    error,data_len,head[EVENT_TYPE_OFFSET]);
    my_free(buf);
    /*
      The SQL slave thread will check if file->error<0 to know
      if there was an I/O error. Even if there is no "low-level" I/O errors
      with 'file', any of the high-level above errors is worrying
      enough to stop the SQL thread now ; as we are skipping the current event,
      going on with reading and successfully executing other events can
      only corrupt the slave's databases. So stop.
      The file->error is also checked to record the position of
      the last valid event when master server recovers.
    */
    file->error= -1;
  }
  DBUG_RETURN(res);
}


/**
  Binlog format tolerance is in (buf, event_len, description_event)
  constructors.
*/

Log_event* Log_event::read_log_event(const char* buf, uint event_len,
				     const char **error,
                                     const Format_description_log_event *description_event,
                                     my_bool crc_check)
{
  Log_event* ev;
  uint8 alg;
  DBUG_ENTER("Log_event::read_log_event(char *, uint, char **, Format_description_log_event *, my_bool)");
  DBUG_ASSERT(description_event != 0);
  DBUG_PRINT("info", ("binlog_version: %d", description_event->binlog_version));
  DBUG_DUMP("data", (unsigned char*) buf, event_len);

  /* Check the integrity */
  if (event_len < EVENT_LEN_OFFSET ||
      buf[EVENT_TYPE_OFFSET] >= ENUM_END_EVENT ||
      (uint) event_len != uint4korr(buf+EVENT_LEN_OFFSET))
  {
    DBUG_PRINT("error", ("event_len=%u EVENT_LEN_OFFSET=%d "
                         "buf[EVENT_TYPE_OFFSET]=%d ENUM_END_EVENT=%d "
                         "uint4korr(buf+EVENT_LEN_OFFSET)=%d",
                         event_len, EVENT_LEN_OFFSET,
                         buf[EVENT_TYPE_OFFSET], ENUM_END_EVENT,
                         uint4korr(buf+EVENT_LEN_OFFSET)));
    *error="Sanity check failed";		// Needed to free buffer
    DBUG_RETURN(NULL); // general sanity check - will fail on a partial read
  }

  uint event_type= buf[EVENT_TYPE_OFFSET];
  // all following START events in the current file are without checksum
  if (event_type == START_EVENT_V3)
    (const_cast< Format_description_log_event *>(description_event))->checksum_alg= BINLOG_CHECKSUM_ALG_OFF;
  /*
    CRC verification by SQL and Show-Binlog-Events master side.
    The caller has to provide @description_event->checksum_alg to
    be the last seen FD's (A) descriptor.
    If event is FD the descriptor is in it.
    Notice, FD of the binlog can be only in one instance and therefore
    Show-Binlog-Events executing master side thread needs just to know
    the only FD's (A) value -  whereas RL can contain more.
    In the RL case, the alg is kept in FD_e (@description_event) which is reset 
    to the newer read-out event after its execution with possibly new alg descriptor.
    Therefore in a typical sequence of RL:
    {FD_s^0, FD_m, E_m^1} E_m^1 
    will be verified with (A) of FD_m.

    See legends definition on MYSQL_BIN_LOG::relay_log_checksum_alg docs
    lines (log.h).

    Notice, a pre-checksum FD version forces alg := BINLOG_CHECKSUM_ALG_UNDEF.
  */
  alg= (event_type != FORMAT_DESCRIPTION_EVENT) ?
    description_event->checksum_alg : get_checksum_alg(buf, event_len);
  // Emulate the corruption during reading an event
  DBUG_EXECUTE_IF("corrupt_read_log_event_char",
    if (event_type != FORMAT_DESCRIPTION_EVENT)
    {
      char *debug_event_buf_c = (char *)buf;
      int debug_cor_pos = rand() % (event_len - BINLOG_CHECKSUM_LEN);
      debug_event_buf_c[debug_cor_pos] =~ debug_event_buf_c[debug_cor_pos];
      DBUG_PRINT("info", ("Corrupt the event at Log_event::read_log_event(char*,...): byte on position %d", debug_cor_pos));
      DBUG_SET("");
    }
  );                                                 
  if (crc_check &&
      event_checksum_test((uchar *) buf, event_len, alg))
  {
    *error= "Event crc check failed! Most likely there is event corruption.";
#ifdef MYSQL_CLIENT
    if (force_opt)
    {
      ev= new Unknown_log_event(buf, description_event);
      DBUG_RETURN(ev);
    }
#endif
    DBUG_RETURN(NULL);
  }

  if (event_type > description_event->number_of_event_types &&
      event_type != FORMAT_DESCRIPTION_EVENT)
  {
    /*
      It is unsafe to use the description_event if its post_header_len
      array does not include the event type.
    */
    DBUG_PRINT("error", ("event type %d found, but the current "
                         "Format_description_log_event supports only %d event "
                         "types", event_type,
                         description_event->number_of_event_types));
    ev= NULL;
  }
  else
  {
    /*
      In some previuos versions (see comment in
      Format_description_log_event::Format_description_log_event(char*,...)),
      event types were assigned different id numbers than in the
      present version. In order to replicate from such versions to the
      present version, we must map those event type id's to our event
      type id's.  The mapping is done with the event_type_permutation
      array, which was set up when the Format_description_log_event
      was read.
    */
    if (description_event->event_type_permutation)
    {
      int new_event_type= description_event->event_type_permutation[event_type];
      DBUG_PRINT("info", ("converting event type %d to %d (%s)",
                   event_type, new_event_type,
                   get_type_str((Log_event_type)new_event_type)));
      event_type= new_event_type;
    }

    if (alg != BINLOG_CHECKSUM_ALG_UNDEF &&
        (event_type == FORMAT_DESCRIPTION_EVENT ||
         alg != BINLOG_CHECKSUM_ALG_OFF))
      event_len= event_len - BINLOG_CHECKSUM_LEN;
    
    switch(event_type) {
    case QUERY_EVENT:
      ev  = new Query_log_event(buf, event_len, description_event, QUERY_EVENT);
      break;
    case LOAD_EVENT:
      ev = new Load_log_event(buf, event_len, description_event);
      break;
    case NEW_LOAD_EVENT:
      ev = new Load_log_event(buf, event_len, description_event);
      break;
    case ROTATE_EVENT:
      ev = new Rotate_log_event(buf, event_len, description_event);
      break;
    case CREATE_FILE_EVENT:
      ev = new Create_file_log_event(buf, event_len, description_event);
      break;
    case APPEND_BLOCK_EVENT:
      ev = new Append_block_log_event(buf, event_len, description_event);
      break;
    case DELETE_FILE_EVENT:
      ev = new Delete_file_log_event(buf, event_len, description_event);
      break;
    case EXEC_LOAD_EVENT:
      ev = new Execute_load_log_event(buf, event_len, description_event);
      break;
    case START_EVENT_V3: /* this is sent only by MySQL <=4.x */
      ev = new Start_log_event_v3(buf, description_event);
      break;
    case STOP_EVENT:
      ev = new Stop_log_event(buf, description_event);
      break;
    case INTVAR_EVENT:
      ev = new Intvar_log_event(buf, description_event);
      break;
    case XID_EVENT:
      ev = new Xid_log_event(buf, description_event);
      break;
    case RAND_EVENT:
      ev = new Rand_log_event(buf, description_event);
      break;
    case USER_VAR_EVENT:
      ev = new User_var_log_event(buf, event_len, description_event);
      break;
    case FORMAT_DESCRIPTION_EVENT:
      ev = new Format_description_log_event(buf, event_len, description_event);
      break;
#if defined(HAVE_REPLICATION) 
    case PRE_GA_WRITE_ROWS_EVENT:
      ev = new Write_rows_log_event_old(buf, event_len, description_event);
      break;
    case PRE_GA_UPDATE_ROWS_EVENT:
      ev = new Update_rows_log_event_old(buf, event_len, description_event);
      break;
    case PRE_GA_DELETE_ROWS_EVENT:
      ev = new Delete_rows_log_event_old(buf, event_len, description_event);
      break;
    case WRITE_ROWS_EVENT_V1:
      ev = new Write_rows_log_event(buf, event_len, description_event);
      break;
    case UPDATE_ROWS_EVENT_V1:
      ev = new Update_rows_log_event(buf, event_len, description_event);
      break;
    case DELETE_ROWS_EVENT_V1:
      ev = new Delete_rows_log_event(buf, event_len, description_event);
      break;
    case TABLE_MAP_EVENT:
      ev = new Table_map_log_event(buf, event_len, description_event);
      break;
#endif
    case BEGIN_LOAD_QUERY_EVENT:
      ev = new Begin_load_query_log_event(buf, event_len, description_event);
      break;
    case EXECUTE_LOAD_QUERY_EVENT:
      ev= new Execute_load_query_log_event(buf, event_len, description_event);
      break;
    case INCIDENT_EVENT:
      ev = new Incident_log_event(buf, event_len, description_event);
      break;
    case ROWS_QUERY_LOG_EVENT:
      ev= new Rows_query_log_event(buf, event_len, description_event);
      break;
    case GTID_LOG_EVENT:
    case ANONYMOUS_GTID_LOG_EVENT:
      ev= new Gtid_log_event(buf, event_len, description_event);
      break;
    case PREVIOUS_GTIDS_LOG_EVENT:
      ev= new Previous_gtids_log_event(buf, event_len, description_event);
      break;
#if defined(HAVE_REPLICATION)
    case WRITE_ROWS_EVENT:
      ev = new Write_rows_log_event(buf, event_len, description_event);
      break;
    case UPDATE_ROWS_EVENT:
      ev = new Update_rows_log_event(buf, event_len, description_event);
      break;
    case DELETE_ROWS_EVENT:
      ev = new Delete_rows_log_event(buf, event_len, description_event);
      break;
#endif
    default:
      /*
        Create an object of Ignorable_log_event for unrecognized sub-class.
        So that SLAVE SQL THREAD will only update the position and continue.
      */
      if (uint2korr(buf + FLAGS_OFFSET) & LOG_EVENT_IGNORABLE_F)
      {
        ev= new Ignorable_log_event(buf, description_event);
      }
      else
      {
        DBUG_PRINT("error",("Unknown event code: %d",
                            (int) buf[EVENT_TYPE_OFFSET]));
        ev= NULL;
      }
      break;
    }
  }

  if (ev)
  {
    ev->checksum_alg= alg;
    if (ev->checksum_alg != BINLOG_CHECKSUM_ALG_OFF &&
        ev->checksum_alg != BINLOG_CHECKSUM_ALG_UNDEF)
      ev->crc= uint4korr(buf + (event_len));
  }

  DBUG_PRINT("read_event", ("%s(type_code: %d; event_len: %d)",
                            ev ? ev->get_type_str() : "<unknown>",
                            buf[EVENT_TYPE_OFFSET],
                            event_len));
  /*
    is_valid() are small event-specific sanity tests which are
    important; for example there are some my_malloc() in constructors
    (e.g. Query_log_event::Query_log_event(char*...)); when these
    my_malloc() fail we can't return an error out of the constructor
    (because constructor is "void") ; so instead we leave the pointer we
    wanted to allocate (e.g. 'query') to 0 and we test it in is_valid().
    Same for Format_description_log_event, member 'post_header_len'.

    SLAVE_EVENT is never used, so it should not be read ever.
  */
  if (!ev || !ev->is_valid() || (event_type == SLAVE_EVENT))
  {
    DBUG_PRINT("error",("Found invalid event in binary log"));

    delete ev;
#ifdef MYSQL_CLIENT
    if (!force_opt) /* then mysqlbinlog dies */
    {
      *error= "Found invalid event in binary log";
      DBUG_RETURN(0);
    }
    ev= new Unknown_log_event(buf, description_event);
#else
    *error= "Found invalid event in binary log";
    DBUG_RETURN(0);
#endif
  }
  DBUG_RETURN(ev);  
}

#ifdef MYSQL_CLIENT

/*
  Log_event::print_header()
*/

void Log_event::print_header(IO_CACHE* file,
                             PRINT_EVENT_INFO* print_event_info,
                             bool is_more __attribute__((unused)))
{
  char llbuff[22];
  my_off_t hexdump_from= print_event_info->hexdump_from;
  DBUG_ENTER("Log_event::print_header");

  my_b_printf(file, "#");
  print_timestamp(file, NULL);
  my_b_printf(file, " server id %lu  end_log_pos %s ", (ulong) server_id,
              llstr(log_pos,llbuff));

  /* print the checksum */

  if (checksum_alg != BINLOG_CHECKSUM_ALG_OFF &&
      checksum_alg != BINLOG_CHECKSUM_ALG_UNDEF)
  {
    char checksum_buf[BINLOG_CHECKSUM_LEN * 2 + 4]; // to fit to "0x%lx "
    size_t const bytes_written=
      my_snprintf(checksum_buf, sizeof(checksum_buf), "0x%08lx ", (ulong) crc);
    my_b_printf(file, "%s ", get_type(&binlog_checksum_typelib, checksum_alg));
    my_b_printf(file, checksum_buf, bytes_written);
  }

  /* mysqlbinlog --hexdump */
  if (print_event_info->hexdump_from)
  {
    my_b_printf(file, "\n");
    uchar *ptr= (uchar*)temp_buf;
    my_off_t size=
      uint4korr(ptr + EVENT_LEN_OFFSET) - LOG_EVENT_MINIMAL_HEADER_LEN;
    my_off_t i;

    /* Header len * 4 >= header len * (2 chars + space + extra space) */
    char *h, hex_string[49]= {0};
    char *c, char_string[16+1]= {0};

    /* Pretty-print event common header if header is exactly 19 bytes */
    if (print_event_info->common_header_len == LOG_EVENT_MINIMAL_HEADER_LEN)
    {
      char emit_buf[256];               // Enough for storing one line
      my_b_printf(file, "# Position  Timestamp   Type   Master ID        "
                  "Size      Master Pos    Flags \n");
      size_t const bytes_written=
        my_snprintf(emit_buf, sizeof(emit_buf),
                    "# %8.8lx %02x %02x %02x %02x   %02x   "
                    "%02x %02x %02x %02x   %02x %02x %02x %02x   "
                    "%02x %02x %02x %02x   %02x %02x\n",
                    (unsigned long) hexdump_from,
                    ptr[0], ptr[1], ptr[2], ptr[3], ptr[4], ptr[5], ptr[6],
                    ptr[7], ptr[8], ptr[9], ptr[10], ptr[11], ptr[12], ptr[13],
                    ptr[14], ptr[15], ptr[16], ptr[17], ptr[18]);
      DBUG_ASSERT(static_cast<size_t>(bytes_written) < sizeof(emit_buf));
      my_b_write(file, (uchar*) emit_buf, bytes_written);
      ptr += LOG_EVENT_MINIMAL_HEADER_LEN;
      hexdump_from += LOG_EVENT_MINIMAL_HEADER_LEN;
    }

    /* Rest of event (without common header) */
    for (i= 0, c= char_string, h=hex_string;
	 i < size;
	 i++, ptr++)
    {
      my_snprintf(h, 4, (i % 16 <= 7) ? "%02x " : " %02x", *ptr);
      h += 3;

      *c++= my_isalnum(&my_charset_bin, *ptr) ? *ptr : '.';

      if (i % 16 == 15)
      {
        /*
          my_b_printf() does not support full printf() formats, so we
          have to do it this way.

          TODO: Rewrite my_b_printf() to support full printf() syntax.
         */
        char emit_buf[256];
        size_t const bytes_written=
          my_snprintf(emit_buf, sizeof(emit_buf),
                      "# %8.8lx %-48.48s |%16s|\n",
                      (unsigned long) (hexdump_from + (i & 0xfffffff0)),
                      hex_string, char_string);
        DBUG_ASSERT(static_cast<size_t>(bytes_written) < sizeof(emit_buf));
	my_b_write(file, (uchar*) emit_buf, bytes_written);
	hex_string[0]= 0;
	char_string[0]= 0;
	c= char_string;
	h= hex_string;
      }
    }
    *c= '\0';
    DBUG_ASSERT(hex_string[48] == 0);
    
    if (hex_string[0])
    {
      char emit_buf[256];
      // Right-pad hex_string with spaces, up to 48 characters.
      memset(h, ' ', (sizeof(hex_string) -1) - (h - hex_string));
      size_t const bytes_written=
        my_snprintf(emit_buf, sizeof(emit_buf),
                    "# %8.8lx %-48.48s |%s|\n",
                    (unsigned long) (hexdump_from + (i & 0xfffffff0)),
                    hex_string, char_string);
      DBUG_ASSERT(static_cast<size_t>(bytes_written) < sizeof(emit_buf));
      my_b_write(file, (uchar*) emit_buf, bytes_written);
    }
    /*
      need a # to prefix the rest of printouts for example those of
      Rows_log_event::print_helper().
    */
    my_b_write(file, reinterpret_cast<const uchar*>("# "), 2);
  }
  DBUG_VOID_RETURN;
}


/**
  Prints a quoted string to io cache.
  Control characters are displayed as hex sequence, e.g. \x00
  
  @param[in] file              IO cache
  @param[in] prt               Pointer to string
  @param[in] length            String length
  @param[in] esc_all        Whether to escape all characters
*/

static void
my_b_write_quoted(IO_CACHE *file, const uchar *ptr, uint length, bool esc_all)
{
  const uchar *s;
  my_b_printf(file, "'");
  for (s= ptr; length > 0 ; s++, length--)
  {
    if (*s > 0x1F && !esc_all)
      my_b_write(file, s, 1);
    else
    {
      uchar hex[10];
      size_t len= my_snprintf((char*) hex, sizeof(hex), "%s%02x", "\\x", *s);
      my_b_write(file, hex, len);
    }
  }
  my_b_printf(file, "'");
}


static void
my_b_write_quoted(IO_CACHE *file, const uchar *ptr, uint length)
{
  my_b_write_quoted(file, ptr, length, false);
}


/**
  Prints a bit string to io cache in format  b'1010'.
  
  @param[in] file              IO cache
  @param[in] ptr               Pointer to string
  @param[in] nbits             Number of bits
*/
static void
my_b_write_bit(IO_CACHE *file, const uchar *ptr, uint nbits)
{
  uint bitnum, nbits8= ((nbits + 7) / 8) * 8, skip_bits= nbits8 - nbits;
  my_b_printf(file, "b'");
  for (bitnum= skip_bits ; bitnum < nbits8; bitnum++)
  {
    int is_set= (ptr[(bitnum) / 8] >> (7 - bitnum % 8))  & 0x01;
    my_b_write(file, (const uchar*) (is_set ? "1" : "0"), 1);
  }
  my_b_printf(file, "'");
}


/**
  Prints a packed string to io cache.
  The string consists of length packed to 1 or 2 bytes,
  followed by string data itself.
  
  @param[in] file              IO cache
  @param[in] ptr               Pointer to string
  @param[in] length            String size
  
  @retval   - number of bytes scanned.
*/
static size_t
my_b_write_quoted_with_length(IO_CACHE *file, const uchar *ptr, uint length)
{
  if (length < 256)
  {
    length= *ptr;
    my_b_write_quoted(file, ptr + 1, length);
    return length + 1;
  }
  else
  {
    length= uint2korr(ptr);
    my_b_write_quoted(file, ptr + 2, length);
    return length + 2;
  }
}


/**
  Prints a 32-bit number in both signed and unsigned representation
  
  @param[in] file              IO cache
  @param[in] sl                Signed number
  @param[in] ul                Unsigned number
*/
static void
my_b_write_sint32_and_uint32(IO_CACHE *file, int32 si, uint32 ui)
{
  my_b_printf(file, "%d", si);
  if (si < 0)
    my_b_printf(file, " (%u)", ui);
}


/**
  Print a packed value of the given SQL type into IO cache
  
  @param[in] file              IO cache
  @param[in] ptr               Pointer to string
  @param[in] type              Column type
  @param[in] meta              Column meta information
  @param[out] typestr          SQL type string buffer (for verbose output)
  @param[out] typestr_length   Size of typestr
  
  @retval   - number of bytes scanned from ptr.
*/
static size_t
log_event_print_value(IO_CACHE *file, const uchar *ptr,
                      uint type, uint meta,
                      char *typestr, size_t typestr_length)
{
  uint32 length= 0;

  if (type == MYSQL_TYPE_STRING)
  {
    if (meta >= 256)
    {
      uint byte0= meta >> 8;
      uint byte1= meta & 0xFF;
      
      if ((byte0 & 0x30) != 0x30)
      {
        /* a long CHAR() field: see #37426 */
        length= byte1 | (((byte0 & 0x30) ^ 0x30) << 4);
        type= byte0 | 0x30;
      }
      else
        length = meta & 0xFF;
    }
    else
      length= meta;
  }

  switch (type) {
  case MYSQL_TYPE_LONG:
    {
      int32 si= sint4korr(ptr);
      uint32 ui= uint4korr(ptr);
      my_b_write_sint32_and_uint32(file, si, ui);
      my_snprintf(typestr, typestr_length, "INT");
      return 4;
    }

  case MYSQL_TYPE_TINY:
    {
      my_b_write_sint32_and_uint32(file, (int) (signed char) *ptr,
                                  (uint) (unsigned char) *ptr);
      my_snprintf(typestr, typestr_length, "TINYINT");
      return 1;
    }

  case MYSQL_TYPE_SHORT:
    {
      int32 si= (int32) sint2korr(ptr);
      uint32 ui= (uint32) uint2korr(ptr);
      my_b_write_sint32_and_uint32(file, si, ui);
      my_snprintf(typestr, typestr_length, "SHORTINT");
      return 2;
    }
  
  case MYSQL_TYPE_INT24:
    {
      int32 si= sint3korr(ptr);
      uint32 ui= uint3korr(ptr);
      my_b_write_sint32_and_uint32(file, si, ui);
      my_snprintf(typestr, typestr_length, "MEDIUMINT");
      return 3;
    }

  case MYSQL_TYPE_LONGLONG:
    {
      char tmp[64];
      longlong si= sint8korr(ptr);
      longlong10_to_str(si, tmp, -10);
      my_b_printf(file, "%s", tmp);
      if (si < 0)
      {
        ulonglong ui= uint8korr(ptr);
        longlong10_to_str((longlong) ui, tmp, 10);
        my_b_printf(file, " (%s)", tmp);        
      }
      my_snprintf(typestr, typestr_length, "LONGINT");
      return 8;
    }

  case MYSQL_TYPE_NEWDECIMAL:
    {
      uint precision= meta >> 8;
      uint decimals= meta & 0xFF;
      uint bin_size= my_decimal_get_binary_size(precision, decimals);
      my_decimal dec;
      binary2my_decimal(E_DEC_FATAL_ERROR, (uchar*) ptr, &dec,
                        precision, decimals);
      int i, end;
      char buff[512], *pos;
      pos= buff;
      pos+= sprintf(buff, "%s", dec.sign() ? "-" : "");
      end= ROUND_UP(dec.frac) + ROUND_UP(dec.intg)-1;
      for (i=0; i < end; i++)
        pos+= sprintf(pos, "%09d.", dec.buf[i]);
      pos+= sprintf(pos, "%09d", dec.buf[i]);
      my_b_printf(file, "%s", buff);
      my_snprintf(typestr, typestr_length, "DECIMAL(%d,%d)",
                  precision, decimals);
      return bin_size;
    }

  case MYSQL_TYPE_FLOAT:
    {
      float fl;
      float4get(fl, ptr);
      char tmp[320];
      sprintf(tmp, "%-20g", (double) fl);
      my_b_printf(file, "%s", tmp); /* my_snprintf doesn't support %-20g */
      my_snprintf(typestr, typestr_length, "FLOAT");
      return 4;
    }

  case MYSQL_TYPE_DOUBLE:
    {
      double dbl;
      float8get(dbl, ptr);
      char tmp[320];
      sprintf(tmp, "%-.20g", dbl); /* my_snprintf doesn't support %-20g */
      my_b_printf(file, "%s", tmp);
      strcpy(typestr, "DOUBLE");
      return 8;
    }
  
  case MYSQL_TYPE_BIT:
    {
      /* Meta-data: bit_len, bytes_in_rec, 2 bytes */
      uint nbits= ((meta >> 8) * 8) + (meta & 0xFF);
      length= (nbits + 7) / 8;
      my_b_write_bit(file, ptr, nbits);
      my_snprintf(typestr, typestr_length, "BIT(%d)", nbits);
      return length;
    }

  case MYSQL_TYPE_TIMESTAMP:
    {
      uint32 i32= uint4korr(ptr);
      my_b_printf(file, "%d", i32);
      my_snprintf(typestr, typestr_length, "TIMESTAMP");
      return 4;
    }

  case MYSQL_TYPE_TIMESTAMP2:
    {
      char buf[MAX_DATE_STRING_REP_LENGTH];
      struct timeval tm;
      my_timestamp_from_binary(&tm, ptr, meta);
      int buflen= my_timeval_to_str(&tm, buf, meta);
      my_b_write(file, buf, buflen);
      my_snprintf(typestr, typestr_length, "TIMESTAMP(%d)", meta);
      return my_timestamp_binary_length(meta);
    }

  case MYSQL_TYPE_DATETIME:
    {
      size_t d, t;
      uint64 i64= uint8korr(ptr); /* YYYYMMDDhhmmss */
      d= i64 / 1000000;
      t= i64 % 1000000;
      my_b_printf(file, "%04d-%02d-%02d %02d:%02d:%02d",
                  static_cast<int>(d / 10000),
                  static_cast<int>(d % 10000) / 100,
                  static_cast<int>(d % 100),
                  static_cast<int>(t / 10000),
                  static_cast<int>(t % 10000) / 100,
                  static_cast<int>(t % 100));
      my_snprintf(typestr, typestr_length, "DATETIME");
      return 8;
    }

  case MYSQL_TYPE_DATETIME2:
    {
      char buf[MAX_DATE_STRING_REP_LENGTH];
      MYSQL_TIME ltime;
      longlong packed= my_datetime_packed_from_binary(ptr, meta);
      TIME_from_longlong_datetime_packed(&ltime, packed);
      int buflen= my_datetime_to_str(&ltime, buf, meta);
      my_b_write_quoted(file, (uchar *) buf, buflen);
      my_snprintf(typestr, typestr_length, "DATETIME(%d)", meta);
      return my_datetime_binary_length(meta);
    }

  case MYSQL_TYPE_TIME:
    {
      uint32 i32= uint3korr(ptr);
      my_b_printf(file, "'%02d:%02d:%02d'",
                  i32 / 10000, (i32 % 10000) / 100, i32 % 100);
      my_snprintf(typestr, typestr_length, "TIME");
      return 3;
    }

  case MYSQL_TYPE_TIME2:
    {
      char buf[MAX_DATE_STRING_REP_LENGTH];
      MYSQL_TIME ltime;
      longlong packed= my_time_packed_from_binary(ptr, meta);
      TIME_from_longlong_time_packed(&ltime, packed);
      int buflen= my_time_to_str(&ltime, buf, meta);
      my_b_write_quoted(file, (uchar *) buf, buflen);
      my_snprintf(typestr, typestr_length, "TIME(%d)", meta);
      return my_time_binary_length(meta);
    }

  case MYSQL_TYPE_NEWDATE:
    {
      uint32 tmp= uint3korr(ptr);
      int part;
      char buf[11];
      char *pos= &buf[10];  // start from '\0' to the beginning

      /* Copied from field.cc */
      *pos--=0;					// End NULL
      part=(int) (tmp & 31);
      *pos--= (char) ('0'+part%10);
      *pos--= (char) ('0'+part/10);
      *pos--= ':';
      part=(int) (tmp >> 5 & 15);
      *pos--= (char) ('0'+part%10);
      *pos--= (char) ('0'+part/10);
      *pos--= ':';
      part=(int) (tmp >> 9);
      *pos--= (char) ('0'+part%10); part/=10;
      *pos--= (char) ('0'+part%10); part/=10;
      *pos--= (char) ('0'+part%10); part/=10;
      *pos=   (char) ('0'+part);
      my_b_printf(file , "'%s'", buf);
      my_snprintf(typestr, typestr_length, "DATE");
      return 3;
    }

  case MYSQL_TYPE_YEAR:
    {
      uint32 i32= *ptr;
      my_b_printf(file, "%04d", i32+ 1900);
      my_snprintf(typestr, typestr_length, "YEAR");
      return 1;
    }
  
  case MYSQL_TYPE_ENUM:
    switch (meta & 0xFF) {
    case 1:
      my_b_printf(file, "%d", (int) *ptr);
      my_snprintf(typestr, typestr_length, "ENUM(1 byte)");
      return 1;
    case 2:
      {
        int32 i32= uint2korr(ptr);
        my_b_printf(file, "%d", i32);
        my_snprintf(typestr, typestr_length, "ENUM(2 bytes)");
        return 2;
      }
    default:
      my_b_printf(file, "!! Unknown ENUM packlen=%d", meta & 0xFF); 
      return 0;
    }
    break;
    
  case MYSQL_TYPE_SET:
    my_b_write_bit(file, ptr , (meta & 0xFF) * 8);
    my_snprintf(typestr, typestr_length, "SET(%d bytes)", meta & 0xFF);
    return meta & 0xFF;
  
  case MYSQL_TYPE_BLOB:
    switch (meta) {
    case 1:
      length= *ptr;
      my_b_write_quoted(file, ptr + 1, length);
      my_snprintf(typestr, typestr_length, "TINYBLOB/TINYTEXT");
      return length + 1;
    case 2:
      length= uint2korr(ptr);
      my_b_write_quoted(file, ptr + 2, length);
      my_snprintf(typestr, typestr_length, "BLOB/TEXT");
      return length + 2;
    case 3:
      length= uint3korr(ptr);
      my_b_write_quoted(file, ptr + 3, length);
      my_snprintf(typestr, typestr_length, "MEDIUMBLOB/MEDIUMTEXT");
      return length + 3;
    case 4:
      length= uint4korr(ptr);
      my_b_write_quoted(file, ptr + 4, length);
      my_snprintf(typestr, typestr_length, "LONGBLOB/LONGTEXT");
      return length + 4;
    default:
      my_b_printf(file, "!! Unknown BLOB packlen=%d", length);
      return 0;
    }

  case MYSQL_TYPE_VARCHAR:
  case MYSQL_TYPE_VAR_STRING:
    length= meta;
    my_snprintf(typestr, typestr_length, "VARSTRING(%d)", length);
    return my_b_write_quoted_with_length(file, ptr, length);

  case MYSQL_TYPE_STRING:
    my_snprintf(typestr, typestr_length, "STRING(%d)", length);
    return my_b_write_quoted_with_length(file, ptr, length);

  default:
    {
      char tmp[5];
      my_snprintf(tmp, sizeof(tmp), "%04x", meta);
      my_b_printf(file,
                  "!! Don't know how to handle column type=%d meta=%d (%s)",
                  type, meta, tmp);
    }
    break;
  }
  *typestr= 0;
  return 0;
}


/**
  Print a packed row into IO cache
  
  @param[in] file              IO cache
  @param[in] td                Table definition
  @param[in] print_event_into  Print parameters
  @param[in] cols_bitmap       Column bitmaps.
  @param[in] value             Pointer to packed row
  @param[in] prefix            Row's SQL clause ("SET", "WHERE", etc)
  
  @retval   - number of bytes scanned.
*/


size_t
Rows_log_event::print_verbose_one_row(IO_CACHE *file, table_def *td,
                                      PRINT_EVENT_INFO *print_event_info,
                                      MY_BITMAP *cols_bitmap,
                                      const uchar *value, const uchar *prefix)
{
  const uchar *value0= value;
  const uchar *null_bits= value;
  uint null_bit_index= 0;
  char typestr[64]= "";
  
  value+= (m_width + 7) / 8;
  
  my_b_printf(file, "%s", prefix);
  
  for (size_t i= 0; i < td->size(); i ++)
  {
    int is_null= (null_bits[null_bit_index / 8] 
                  >> (null_bit_index % 8))  & 0x01;

    if (bitmap_is_set(cols_bitmap, i) == 0)
      continue;
    
    if (is_null)
    {
      my_b_printf(file, "###   @%d=NULL", static_cast<int>(i + 1));
    }
    else
    {
      my_b_printf(file, "###   @%d=", static_cast<int>(i + 1));
      size_t size= log_event_print_value(file, value,
                                         td->type(i), td->field_metadata(i),
                                         typestr, sizeof(typestr));
      if (!size)
        return 0;

      value+= size;
    }

    if (print_event_info->verbose > 1)
    {
      my_b_printf(file, " /* ");

      if (typestr[0])
        my_b_printf(file, "%s ", typestr);
      else
        my_b_printf(file, "type=%d ", td->type(i));
      
      my_b_printf(file, "meta=%d nullable=%d is_null=%d ",
                  td->field_metadata(i),
                  td->maybe_null(i), is_null);
      my_b_printf(file, "*/");
    }
    
    my_b_printf(file, "\n");
    
    null_bit_index++;
  }
  return value - value0;
}


/**
  Print a row event into IO cache in human readable form (in SQL format)
  
  @param[in] file              IO cache
  @param[in] print_event_into  Print parameters
*/
void Rows_log_event::print_verbose(IO_CACHE *file,
                                   PRINT_EVENT_INFO *print_event_info)
{
  // Quoted length of the identifier can be twice the original length
  char quoted_db[1 + NAME_LEN * 2 + 2];
  char quoted_table[1 + NAME_LEN * 2 + 2];
  int quoted_db_len, quoted_table_len;
  Table_map_log_event *map;
  table_def *td;
  const char *sql_command, *sql_clause1, *sql_clause2;
  Log_event_type general_type_code= get_general_type_code();
  
  if (m_extra_row_data)
  {
    uint8 extra_data_len= m_extra_row_data[EXTRA_ROW_INFO_LEN_OFFSET];
    uint8 extra_payload_len= extra_data_len - EXTRA_ROW_INFO_HDR_BYTES;
    assert(extra_data_len >= EXTRA_ROW_INFO_HDR_BYTES);

    my_b_printf(file, "### Extra row data format: %u, len: %u :",
                m_extra_row_data[EXTRA_ROW_INFO_FORMAT_OFFSET],
                extra_payload_len);
    if (extra_payload_len)
    {
      /*
         Buffer for hex view of string, including '0x' prefix,
         2 hex chars / byte and trailing 0
      */
      const int buff_len= 2 + (256 * 2) + 1;
      char buff[buff_len];
      str_to_hex(buff, (const char*) &m_extra_row_data[EXTRA_ROW_INFO_HDR_BYTES],
                 extra_payload_len);
      my_b_printf(file, "%s", buff);
    }
    my_b_printf(file, "\n");
  }

  switch (general_type_code) {
  case WRITE_ROWS_EVENT:
    sql_command= "INSERT INTO";
    sql_clause1= "### SET\n";
    sql_clause2= NULL;
    break;
  case DELETE_ROWS_EVENT:
    sql_command= "DELETE FROM";
    sql_clause1= "### WHERE\n";
    sql_clause2= NULL;
    break;
  case UPDATE_ROWS_EVENT:
    sql_command= "UPDATE";
    sql_clause1= "### WHERE\n";
    sql_clause2= "### SET\n";
    break;
  default:
    sql_command= sql_clause1= sql_clause2= NULL;
    DBUG_ASSERT(0); /* Not possible */
  }
  
  if (!(map= print_event_info->m_table_map.get_table(m_table_id)) ||
      !(td= map->create_table_def()))
  {
    char llbuff[22];
    my_b_printf(file, "### Row event for unknown table #%s",
                llstr(m_table_id, llbuff));
    return;
  }

  /* If the write rows event contained no values for the AI */
  if (((general_type_code == WRITE_ROWS_EVENT) && (m_rows_buf==m_rows_end)))
  {
    my_b_printf(file, "### INSERT INTO `%s`.`%s` VALUES ()\n", 
                      map->get_db_name(), map->get_table_name());
    goto end;
  }

  for (const uchar *value= m_rows_buf; value < m_rows_end; )
  {
    size_t length;
#ifdef MYSQL_SERVER
    quoted_db_len= my_strmov_quoted_identifier(this->thd, (char *) quoted_db,
                                        map->get_db_name(), 0);
    quoted_table_len= my_strmov_quoted_identifier(this->thd,
                                                  (char *) quoted_table,
                                                  map->get_table_name(), 0);
#else
    quoted_db_len= my_strmov_quoted_identifier((char *) quoted_db,
                                               map->get_db_name());
    quoted_table_len= my_strmov_quoted_identifier((char *) quoted_table,
                                          map->get_table_name());
#endif
    quoted_db[quoted_db_len]= '\0';
    quoted_table[quoted_table_len]= '\0';
    my_b_printf(file, "### %s %s.%s\n",
                      sql_command,
                      quoted_db, quoted_table);
    /* Print the first image */
    if (!(length= print_verbose_one_row(file, td, print_event_info,
                                  &m_cols, value,
                                  (const uchar*) sql_clause1)))
      goto end;
    value+= length;

    /* Print the second image (for UPDATE only) */
    if (sql_clause2)
    {
      if (!(length= print_verbose_one_row(file, td, print_event_info,
                                      &m_cols_ai, value,
                                      (const uchar*) sql_clause2)))
        goto end;
      value+= length;
    }
  }

end:
  delete td;
}

#ifdef MYSQL_CLIENT
void free_table_map_log_event(Table_map_log_event *event)
{
  delete event;
}
#endif

void Log_event::print_base64(IO_CACHE* file,
                             PRINT_EVENT_INFO* print_event_info,
                             bool more)
{
  const uchar *ptr= (const uchar *)temp_buf;
  uint32 size= uint4korr(ptr + EVENT_LEN_OFFSET);
  DBUG_ENTER("Log_event::print_base64");

  size_t const tmp_str_sz= base64_needed_encoded_length((int) size);
  char *const tmp_str= (char *) my_malloc(tmp_str_sz, MYF(MY_WME));
  if (!tmp_str) {
    fprintf(stderr, "\nError: Out of memory. "
            "Could not print correct binlog event.\n");
    DBUG_VOID_RETURN;
  }

  if (base64_encode(ptr, (size_t) size, tmp_str))
  {
    DBUG_ASSERT(0);
  }

  if (print_event_info->base64_output_mode != BASE64_OUTPUT_DECODE_ROWS)
  {
    if (my_b_tell(file) == 0)
      my_b_printf(file, "\nBINLOG '\n");

    my_b_printf(file, "%s\n", tmp_str);

    if (!more)
      my_b_printf(file, "'%s\n", print_event_info->delimiter);
  }
  
  if (print_event_info->verbose)
  {
    Rows_log_event *ev= NULL;
    Log_event_type et= (Log_event_type) ptr[EVENT_TYPE_OFFSET];

    if (checksum_alg != BINLOG_CHECKSUM_ALG_UNDEF &&
        checksum_alg != BINLOG_CHECKSUM_ALG_OFF)
      size-= BINLOG_CHECKSUM_LEN; // checksum is displayed through the header
    
    switch(et)
    {
    case TABLE_MAP_EVENT:
    {
      Table_map_log_event *map; 
      map= new Table_map_log_event((const char*) ptr, size, 
                                   glob_description_event);
      print_event_info->m_table_map.set_table(map->get_table_id(), map);
      break;
    }
    case WRITE_ROWS_EVENT:
    case WRITE_ROWS_EVENT_V1:
    {
      ev= new Write_rows_log_event((const char*) ptr, size,
                                   glob_description_event);
      break;
    }
    case DELETE_ROWS_EVENT:
    case DELETE_ROWS_EVENT_V1:
    {
      ev= new Delete_rows_log_event((const char*) ptr, size,
                                    glob_description_event);
      break;
    }
    case UPDATE_ROWS_EVENT:
    case UPDATE_ROWS_EVENT_V1:
    {
      ev= new Update_rows_log_event((const char*) ptr, size,
                                    glob_description_event);
      break;
    }
    default:
      break;
    }
    
    if (ev)
    {
      ev->print_verbose(file, print_event_info);
      delete ev;
    }
  }
    
  my_free(tmp_str);
  DBUG_VOID_RETURN;
}


/*
  Log_event::print_timestamp()
*/

void Log_event::print_timestamp(IO_CACHE* file, time_t *ts)
{
  struct tm *res;
  /*
    In some Windows versions timeval.tv_sec is defined as "long",
    not as "time_t" and can be of a different size.
    Let's use a temporary time_t variable to execute localtime()
    with a correct argument type.
  */
  time_t ts_tmp= ts ? *ts : (ulong)when.tv_sec;
  DBUG_ENTER("Log_event::print_timestamp");
#ifdef MYSQL_SERVER				// This is always false
  struct tm tm_tmp;
  localtime_r(&ts_tmp, (res= &tm_tmp));
#else
  res= localtime(&ts_tmp);
#endif

  my_b_printf(file,"%02d%02d%02d %2d:%02d:%02d",
              res->tm_year % 100,
              res->tm_mon+1,
              res->tm_mday,
              res->tm_hour,
              res->tm_min,
              res->tm_sec);
  DBUG_VOID_RETURN;
}

#endif /* MYSQL_CLIENT */


#if !defined(MYSQL_CLIENT) && defined(HAVE_REPLICATION)
inline Log_event::enum_skip_reason
Log_event::continue_group(Relay_log_info *rli)
{
  if (rli->slave_skip_counter == 1)
    return Log_event::EVENT_SKIP_IGNORE;
  return Log_event::do_shall_skip(rli);
}

/**
   @param end_group_sets_max_dbs  when true the group terminal event 
                          can carry partition info, see a note below.
   @return true  in cases the current event
                 carries partition data,
           false otherwise

   @note Some events combination may force to adjust partition info.
         In particular BEGIN, BEGIN_LOAD_QUERY_EVENT, COMMIT
         where none of the events holds partitioning data
         causes the sequential applying of the group through
         assigning OVER_MAX_DBS_IN_EVENT_MTS to mts_accessed_dbs
         of COMMIT query event.
*/
bool Log_event::contains_partition_info(bool end_group_sets_max_dbs)
{
  bool res;

  switch (get_type_code()) {
  case TABLE_MAP_EVENT:
  case EXECUTE_LOAD_QUERY_EVENT:
    res= true;

    break;
    
  case QUERY_EVENT:
    if (ends_group() && end_group_sets_max_dbs)
    {
      res= true;
      static_cast<Query_log_event*>(this)->mts_accessed_dbs=
        OVER_MAX_DBS_IN_EVENT_MTS;
    }
    else
      res= (!ends_group() && !starts_group()) ? true : false;

    break;

  default:
    res= false;
  }

  return res;
}

/**
   The method maps the event to a Worker and return a pointer to it.
   As a part of the group, an event belongs to one of the following types:

   B - beginning of a group of events (BEGIN query_log_event)
   g - mini-group representative event containing the partition info
      (any Table_map, a Query_log_event)
   p - a mini-group internal event that *p*receeding its g-parent
      (int_, rand_, user_ var:s) 
   r - a mini-group internal "regular" event that follows its g-parent
      (Delete, Update, Write -rows)
   T - terminator of the group (XID, COMMIT, ROLLBACK, auto-commit query)

   Only the first g-event computes the assigned Worker which once 
   is determined remains to be for the rest of the group.
   That is the g-event solely carries partitioning info.
   For B-event the assigned Worker is NULL to indicate Coordinator 
   has not yet decided. The same applies to p-event.
   
   Notice, these is a special group consisting of optionally multiple p-events
   terminating with a g-event.
   Such case is caused by old master binlog and a few corner-cases of
   the current master version (todo: to fix). 

   In case of the event accesses more than OVER_MAX_DBS the method
   has to ensure sure previously assigned groups to all other workers are
   done.


   @note The function updates GAQ queue directly, updates APH hash 
         plus relocates some temporary tables from Coordinator's list into
         involved entries of APH through @c map_db_to_worker.
         There's few memory allocations commented where to be freed.
   
   @return a pointer to the Worker struct or NULL.
*/

Slave_worker *Log_event::get_slave_worker(Relay_log_info *rli)
{
  Slave_job_group group, *ptr_group;
  bool is_s_event;
  int  num_dbs= 0;
  Slave_worker *ret_worker= NULL;
  char llbuff[22];
#ifndef DBUG_OFF
  THD *thd= rli->info_thd;
#endif
  Slave_committed_queue *gaq= rli->gaq;

  /* checking partioning properties and perform corresponding actions */

  // Beginning of a group designated explicitly with BEGIN or GTID
  if ((is_s_event= starts_group()) || is_gtid_event(this) ||
      // or DDL:s or autocommit queries possibly associated with own p-events
      (!rli->curr_group_seen_begin && !rli->curr_group_seen_gtid &&
       /*
         the following is a special case of B-free still multi-event group like
         { p_1,p_2,...,p_k, g }.
         In that case either GAQ is empty (the very first group is being
         assigned) or the last assigned group index points at one of
         mapped-to-a-worker.
       */
       (gaq->empty() ||
        gaq->get_job_group(rli->gaq->assigned_group_index)->
        worker_id != MTS_WORKER_UNDEF)))
  {
    if (!rli->curr_group_seen_gtid && !rli->curr_group_seen_begin)
    {
      ulong gaq_idx;
      rli->mts_groups_assigned++;

      rli->curr_group_isolated= FALSE;
      group.reset(log_pos, rli->mts_groups_assigned);
      // the last occupied GAQ's array index
      gaq_idx= gaq->assigned_group_index= gaq->en_queue((void *) &group);
    
      DBUG_ASSERT(gaq_idx != MTS_WORKER_UNDEF && gaq_idx < gaq->size);
      DBUG_ASSERT(gaq->get_job_group(rli->gaq->assigned_group_index)->
                  group_relay_log_name == NULL);
      DBUG_ASSERT(gaq_idx != MTS_WORKER_UNDEF);  // gaq must have room
      DBUG_ASSERT(rli->last_assigned_worker == NULL);

      if (is_s_event || is_gtid_event(this))
      {
        Log_event *ptr_curr_ev= this;
        // B-event is appended to the Deferred Array associated with GCAP
        insert_dynamic(&rli->curr_group_da,
                       (uchar*) &ptr_curr_ev);

        DBUG_ASSERT(rli->curr_group_da.elements == 1);

        if (starts_group())
        {
          // mark the current group as started with explicit B-event
          rli->mts_end_group_sets_max_dbs= true;
          rli->curr_group_seen_begin= true;
        }
     
        if (is_gtid_event(this))
          // mark the current group as started with explicit Gtid-event
          rli->curr_group_seen_gtid= true;

        return ret_worker;
      }
    }
    else
    {
      Log_event *ptr_curr_ev= this;
      // B-event is appended to the Deferred Array associated with GCAP
      insert_dynamic(&rli->curr_group_da, (uchar*) &ptr_curr_ev);
      rli->curr_group_seen_begin= true;
      rli->mts_end_group_sets_max_dbs= true;
      DBUG_ASSERT(rli->curr_group_da.elements == 2);
      DBUG_ASSERT(starts_group());
      return ret_worker;
    }
  }

  // mini-group representative

  if (contains_partition_info(rli->mts_end_group_sets_max_dbs))
  {
    int i= 0;
    num_dbs= mts_number_dbs();
    List_iterator<char> it(*get_mts_dbs(&rli->mts_coor_mem_root));
    it++;

    /*
      Bug 12982188 - MTS: SBR ABORTS WITH ERROR 1742 ON LOAD DATA
      Logging on master can create a group with no events holding
      the partition info.
      The following assert proves there's the only reason
      for such group.
    */
    DBUG_ASSERT(!ends_group() ||
                /*
                  This is an empty group being processed due to gtids.
                */
                (rli->curr_group_seen_begin && rli->curr_group_seen_gtid &&
                 ends_group()) ||
                (rli->mts_end_group_sets_max_dbs &&
                 ((rli->curr_group_da.elements == 3 && rli->curr_group_seen_gtid) ||
                 (rli->curr_group_da.elements == 2 && !rli->curr_group_seen_gtid)) &&
                 ((*(Log_event **)
                   dynamic_array_ptr(&rli->curr_group_da,
                                     rli->curr_group_da.elements - 1))-> 
                  get_type_code() == BEGIN_LOAD_QUERY_EVENT)));

    // partioning info is found which drops the flag
    rli->mts_end_group_sets_max_dbs= false;
    ret_worker= rli->last_assigned_worker;
    if (num_dbs == OVER_MAX_DBS_IN_EVENT_MTS)
    {
      // Worker with id 0 to handle serial execution
      if (!ret_worker)
        ret_worker= *(Slave_worker**) dynamic_array_ptr(&rli->workers, 0);
      // No need to know a possible error out of synchronization call.
      (void) wait_for_workers_to_finish(rli, ret_worker);
      /*
        this marking is transferred further into T-event of the current group.
      */
      rli->curr_group_isolated= TRUE;
    }

    do
    {
      char **ref_cur_db= it.ref();
      
      if (!(ret_worker=
            map_db_to_worker(*ref_cur_db, rli,
                             &mts_assigned_partitions[i],
                             /*
                               todo: optimize it. Although pure 
                               rows- event load in insensetive to the flag value
                             */
                             TRUE,
                             ret_worker)))
      {
        llstr(rli->get_event_relay_log_pos(), llbuff);
        my_error(ER_MTS_CANT_PARALLEL, MYF(0),
                 get_type_str(), rli->get_event_relay_log_name(), llbuff,
                 "could not distribute the event to a Worker");
        return ret_worker;
      }
      // all temporary tables are transferred from Coordinator in over-max case
      DBUG_ASSERT(num_dbs != OVER_MAX_DBS_IN_EVENT_MTS || !thd->temporary_tables);
      DBUG_ASSERT(!strcmp(mts_assigned_partitions[i]->db, *ref_cur_db));
      DBUG_ASSERT(ret_worker == mts_assigned_partitions[i]->worker);
      DBUG_ASSERT(mts_assigned_partitions[i]->usage >= 0);

      i++;
    } while (it++);

    if ((ptr_group= gaq->get_job_group(rli->gaq->assigned_group_index))->
        worker_id == MTS_WORKER_UNDEF)
    {
      ptr_group->worker_id= ret_worker->id;
      
      DBUG_ASSERT(ptr_group->group_relay_log_name == NULL);
    }

    DBUG_ASSERT(i == num_dbs || num_dbs == OVER_MAX_DBS_IN_EVENT_MTS);
  }
  else 
  {
    // a mini-group internal "regular" event
    if (rli->last_assigned_worker)
    {
      ret_worker= rli->last_assigned_worker;
      
      DBUG_ASSERT(rli->curr_group_assigned_parts.elements > 0 ||
                  ret_worker->id == 0);
    }
    else // int_, rand_, user_ var:s, load-data events
    {
      Log_event *ptr_curr_ev= this;

      if (!(get_type_code() == INTVAR_EVENT ||
            get_type_code() == RAND_EVENT ||
            get_type_code() == USER_VAR_EVENT ||
            get_type_code() == ROWS_QUERY_LOG_EVENT ||
            get_type_code() == BEGIN_LOAD_QUERY_EVENT ||
            get_type_code() == APPEND_BLOCK_EVENT))
      {
        DBUG_ASSERT(!ret_worker);
        
        llstr(rli->get_event_relay_log_pos(), llbuff);
        my_error(ER_MTS_CANT_PARALLEL, MYF(0),
                 get_type_str(), rli->get_event_relay_log_name(), llbuff,
                 "the event is a part of a group that is unsupported in "
                 "the parallel execution mode");

        return ret_worker;
      }

      insert_dynamic(&rli->curr_group_da, (uchar*) &ptr_curr_ev);
      
      DBUG_ASSERT(!ret_worker);
      return ret_worker;
    }
  }

  // T-event: Commit, Xid, a DDL query or dml query of B-less group.
  if (ends_group() || !rli->curr_group_seen_begin)
  {
    // index of GAQ that this terminal event belongs to
    mts_group_idx= gaq->assigned_group_index;
    rli->mts_group_status= Relay_log_info::MTS_END_GROUP;
    if (rli->curr_group_isolated)
      set_mts_isolate_group();
    ptr_group= gaq->get_job_group(rli->gaq->assigned_group_index);

    DBUG_ASSERT(ret_worker != NULL);
    
    /*
      The following two blocks are executed if the worker has not been
      notified about new relay-log or a new checkpoints. 
      Relay-log string is freed by Coordinator, Worker deallocates
      strings in the checkpoint block.
      However if the worker exits earlier reclaiming for both happens anyway at
      GAQ delete.
    */
    if (!ret_worker->relay_log_change_notified)
    {
      /*
        Prior this event, C rotated the relay log to drop each
        Worker's notified flag. Now group terminating event initiates
        the new relay-log (where the current event is from) name
        delivery to Worker that will receive it in commit_positions().
      */
      DBUG_ASSERT(ptr_group->group_relay_log_name == NULL);

      ptr_group->group_relay_log_name= (char *)
        my_malloc(strlen(rli->
                         get_group_relay_log_name()) + 1, MYF(MY_WME));
      strcpy(ptr_group->group_relay_log_name,
             rli->get_event_relay_log_name());

      DBUG_ASSERT(ptr_group->group_relay_log_name != NULL);

      ret_worker->relay_log_change_notified= TRUE;
    }

    if (!ret_worker->checkpoint_notified)
    {
      ptr_group->checkpoint_log_name= (char *)
        my_malloc(strlen(rli->
                         get_group_master_log_name()) + 1, MYF(MY_WME));
      strcpy(ptr_group->checkpoint_log_name,
             rli->get_group_master_log_name());
      ptr_group->checkpoint_log_pos= rli->get_group_master_log_pos();
      ptr_group->checkpoint_relay_log_name= (char *)
        my_malloc(strlen(rli->
                         get_group_relay_log_name()) + 1, MYF(MY_WME));
      strcpy(ptr_group->checkpoint_relay_log_name,
             rli->get_group_relay_log_name());
      ptr_group->checkpoint_relay_log_pos= rli->get_group_relay_log_pos();
      ptr_group->shifted= ret_worker->bitmap_shifted;
      ret_worker->bitmap_shifted= 0;
      ret_worker->checkpoint_notified= TRUE;
    }
    ptr_group->checkpoint_seqno= rli->checkpoint_seqno;
    ptr_group->ts= when.tv_sec + (time_t) exec_time; // Seconds_behind_master related
    rli->checkpoint_seqno++;

    // reclaiming resources allocated during the group scheduling
    free_root(&rli->mts_coor_mem_root, MYF(MY_KEEP_PREALLOC));

#ifndef DBUG_OFF
    w_rr++;
#endif

  }
  
  return ret_worker;
}

/**
   Scheduling event to execute in parallel or execute it directly.
   In MTS case the event gets associated with either Coordinator or a
   Worker.  A special case of the association is NULL when the Worker
   can't be decided yet.  In the single threaded sequential mode the
   event maps to SQL thread rli.

   @note in case of MTS failure Coordinator destroys all gathered
         deferred events.

   @return 0 as success, otherwise a failure.
*/
int Log_event::apply_event(Relay_log_info *rli)
{
  DBUG_ENTER("LOG_EVENT:apply_event");
  bool parallel= FALSE;
  enum enum_mts_event_exec_mode actual_exec_mode= EVENT_EXEC_PARALLEL;
  THD *thd= rli->info_thd;

  worker= rli;

  if (rli->is_mts_recovery())
  {
    bool skip= 
      bitmap_is_set(&rli->recovery_groups, rli->mts_recovery_index) &&
      (get_mts_execution_mode(::server_id,
       rli->mts_group_status == Relay_log_info::MTS_IN_GROUP)
       == EVENT_EXEC_PARALLEL);
    if (skip)
    {
      DBUG_RETURN(0);
    }
    else
    { 
      DBUG_RETURN(do_apply_event(rli));
    }
  }

  if (!(parallel= rli->is_parallel_exec()) ||
      ((actual_exec_mode= 
        get_mts_execution_mode(::server_id, 
                           rli->mts_group_status == Relay_log_info::MTS_IN_GROUP))
       != EVENT_EXEC_PARALLEL))
  {
    if (parallel)
    {
      /* 
         There are two classes of events that Coordinator executes
         itself. One e.g the master Rotate requires all Workers to finish up 
         their assignments. The other async class, e.g the slave Rotate,
         can't have this such synchronization because Worker might be waiting
         for terminal events to finish.
      */

      if (actual_exec_mode != EVENT_EXEC_ASYNC)
      {     
        /*
          this  event does not split the current group but is indeed
          a separator beetwen two master's binlog therefore requiring
          Workers to sync.
        */
        if (rli->curr_group_da.elements > 0)
        {
          char llbuff[22];
          /* 
             Possible reason is a old version binlog sequential event
             wrappped with BEGIN/COMMIT or preceeded by User|Int|Random- var.
             MTS has to stop to suggest restart in the permanent sequential mode.
          */
          llstr(rli->get_event_relay_log_pos(), llbuff);
          my_error(ER_MTS_CANT_PARALLEL, MYF(0),
                   get_type_str(), rli->get_event_relay_log_name(), llbuff,
                   "possible malformed group of events from an old master");

          /* Coordinator cant continue, it marks MTS group status accordingly */
          rli->mts_group_status= Relay_log_info::MTS_KILLED_GROUP;

          goto err;
        }
        /*
          Marking sure the event will be executed in sequential mode.
        */
        if (wait_for_workers_to_finish(rli) == -1)
        {
          // handle synchronization error
          rli->report(WARNING_LEVEL, 0,
                      "Slave worker thread has failed to apply an event. As a "
                      "consequence, the coordinator thread is stopping "
                      "execution.");
          DBUG_RETURN(-1);
        }
        /*
          Given not in-group mark the event handler can invoke checkpoint
          update routine in the following course.
        */
        DBUG_ASSERT(rli->mts_group_status == Relay_log_info::MTS_NOT_IN_GROUP);

#ifndef DBUG_OFF
        /* all Workers are idle as done through wait_for_workers_to_finish */
        for (uint k= 0; k < rli->curr_group_da.elements; k++)
        {
          DBUG_ASSERT(!(*(Slave_worker **)
                        dynamic_array_ptr(&rli->workers, k))->usage_partition);
          DBUG_ASSERT(!(*(Slave_worker **)
                        dynamic_array_ptr(&rli->workers, k))->jobs.len);
        }
#endif
      }
      else
      {
        DBUG_ASSERT(actual_exec_mode == EVENT_EXEC_ASYNC);
      }
    }
    DBUG_RETURN(do_apply_event(rli));
  }

  DBUG_ASSERT(actual_exec_mode == EVENT_EXEC_PARALLEL);
  DBUG_ASSERT(!(rli->curr_group_seen_begin && ends_group()) ||
              /*
                This is an empty group being processed due to gtids.
              */
              (rli->curr_group_seen_begin && rli->curr_group_seen_gtid
               && ends_group()) ||
              rli->last_assigned_worker ||
              /*
                Begin_load_query can be logged w/o db info and within
                Begin/Commit. That's a pattern forcing sequential
                applying of LOAD-DATA.
              */
              (*(Log_event **)
               dynamic_array_ptr(&rli->curr_group_da,
                                 rli->curr_group_da.elements - 1))-> 
              get_type_code() == BEGIN_LOAD_QUERY_EVENT);

  worker= NULL;
  rli->mts_group_status= Relay_log_info::MTS_IN_GROUP;

  worker= (Relay_log_info*)
    (rli->last_assigned_worker= get_slave_worker(rli));

#ifndef DBUG_OFF
  if (rli->last_assigned_worker)
    DBUG_PRINT("mts", ("Assigning job to worker %lu",
               rli->last_assigned_worker->id));
#endif

err:
  if (thd->is_error())
  {
    DBUG_ASSERT(!worker);

    /*
      Destroy all deferred buffered events but the current prior to exit.
      The current one will be deleted as an event never destined/assigned
      to any Worker in Coordinator's regular execution path.
    */
    for (uint k= 0; k < rli->curr_group_da.elements; k++)
    {
      Log_event *ev_buf=
        *(Log_event**) dynamic_array_ptr(&rli->curr_group_da, k);
      if (this != ev_buf)
        delete ev_buf;
    }
    rli->curr_group_da.elements= 0;
  }
  else
  {
    DBUG_ASSERT(worker || rli->curr_group_assigned_parts.elements == 0);
  }

  DBUG_RETURN((!thd->is_error() ||
               DBUG_EVALUATE_IF("fault_injection_get_slave_worker", 1, 0)) ?
              0 : -1);
}

#endif

/**************************************************************************
	Query_log_event methods
**************************************************************************/

#if defined(HAVE_REPLICATION) && !defined(MYSQL_CLIENT)

/**
  This (which is used only for SHOW BINLOG EVENTS) could be updated to
  print SET @@session_var=. But this is not urgent, as SHOW BINLOG EVENTS is
  only an information, it does not produce suitable queries to replay (for
  example it does not print LOAD DATA INFILE).
  @todo
    show the catalog ??
*/

int Query_log_event::pack_info(Protocol *protocol)
{
  // TODO: show the catalog ??
  String temp_buf;
  // Add use `DB` to the string if required
  if (!(flags & LOG_EVENT_SUPPRESS_USE_F)
      && db && db_len)
  {
    temp_buf.append("use ");
    append_identifier(this->thd, &temp_buf, db, db_len);
    temp_buf.append("; ");
  }
  // Add the query to the string
  if (query && q_len)
    temp_buf.append(query);
 // persist the buffer in protocol
  protocol->store(temp_buf.ptr(), temp_buf.length(), &my_charset_bin);
  return 0;
}
#endif

#ifndef MYSQL_CLIENT

/**
  Utility function for the next method (Query_log_event::write()) .
*/
static void write_str_with_code_and_len(uchar **dst, const char *src,
                                        uint len, uint code)
{
  /*
    only 1 byte to store the length of catalog, so it should not
    surpass 255
  */
  DBUG_ASSERT(len <= 255);
  DBUG_ASSERT(src);
  *((*dst)++)= code;
  *((*dst)++)= (uchar) len;
  bmove(*dst, src, len);
  (*dst)+= len;
}


/**
  Query_log_event::write().

  @note
    In this event we have to modify the header to have the correct
    EVENT_LEN_OFFSET as we don't yet know how many status variables we
    will print!
*/

bool Query_log_event::write(IO_CACHE* file)
{
  uchar buf[QUERY_HEADER_LEN + MAX_SIZE_LOG_EVENT_STATUS];
  uchar *start, *start_of_status;
  ulong event_length;

  if (!query)
    return 1;                                   // Something wrong with event

  /*
    We want to store the thread id:
    (- as an information for the user when he reads the binlog)
    - if the query uses temporary table: for the slave SQL thread to know to
    which master connection the temp table belongs.
    Now imagine we (write()) are called by the slave SQL thread (we are
    logging a query executed by this thread; the slave runs with
    --log-slave-updates). Then this query will be logged with
    thread_id=the_thread_id_of_the_SQL_thread. Imagine that 2 temp tables of
    the same name were created simultaneously on the master (in the master
    binlog you have
    CREATE TEMPORARY TABLE t; (thread 1)
    CREATE TEMPORARY TABLE t; (thread 2)
    ...)
    then in the slave's binlog there will be
    CREATE TEMPORARY TABLE t; (thread_id_of_the_slave_SQL_thread)
    CREATE TEMPORARY TABLE t; (thread_id_of_the_slave_SQL_thread)
    which is bad (same thread id!).

    To avoid this, we log the thread's thread id EXCEPT for the SQL
    slave thread for which we log the original (master's) thread id.
    Now this moves the bug: what happens if the thread id on the
    master was 10 and when the slave replicates the query, a
    connection number 10 is opened by a normal client on the slave,
    and updates a temp table of the same name? We get a problem
    again. To avoid this, in the handling of temp tables (sql_base.cc)
    we use thread_id AND server_id.  TODO when this is merged into
    4.1: in 4.1, slave_proxy_id has been renamed to pseudo_thread_id
    and is a session variable: that's to make mysqlbinlog work with
    temp tables. We probably need to introduce

    SET PSEUDO_SERVER_ID
    for mysqlbinlog in 4.1. mysqlbinlog would print:
    SET PSEUDO_SERVER_ID=
    SET PSEUDO_THREAD_ID=
    for each query using temp tables.
  */
  int4store(buf + Q_THREAD_ID_OFFSET, slave_proxy_id);
  int4store(buf + Q_EXEC_TIME_OFFSET, exec_time);
  buf[Q_DB_LEN_OFFSET] = (char) db_len;
  int2store(buf + Q_ERR_CODE_OFFSET, error_code);

  /*
    You MUST always write status vars in increasing order of code. This
    guarantees that a slightly older slave will be able to parse those he
    knows.
  */
  start_of_status= start= buf+QUERY_HEADER_LEN;
  if (flags2_inited)
  {
    *start++= Q_FLAGS2_CODE;
    int4store(start, flags2);
    start+= 4;
  }
  if (sql_mode_inited)
  {
    *start++= Q_SQL_MODE_CODE;
    int8store(start, sql_mode);
    start+= 8;
  }
  if (catalog_len) // i.e. this var is inited (false for 4.0 events)
  {
    write_str_with_code_and_len(&start,
                                catalog, catalog_len, Q_CATALOG_NZ_CODE);
    /*
      In 5.0.x where x<4 masters we used to store the end zero here. This was
      a waste of one byte so we don't do it in x>=4 masters. We change code to
      Q_CATALOG_NZ_CODE, because re-using the old code would make x<4 slaves
      of this x>=4 master segfault (expecting a zero when there is
      none). Remaining compatibility problems are: the older slave will not
      find the catalog; but it is will not crash, and it's not an issue
      that it does not find the catalog as catalogs were not used in these
      older MySQL versions (we store it in binlog and read it from relay log
      but do nothing useful with it). What is an issue is that the older slave
      will stop processing the Q_* blocks (and jumps to the db/query) as soon
      as it sees unknown Q_CATALOG_NZ_CODE; so it will not be able to read
      Q_AUTO_INCREMENT*, Q_CHARSET and so replication will fail silently in
      various ways. Documented that you should not mix alpha/beta versions if
      they are not exactly the same version, with example of 5.0.3->5.0.2 and
      5.0.4->5.0.3. If replication is from older to new, the new will
      recognize Q_CATALOG_CODE and have no problem.
    */
  }
  if (auto_increment_increment != 1 || auto_increment_offset != 1)
  {
    *start++= Q_AUTO_INCREMENT;
    int2store(start, auto_increment_increment);
    int2store(start+2, auto_increment_offset);
    start+= 4;
  }
  if (charset_inited)
  {
    *start++= Q_CHARSET_CODE;
    memcpy(start, charset, 6);
    start+= 6;
  }
  if (time_zone_len)
  {
    /* In the TZ sys table, column Name is of length 64 so this should be ok */
    DBUG_ASSERT(time_zone_len <= MAX_TIME_ZONE_NAME_LENGTH);
    write_str_with_code_and_len(&start,
                                time_zone_str, time_zone_len, Q_TIME_ZONE_CODE);
  }
  if (lc_time_names_number)
  {
    DBUG_ASSERT(lc_time_names_number <= 0xFFFF);
    *start++= Q_LC_TIME_NAMES_CODE;
    int2store(start, lc_time_names_number);
    start+= 2;
  }
  if (charset_database_number)
  {
    DBUG_ASSERT(charset_database_number <= 0xFFFF);
    *start++= Q_CHARSET_DATABASE_CODE;
    int2store(start, charset_database_number);
    start+= 2;
  }
  if (table_map_for_update)
  {
    *start++= Q_TABLE_MAP_FOR_UPDATE_CODE;
    int8store(start, table_map_for_update);
    start+= 8;
  }
  if (master_data_written != 0)
  {
    /*
      Q_MASTER_DATA_WRITTEN_CODE only exists in relay logs where the master
      has binlog_version<4 and the slave has binlog_version=4. See comment
      for master_data_written in log_event.h for details.
    */
    *start++= Q_MASTER_DATA_WRITTEN_CODE;
    int4store(start, master_data_written);
    start+= 4;
  }

  if (thd && thd->need_binlog_invoker())
  {
    LEX_STRING user;
    LEX_STRING host;
    memset(&user, 0, sizeof(user));
    memset(&host, 0, sizeof(host));

    if (thd->slave_thread && thd->has_invoker())
    {
      /* user will be null, if master is older than this patch */
      user= thd->get_invoker_user();
      host= thd->get_invoker_host();
    }
    else if (thd->security_ctx->priv_user)
    {
      Security_context *ctx= thd->security_ctx;

      user.length= strlen(ctx->priv_user);
      user.str= ctx->priv_user;
      if (ctx->priv_host[0] != '\0')
      {
        host.str= ctx->priv_host;
        host.length= strlen(ctx->priv_host);
      }
    }

    if (user.length > 0)
    {
      *start++= Q_INVOKER;

      /*
        Store user length and user. The max length of use is 16, so 1 byte is
        enough to store the user's length.
       */
      *start++= (uchar)user.length;
      memcpy(start, user.str, user.length);
      start+= user.length;

      /*
        Store host length and host. The max length of host is 60, so 1 byte is
        enough to store the host's length.
       */
      *start++= (uchar)host.length;
      memcpy(start, host.str, host.length);
      start+= host.length;
    }
  }

  if (thd && thd->get_binlog_accessed_db_names() != NULL)
  {
    uchar dbs;
    *start++= Q_UPDATED_DB_NAMES;

    compile_time_assert(MAX_DBS_IN_EVENT_MTS <= OVER_MAX_DBS_IN_EVENT_MTS);

    /* 
       In case of the number of db:s exceeds MAX_DBS_IN_EVENT_MTS
       no db:s is written and event will require the sequential applying on slave.
    */
    dbs=
      (thd->get_binlog_accessed_db_names()->elements <= MAX_DBS_IN_EVENT_MTS) ?
      thd->get_binlog_accessed_db_names()->elements : OVER_MAX_DBS_IN_EVENT_MTS;

    DBUG_ASSERT(dbs != 0);

    if (dbs <= MAX_DBS_IN_EVENT_MTS)
    {
      List_iterator_fast<char> it(*thd->get_binlog_accessed_db_names());
      char *db_name= it++;
      /* 
         the single "" db in the acccessed db list corresponds to the same as
         exceeds MAX_DBS_IN_EVENT_MTS case, so dbs is set to the over-max.
      */
      if (dbs == 1 && !strcmp(db_name, ""))
        dbs= OVER_MAX_DBS_IN_EVENT_MTS;
      *start++= dbs;
      if (dbs != OVER_MAX_DBS_IN_EVENT_MTS)
        do
        {
          strcpy((char*) start, db_name);
          start += strlen(db_name) + 1;
        } while ((db_name= it++));
    }
    else
    {
      *start++= dbs;
    }
  }

  if (thd && thd->query_start_usec_used)
  {
    *start++= Q_MICROSECONDS;
    get_time();
    int3store(start, when.tv_usec);
    start+= 3;
  }

  /*
    NOTE: When adding new status vars, please don't forget to update
    the MAX_SIZE_LOG_EVENT_STATUS in log_event.h and update the function
    code_name() in this file.
   
    Here there could be code like
    if (command-line-option-which-says-"log_this_variable" && inited)
    {
    *start++= Q_THIS_VARIABLE_CODE;
    int4store(start, this_variable);
    start+= 4;
    }
  */
  
  /* Store length of status variables */
  status_vars_len= (uint) (start-start_of_status);
  DBUG_ASSERT(status_vars_len <= MAX_SIZE_LOG_EVENT_STATUS);
  int2store(buf + Q_STATUS_VARS_LEN_OFFSET, status_vars_len);

  /*
    Calculate length of whole event
    The "1" below is the \0 in the db's length
  */
  event_length= (uint) (start-buf) + get_post_header_size_for_derived() + db_len + 1 + q_len;

  return (write_header(file, event_length) ||
          wrapper_my_b_safe_write(file, (uchar*) buf, QUERY_HEADER_LEN) ||
          write_post_header_for_derived(file) ||
          wrapper_my_b_safe_write(file, (uchar*) start_of_status,
                          (uint) (start-start_of_status)) ||
          wrapper_my_b_safe_write(file, (db) ? (uchar*) db : (uchar*)"", db_len + 1) ||
          wrapper_my_b_safe_write(file, (uchar*) query, q_len) ||
	  write_footer(file)) ? 1 : 0;
}

/**
  The simplest constructor that could possibly work.  This is used for
  creating static objects that have a special meaning and are invisible
  to the log.  
*/
Query_log_event::Query_log_event()
  :Log_event(), data_buf(0)
{
  memset(&user, 0, sizeof(user));
  memset(&host, 0, sizeof(host));
}


/**
  Creates a Query Log Event.

  @param thd_arg      Thread handle
  @param query_arg    Array of char representing the query
  @param query_length Size of the 'query_arg' array
  @param using_trans  Indicates that there are transactional changes.
  @param immediate    After being written to the binary log, the event
                      must be flushed immediately. This indirectly implies
                      the stmt-cache.
  @param suppress_use Suppress the generation of 'USE' statements
  @param errcode      The error code of the query
  @param ignore       Ignore user's statement, i.e. lex information, while
                      deciding which cache must be used.
*/
Query_log_event::Query_log_event(THD* thd_arg, const char* query_arg,
				 ulong query_length, bool using_trans,
				 bool immediate, bool suppress_use,
                                 int errcode, bool ignore_cmd_internals)

  :Log_event(thd_arg,
             (thd_arg->thread_specific_used ? LOG_EVENT_THREAD_SPECIFIC_F :
              0) |
             (suppress_use ? LOG_EVENT_SUPPRESS_USE_F : 0),
	     using_trans ? Log_event::EVENT_TRANSACTIONAL_CACHE :
                          Log_event::EVENT_STMT_CACHE,
             Log_event::EVENT_NORMAL_LOGGING),
   data_buf(0), query(query_arg), catalog(thd_arg->catalog),
   db(thd_arg->db), q_len((uint32) query_length),
   thread_id(thd_arg->thread_id),
   /* save the original thread id; we already know the server id */
   slave_proxy_id(thd_arg->variables.pseudo_thread_id),
   flags2_inited(1), sql_mode_inited(1), charset_inited(1),
   sql_mode(thd_arg->variables.sql_mode),
   auto_increment_increment(thd_arg->variables.auto_increment_increment),
   auto_increment_offset(thd_arg->variables.auto_increment_offset),
   lc_time_names_number(thd_arg->variables.lc_time_names->number),
   charset_database_number(0),
   table_map_for_update((ulonglong)thd_arg->table_map_for_update),
   master_data_written(0), mts_accessed_dbs(0)
{
  time_t end_time;

  memset(&user, 0, sizeof(user));
  memset(&host, 0, sizeof(host));

  error_code= errcode;

  time(&end_time);
  exec_time = (ulong) (end_time  - thd_arg->start_time.tv_sec);
  /**
    @todo this means that if we have no catalog, then it is replicated
    as an existing catalog of length zero. is that safe? /sven
  */
  catalog_len = (catalog) ? (uint32) strlen(catalog) : 0;
  /* status_vars_len is set just before writing the event */
  db_len = (db) ? (uint32) strlen(db) : 0;
  if (thd_arg->variables.collation_database != thd_arg->db_charset)
    charset_database_number= thd_arg->variables.collation_database->number;
  
  /*
    We only replicate over the bits of flags2 that we need: the rest
    are masked out by "& OPTIONS_WRITTEN_TO_BINLOG".

    We also force AUTOCOMMIT=1.  Rationale (cf. BUG#29288): After
    fixing BUG#26395, we always write BEGIN and COMMIT around all
    transactions (even single statements in autocommit mode).  This is
    so that replication from non-transactional to transactional table
    and error recovery from XA to non-XA table should work as
    expected.  The BEGIN/COMMIT are added in log.cc. However, there is
    one exception: MyISAM bypasses log.cc and writes directly to the
    binlog.  So if autocommit is off, master has MyISAM, and slave has
    a transactional engine, then the slave will just see one long
    never-ending transaction.  The only way to bypass explicit
    BEGIN/COMMIT in the binlog is by using a non-transactional table.
    So setting AUTOCOMMIT=1 will make this work as expected.

    Note: explicitly replicate AUTOCOMMIT=1 from master. We do not
    assume AUTOCOMMIT=1 on slave; the slave still reads the state of
    the autocommit flag as written by the master to the binlog. This
    behavior may change after WL#4162 has been implemented.
  */
  flags2= (uint32) (thd_arg->variables.option_bits &
                    (OPTIONS_WRITTEN_TO_BIN_LOG & ~OPTION_NOT_AUTOCOMMIT));
  DBUG_ASSERT(thd_arg->variables.character_set_client->number < 256*256);
  DBUG_ASSERT(thd_arg->variables.collation_connection->number < 256*256);
  DBUG_ASSERT(thd_arg->variables.collation_server->number < 256*256);
  DBUG_ASSERT(thd_arg->variables.character_set_client->mbminlen == 1);
  int2store(charset, thd_arg->variables.character_set_client->number);
  int2store(charset+2, thd_arg->variables.collation_connection->number);
  int2store(charset+4, thd_arg->variables.collation_server->number);
  if (thd_arg->time_zone_used)
  {
    /*
      Note that our event becomes dependent on the Time_zone object
      representing the time zone. Fortunately such objects are never deleted
      or changed during mysqld's lifetime.
    */
    time_zone_len= thd_arg->variables.time_zone->get_name()->length();
    time_zone_str= thd_arg->variables.time_zone->get_name()->ptr();
  }
  else
    time_zone_len= 0;

  /*
    In what follows, we define in which cache, trx-cache or stmt-cache,
    this Query Log Event will be written to.

    If ignore_cmd_internals is defined, we rely on the is_trans flag to
    choose the cache and this is done in the base class Log_event. False
    means that the stmt-cache will be used and upon statement commit/rollback
    the cache will be flushed to disk. True means that the trx-cache will
    be used and upon transaction commit/rollback the cache will be flushed
    to disk.

    If set immediate cache is defined, for convenience, we automatically
    use the stmt-cache. This mean that the statement will be written
    to the stmt-cache and immediately flushed to disk without waiting
    for a commit/rollback notification.

    For example, the cluster/ndb captures a request to execute a DDL
    statement and synchronously propagate it to all available MySQL
    servers. Unfortunately, the current protocol assumes that the
    generated events are immediately written to diks and does not check
    for commit/rollback.

    Upon dropping a connection, DDLs (i.e. DROP TEMPORARY TABLE) are
    generated and in this case the statements have the immediate flag
    set because there is no commit/rollback.

    If the immediate flag is not set, the decision on the cache is based
    on the current statement and the flag is_trans, which indicates if
    a transactional engine was updated. 

    Statements are classifed as row producers (i.e. can_generate_row_events())
    or non-row producers. Non-row producers, DDL in general, are treated
    as the immediate flag was set and for convenience are written to the
    stmt-cache and immediately flushed to disk. 

    Row producers are handled in general according to the is_trans flag.
    False means that the stmt-cache will be used and upon statement
    commit/rollback the cache will be flushed to disk. True means that the
    trx-cache will be used and upon transaction commit/rollback the cache
    will be flushed to disk.

    Unfortunately, there are exceptions to this non-row and row producer
    rules:

      . The SAVEPOINT, ROLLBACK TO SAVEPOINT, RELEASE SAVEPOINT does not
        have the flag is_trans set because there is no updated engine but
        must be written to the trx-cache.

      . SET If auto-commit is on, it must not go through a cache.

      . CREATE TABLE is classfied as non-row producer but CREATE TEMPORARY
        must be handled as row producer.

      . DROP TABLE is classfied as non-row producer but DROP TEMPORARY
        must be handled as row producer.

    Finally, some statements that does not have the flag is_trans set may
    be written to the trx-cache based on the following criteria:

      . updated both a transactional and a non-transactional engine (i.e.
        stmt_has_updated_trans_table()).

      . accessed both a transactional and a non-transactional engine and
        is classified as unsafe (i.e. is_mixed_stmt_unsafe()).

      . is executed within a transaction and previously a transactional
        engine was updated and the flag binlog_direct_non_trans_update
        is set.
  */
  if (ignore_cmd_internals)
    return;

  /*
    TRUE defines that the trx-cache must be used.
  */
  bool cmd_can_generate_row_events= FALSE;
  /*
    TRUE defines that the trx-cache must be used.
  */
  bool cmd_must_go_to_trx_cache= FALSE;
   
  LEX *lex= thd->lex;
  if (!immediate)
  {
    switch (lex->sql_command)
    {
      case SQLCOM_DROP_TABLE:
        cmd_can_generate_row_events= lex->drop_temporary &&
                                     thd->in_multi_stmt_transaction_mode();
      break;
      case SQLCOM_CREATE_TABLE:
        cmd_must_go_to_trx_cache= lex->select_lex.item_list.elements &&
                                  thd->is_current_stmt_binlog_format_row();
        cmd_can_generate_row_events= 
          ((lex->create_info.options & HA_LEX_CREATE_TMP_TABLE) &&
            thd->in_multi_stmt_transaction_mode()) || cmd_must_go_to_trx_cache;
        break;
      case SQLCOM_SET_OPTION:
        if (lex->autocommit)
          cmd_can_generate_row_events= cmd_must_go_to_trx_cache= FALSE;
        else
          cmd_can_generate_row_events= TRUE;
        break;
      case SQLCOM_RELEASE_SAVEPOINT:
      case SQLCOM_ROLLBACK_TO_SAVEPOINT:
      case SQLCOM_SAVEPOINT:
        cmd_can_generate_row_events= cmd_must_go_to_trx_cache= TRUE;
        break;
      default:
        cmd_can_generate_row_events= sqlcom_can_generate_row_events(thd);
        break;
    }
  }
  
  if (cmd_can_generate_row_events)
  {
    cmd_must_go_to_trx_cache= cmd_must_go_to_trx_cache || using_trans;
    if (cmd_must_go_to_trx_cache || stmt_has_updated_trans_table(thd) ||
        thd->lex->is_mixed_stmt_unsafe(thd->in_multi_stmt_transaction_mode(),
                                       thd->variables.binlog_direct_non_trans_update,
                                       trans_has_updated_trans_table(thd),
                                       thd->tx_isolation) ||
        (!thd->variables.binlog_direct_non_trans_update && trans_has_updated_trans_table(thd)))
    {
      event_logging_type= Log_event::EVENT_NORMAL_LOGGING; 
      event_cache_type= Log_event::EVENT_TRANSACTIONAL_CACHE;
    }
    else
    {
      event_logging_type= Log_event::EVENT_NORMAL_LOGGING; 
      event_cache_type= Log_event::EVENT_STMT_CACHE;
    }
  }
  else
  {
    event_logging_type= Log_event::EVENT_IMMEDIATE_LOGGING;
    event_cache_type= Log_event::EVENT_STMT_CACHE;
  }

  DBUG_ASSERT(event_cache_type != Log_event::EVENT_INVALID_CACHE);
  DBUG_ASSERT(event_logging_type != Log_event::EVENT_INVALID_LOGGING);
  DBUG_PRINT("info",("Query_log_event has flags2: %lu  sql_mode: %llu",
                     (ulong) flags2, sql_mode));
}
#endif /* MYSQL_CLIENT */


/* 2 utility functions for the next method */

/**
   Read a string with length from memory.

   This function reads the string-with-length stored at
   <code>src</code> and extract the length into <code>*len</code> and
   a pointer to the start of the string into <code>*dst</code>. The
   string can then be copied using <code>memcpy()</code> with the
   number of bytes given in <code>*len</code>.

   @param src Pointer to variable holding a pointer to the memory to
              read the string from.
   @param dst Pointer to variable holding a pointer where the actual
              string starts. Starting from this position, the string
              can be copied using @c memcpy().
   @param len Pointer to variable where the length will be stored.
   @param end One-past-the-end of the memory where the string is
              stored.

   @return    Zero if the entire string can be copied successfully,
              @c UINT_MAX if the length could not be read from memory
              (that is, if <code>*src >= end</code>), otherwise the
              number of bytes that are missing to read the full
              string, which happends <code>*dst + *len >= end</code>.
*/
static int
get_str_len_and_pointer(const Log_event::Byte **src,
                        const char **dst,
                        uint *len,
                        const Log_event::Byte *end)
{
  if (*src >= end)
    return -1;       // Will be UINT_MAX in two-complement arithmetics
  uint length= **src;
  if (length > 0)
  {
    if (*src + length >= end)
      return *src + length - end + 1;       // Number of bytes missing
    *dst= (char *)*src + 1;                    // Will be copied later
  }
  *len= length;
  *src+= length + 1;
  return 0;
}

static void copy_str_and_move(const char **src, 
                              Log_event::Byte **dst, 
                              uint len)
{
  memcpy(*dst, *src, len);
  *src= (const char *)*dst;
  (*dst)+= len;
  *(*dst)++= 0;
}


#ifndef DBUG_OFF
static char const *
code_name(int code)
{
  static char buf[255];
  switch (code) {
  case Q_FLAGS2_CODE: return "Q_FLAGS2_CODE";
  case Q_SQL_MODE_CODE: return "Q_SQL_MODE_CODE";
  case Q_CATALOG_CODE: return "Q_CATALOG_CODE";
  case Q_AUTO_INCREMENT: return "Q_AUTO_INCREMENT";
  case Q_CHARSET_CODE: return "Q_CHARSET_CODE";
  case Q_TIME_ZONE_CODE: return "Q_TIME_ZONE_CODE";
  case Q_CATALOG_NZ_CODE: return "Q_CATALOG_NZ_CODE";
  case Q_LC_TIME_NAMES_CODE: return "Q_LC_TIME_NAMES_CODE";
  case Q_CHARSET_DATABASE_CODE: return "Q_CHARSET_DATABASE_CODE";
  case Q_TABLE_MAP_FOR_UPDATE_CODE: return "Q_TABLE_MAP_FOR_UPDATE_CODE";
  case Q_MASTER_DATA_WRITTEN_CODE: return "Q_MASTER_DATA_WRITTEN_CODE";
  case Q_UPDATED_DB_NAMES: return "Q_UPDATED_DB_NAMES";
  case Q_MICROSECONDS: return "Q_MICROSECONDS";
  }
  sprintf(buf, "CODE#%d", code);
  return buf;
}
#endif

/**
   Macro to check that there is enough space to read from memory.

   @param PTR Pointer to memory
   @param END End of memory
   @param CNT Number of bytes that should be read.
 */
#define CHECK_SPACE(PTR,END,CNT)                      \
  do {                                                \
    DBUG_PRINT("info", ("Read %s", code_name(pos[-1]))); \
    DBUG_ASSERT((PTR) + (CNT) <= (END));              \
    if ((PTR) + (CNT) > (END)) {                      \
      DBUG_PRINT("info", ("query= 0"));               \
      query= 0;                                       \
      DBUG_VOID_RETURN;                               \
    }                                                 \
  } while (0)


/**
  This is used by the SQL slave thread to prepare the event before execution.
*/
Query_log_event::Query_log_event(const char* buf, uint event_len,
                                 const Format_description_log_event
                                 *description_event,
                                 Log_event_type event_type)
  :Log_event(buf, description_event), data_buf(0), query(NullS),
   db(NullS), catalog_len(0), status_vars_len(0),
   flags2_inited(0), sql_mode_inited(0), charset_inited(0),
   auto_increment_increment(1), auto_increment_offset(1),
   time_zone_len(0), lc_time_names_number(0), charset_database_number(0),
   table_map_for_update(0), master_data_written(0),
   mts_accessed_dbs(OVER_MAX_DBS_IN_EVENT_MTS)
{
  ulong data_len;
  uint32 tmp;
  uint8 common_header_len, post_header_len;
  Log_event::Byte *start;
  const Log_event::Byte *end;
  bool catalog_nz= 1;
  DBUG_ENTER("Query_log_event::Query_log_event(char*,...)");

  memset(&user, 0, sizeof(user));
  memset(&host, 0, sizeof(host));
  common_header_len= description_event->common_header_len;
  post_header_len= description_event->post_header_len[event_type-1];
  DBUG_PRINT("info",("event_len: %u  common_header_len: %d  post_header_len: %d",
                     event_len, common_header_len, post_header_len));
  
  /*
    We test if the event's length is sensible, and if so we compute data_len.
    We cannot rely on QUERY_HEADER_LEN here as it would not be format-tolerant.
    We use QUERY_HEADER_MINIMAL_LEN which is the same for 3.23, 4.0 & 5.0.
  */
  if (event_len < (uint)(common_header_len + post_header_len))
    DBUG_VOID_RETURN;				
  data_len = event_len - (common_header_len + post_header_len);
  buf+= common_header_len;
  
  slave_proxy_id= thread_id = uint4korr(buf + Q_THREAD_ID_OFFSET);
  exec_time = uint4korr(buf + Q_EXEC_TIME_OFFSET);
  db_len = (uint)buf[Q_DB_LEN_OFFSET]; // TODO: add a check of all *_len vars
  error_code = uint2korr(buf + Q_ERR_CODE_OFFSET);

  /*
    5.0 format starts here.
    Depending on the format, we may or not have affected/warnings etc
    The remnent post-header to be parsed has length:
  */
  tmp= post_header_len - QUERY_HEADER_MINIMAL_LEN; 
  if (tmp)
  {
    status_vars_len= uint2korr(buf + Q_STATUS_VARS_LEN_OFFSET);
    /*
      Check if status variable length is corrupt and will lead to very
      wrong data. We could be even more strict and require data_len to
      be even bigger, but this will suffice to catch most corruption
      errors that can lead to a crash.
    */
    if (status_vars_len > min<ulong>(data_len, MAX_SIZE_LOG_EVENT_STATUS))
    {
      DBUG_PRINT("info", ("status_vars_len (%u) > data_len (%lu); query= 0",
                          status_vars_len, data_len));
      query= 0;
      DBUG_VOID_RETURN;
    }
    data_len-= status_vars_len;
    DBUG_PRINT("info", ("Query_log_event has status_vars_len: %u",
                        (uint) status_vars_len));
    tmp-= 2;
  } 
  else
  {
    /*
      server version < 5.0 / binlog_version < 4 master's event is 
      relay-logged with storing the original size of the event in
      Q_MASTER_DATA_WRITTEN_CODE status variable.
      The size is to be restored at reading Q_MASTER_DATA_WRITTEN_CODE-marked
      event from the relay log.
    */
    DBUG_ASSERT(description_event->binlog_version < 4);
    master_data_written= data_written;
  }
  /*
    We have parsed everything we know in the post header for QUERY_EVENT,
    the rest of post header is either comes from older version MySQL or
    dedicated to derived events (e.g. Execute_load_query...)
  */

  /* variable-part: the status vars; only in MySQL 5.0  */
  
  start= (Log_event::Byte*) (buf+post_header_len);
  end= (const Log_event::Byte*) (start+status_vars_len);
  for (const Log_event::Byte* pos= start; pos < end;)
  {
    switch (*pos++) {
    case Q_FLAGS2_CODE:
      CHECK_SPACE(pos, end, 4);
      flags2_inited= 1;
      flags2= uint4korr(pos);
      DBUG_PRINT("info",("In Query_log_event, read flags2: %lu", (ulong) flags2));
      pos+= 4;
      break;
    case Q_SQL_MODE_CODE:
    {
#ifndef DBUG_OFF
      char buff[22];
#endif
      CHECK_SPACE(pos, end, 8);
      sql_mode_inited= 1;
      sql_mode= uint8korr(pos);
      DBUG_PRINT("info",("In Query_log_event, read sql_mode: %s",
			 llstr(sql_mode, buff)));
      pos+= 8;
      break;
    }
    case Q_CATALOG_NZ_CODE:
      DBUG_PRINT("info", ("case Q_CATALOG_NZ_CODE; pos: 0x%lx; end: 0x%lx",
                          (ulong) pos, (ulong) end));
      if (get_str_len_and_pointer(&pos, &catalog, &catalog_len, end))
      {
        DBUG_PRINT("info", ("query= 0"));
        query= 0;
        DBUG_VOID_RETURN;
      }
      break;
    case Q_AUTO_INCREMENT:
      CHECK_SPACE(pos, end, 4);
      auto_increment_increment= uint2korr(pos);
      auto_increment_offset=    uint2korr(pos+2);
      pos+= 4;
      break;
    case Q_CHARSET_CODE:
    {
      CHECK_SPACE(pos, end, 6);
      charset_inited= 1;
      memcpy(charset, pos, 6);
      pos+= 6;
      break;
    }
    case Q_TIME_ZONE_CODE:
    {
      if (get_str_len_and_pointer(&pos, &time_zone_str, &time_zone_len, end))
      {
        DBUG_PRINT("info", ("Q_TIME_ZONE_CODE: query= 0"));
        query= 0;
        DBUG_VOID_RETURN;
      }
      break;
    }
    case Q_CATALOG_CODE: /* for 5.0.x where 0<=x<=3 masters */
      CHECK_SPACE(pos, end, 1);
      if ((catalog_len= *pos))
        catalog= (char*) pos+1;                           // Will be copied later
      CHECK_SPACE(pos, end, catalog_len + 2);
      pos+= catalog_len+2; // leap over end 0
      catalog_nz= 0; // catalog has end 0 in event
      break;
    case Q_LC_TIME_NAMES_CODE:
      CHECK_SPACE(pos, end, 2);
      lc_time_names_number= uint2korr(pos);
      pos+= 2;
      break;
    case Q_CHARSET_DATABASE_CODE:
      CHECK_SPACE(pos, end, 2);
      charset_database_number= uint2korr(pos);
      pos+= 2;
      break;
    case Q_TABLE_MAP_FOR_UPDATE_CODE:
      CHECK_SPACE(pos, end, 8);
      table_map_for_update= uint8korr(pos);
      pos+= 8;
      break;
    case Q_MASTER_DATA_WRITTEN_CODE:
      CHECK_SPACE(pos, end, 4);
      data_written= master_data_written= uint4korr(pos);
      pos+= 4;
      break;
    case Q_MICROSECONDS:
    {
      CHECK_SPACE(pos, end, 3);
      when.tv_usec= uint3korr(pos);
      pos+= 3;
      break;
    }
    case Q_INVOKER:
    {
      CHECK_SPACE(pos, end, 1);
      user.length= *pos++;
      CHECK_SPACE(pos, end, user.length);
      user.str= (char *)pos;
      pos+= user.length;

      CHECK_SPACE(pos, end, 1);
      host.length= *pos++;
      CHECK_SPACE(pos, end, host.length);
      host.str= (char *)pos;
      pos+= host.length;
      break;
    }
    case Q_UPDATED_DB_NAMES:
    {
      uchar i= 0;
      CHECK_SPACE(pos, end, 1);
      mts_accessed_dbs= *pos++;
      /* 
         Notice, the following check is positive also in case of
         the master's MAX_DBS_IN_EVENT_MTS > the slave's one and the event 
         contains e.g the master's MAX_DBS_IN_EVENT_MTS db:s.
      */
      if (mts_accessed_dbs > MAX_DBS_IN_EVENT_MTS)
      {
        mts_accessed_dbs= OVER_MAX_DBS_IN_EVENT_MTS;
        break;
      }

      DBUG_ASSERT(mts_accessed_dbs != 0);

      for (i= 0; i < mts_accessed_dbs && pos < start + status_vars_len; i++)
      {
        DBUG_EXECUTE_IF("query_log_event_mts_corrupt_db_names",
                        {
                          if (mts_accessed_dbs == 2)
                          {
                            DBUG_ASSERT(pos[sizeof("d?") - 1] == 0);
                            ((char*) pos)[sizeof("d?") - 1]= 'a';
                          }});
        strncpy(mts_accessed_db_names[i], (char*) pos,
                min<ulong>(NAME_LEN, start + status_vars_len - pos));
        mts_accessed_db_names[i][NAME_LEN - 1]= 0;
        pos+= 1 + strlen((const char*) pos);
      }
      if (i != mts_accessed_dbs || pos > start + status_vars_len)
        DBUG_VOID_RETURN;
      break;
    }
    default:
      /* That's why you must write status vars in growing order of code */
      DBUG_PRINT("info",("Query_log_event has unknown status vars (first has\
 code: %u), skipping the rest of them", (uint) *(pos-1)));
      pos= (const uchar*) end;                         // Break loop
    }
  }

  /**
    Layout for the data buffer is as follows
    +--------+-----------+------+------+---------+----+-------+
    | catlog | time_zone | user | host | db name | \0 | Query |
    +--------+-----------+------+------+---------+----+-------+

    To support the query cache we append the following buffer to the above
    +-------+----------------------------------------+-------+
    |db len | uninitiatlized space of size of db len | FLAGS |
    +-------+----------------------------------------+-------+

    The area of buffer starting from Query field all the way to the end belongs
    to the Query buffer and its structure is described in alloc_query() in
    sql_parse.cc
    */

#if !defined(MYSQL_CLIENT) && defined(HAVE_QUERY_CACHE)
  if (!(start= data_buf = (Log_event::Byte*) my_malloc(catalog_len + 1
                                                    +  time_zone_len + 1
                                                    +  user.length + 1
                                                    +  host.length + 1
                                                    +  data_len + 1
                                                    +  sizeof(size_t)//for db_len
                                                    +  db_len + 1
                                                    +  QUERY_CACHE_FLAGS_SIZE,
                                                       MYF(MY_WME))))
#else
  if (!(start= data_buf = (Log_event::Byte*) my_malloc(catalog_len + 1
                                                    +  time_zone_len + 1
                                                    +  user.length + 1
                                                    +  host.length + 1
                                                    +  data_len + 1,
                                                       MYF(MY_WME))))
#endif
      DBUG_VOID_RETURN;
  if (catalog_len)                                  // If catalog is given
  {
    /**
      @todo we should clean up and do only copy_str_and_move; it
      works for both cases.  Then we can remove the catalog_nz
      flag. /sven
    */
    if (likely(catalog_nz)) // true except if event comes from 5.0.0|1|2|3.
      copy_str_and_move(&catalog, &start, catalog_len);
    else
    {
      memcpy(start, catalog, catalog_len+1); // copy end 0
      catalog= (const char *)start;
      start+= catalog_len+1;
    }
  }
  if (time_zone_len)
    copy_str_and_move(&time_zone_str, &start, time_zone_len);

  if (user.length > 0)
    copy_str_and_move((const char **)&(user.str), &start, user.length);
  if (host.length > 0)
    copy_str_and_move((const char **)&(host.str), &start, host.length);

  /**
    if time_zone_len or catalog_len are 0, then time_zone and catalog
    are uninitialized at this point.  shouldn't they point to the
    zero-length null-terminated strings we allocated space for in the
    my_alloc call above? /sven
  */

  /* A 2nd variable part; this is common to all versions */ 
  memcpy((char*) start, end, data_len);          // Copy db and query
  start[data_len]= '\0';              // End query with \0 (For safetly)
  db= (char *)start;
  query= (char *)(start + db_len + 1);
  q_len= data_len - db_len -1;
  /**
    Append the db length at the end of the buffer. This will be used by
    Query_cache::send_result_to_client() in case the query cache is On.
   */
#if !defined(MYSQL_CLIENT) && defined(HAVE_QUERY_CACHE)
  size_t db_length= (size_t)db_len;
  memcpy(start + data_len + 1, &db_length, sizeof(size_t));
#endif
  DBUG_VOID_RETURN;
}


#ifdef MYSQL_CLIENT
/**
  Query_log_event::print().

  @todo
    print the catalog ??
*/
void Query_log_event::print_query_header(IO_CACHE* file,
					 PRINT_EVENT_INFO* print_event_info)
{
  // TODO: print the catalog ??
  char buff[48], *end;  // Enough for "SET TIMESTAMP=1305535348.123456"
  char quoted_id[1+ 2*FN_REFLEN+ 2];
  int quoted_len= 0;
  bool different_db= 1;
  uint32 tmp;

  if (!print_event_info->short_form)
  {
    print_header(file, print_event_info, FALSE);
    my_b_printf(file, "\t%s\tthread_id=%lu\texec_time=%lu\terror_code=%d\n",
                get_type_str(), (ulong) thread_id, (ulong) exec_time,
                error_code);
  }

  if ((flags & LOG_EVENT_SUPPRESS_USE_F))
  {
    if (!is_trans_keyword())
      print_event_info->db[0]= '\0';
  }
  else if (db)
  {
#ifdef MYSQL_SERVER
    quoted_len= my_strmov_quoted_identifier(this->thd, (char*)quoted_id, db, 0);
#else
    quoted_len= my_strmov_quoted_identifier((char*)quoted_id, db);
#endif
    quoted_id[quoted_len]= '\0';
    different_db= memcmp(print_event_info->db, db, db_len + 1);
    if (different_db)
      memcpy(print_event_info->db, db, db_len + 1);
    if (db[0] && different_db) 
      my_b_printf(file, "use %s%s\n", quoted_id, print_event_info->delimiter);
  }

  end=int10_to_str((long) when.tv_sec, strmov(buff,"SET TIMESTAMP="),10);
  if (when.tv_usec)
    end+= sprintf(end, ".%06d", (int) when.tv_usec);
  end= strmov(end, print_event_info->delimiter);
  *end++='\n';
  DBUG_ASSERT(end < buff + sizeof(buff));
  my_b_write(file, (uchar*) buff, (uint) (end-buff));
  if ((!print_event_info->thread_id_printed ||
       ((flags & LOG_EVENT_THREAD_SPECIFIC_F) &&
        thread_id != print_event_info->thread_id)))
  {
    // If --short-form, print deterministic value instead of pseudo_thread_id.
    my_b_printf(file,"SET @@session.pseudo_thread_id=%lu%s\n",
                short_form ? 999999999 : (ulong)thread_id,
                print_event_info->delimiter);
    print_event_info->thread_id= thread_id;
    print_event_info->thread_id_printed= 1;
  }

  /*
    If flags2_inited==0, this is an event from 3.23 or 4.0; nothing to
    print (remember we don't produce mixed relay logs so there cannot be
    5.0 events before that one so there is nothing to reset).
  */
  if (likely(flags2_inited)) /* likely as this will mainly read 5.0 logs */
  {
    /* tmp is a bitmask of bits which have changed. */
    if (likely(print_event_info->flags2_inited)) 
      /* All bits which have changed */
      tmp= (print_event_info->flags2) ^ flags2;
    else /* that's the first Query event we read */
    {
      print_event_info->flags2_inited= 1;
      tmp= ~((uint32)0); /* all bits have changed */
    }

    if (unlikely(tmp)) /* some bits have changed */
    {
      bool need_comma= 0;
      my_b_printf(file, "SET ");
      print_set_option(file, tmp, OPTION_NO_FOREIGN_KEY_CHECKS, ~flags2,
                       "@@session.foreign_key_checks", &need_comma);
      print_set_option(file, tmp, OPTION_AUTO_IS_NULL, flags2,
                       "@@session.sql_auto_is_null", &need_comma);
      print_set_option(file, tmp, OPTION_RELAXED_UNIQUE_CHECKS, ~flags2,
                       "@@session.unique_checks", &need_comma);
      print_set_option(file, tmp, OPTION_NOT_AUTOCOMMIT, ~flags2,
                       "@@session.autocommit", &need_comma);
      my_b_printf(file,"%s\n", print_event_info->delimiter);
      print_event_info->flags2= flags2;
    }
  }

  /*
    Now the session variables;
    it's more efficient to pass SQL_MODE as a number instead of a
    comma-separated list.
    FOREIGN_KEY_CHECKS, SQL_AUTO_IS_NULL, UNIQUE_CHECKS are session-only
    variables (they have no global version; they're not listed in
    sql_class.h), The tests below work for pure binlogs or pure relay
    logs. Won't work for mixed relay logs but we don't create mixed
    relay logs (that is, there is no relay log with a format change
    except within the 3 first events, which mysqlbinlog handles
    gracefully). So this code should always be good.
  */

  if (likely(sql_mode_inited) &&
      (unlikely(print_event_info->sql_mode != sql_mode ||
                !print_event_info->sql_mode_inited)))
  {
    my_b_printf(file,"SET @@session.sql_mode=%lu%s\n",
                (ulong)sql_mode, print_event_info->delimiter);
    print_event_info->sql_mode= sql_mode;
    print_event_info->sql_mode_inited= 1;
  }
  if (print_event_info->auto_increment_increment != auto_increment_increment ||
      print_event_info->auto_increment_offset != auto_increment_offset)
  {
    my_b_printf(file,"SET @@session.auto_increment_increment=%lu, @@session.auto_increment_offset=%lu%s\n",
                auto_increment_increment,auto_increment_offset,
                print_event_info->delimiter);
    print_event_info->auto_increment_increment= auto_increment_increment;
    print_event_info->auto_increment_offset=    auto_increment_offset;
  }

  /* TODO: print the catalog when we feature SET CATALOG */

  if (likely(charset_inited) &&
      (unlikely(!print_event_info->charset_inited ||
                memcmp(print_event_info->charset, charset, 6))))
  {
    char *charset_p= charset; // Avoid type-punning warning.
    CHARSET_INFO *cs_info= get_charset(uint2korr(charset_p), MYF(MY_WME));
    if (cs_info)
    {
      /* for mysql client */
      my_b_printf(file, "/*!\\C %s */%s\n",
                  cs_info->csname, print_event_info->delimiter);
    }
    my_b_printf(file,"SET "
                "@@session.character_set_client=%d,"
                "@@session.collation_connection=%d,"
                "@@session.collation_server=%d"
                "%s\n",
                uint2korr(charset_p),
                uint2korr(charset+2),
                uint2korr(charset+4),
                print_event_info->delimiter);
    memcpy(print_event_info->charset, charset, 6);
    print_event_info->charset_inited= 1;
  }
  if (time_zone_len)
  {
    if (memcmp(print_event_info->time_zone_str,
               time_zone_str, time_zone_len+1))
    {
      my_b_printf(file,"SET @@session.time_zone='%s'%s\n",
                  time_zone_str, print_event_info->delimiter);
      memcpy(print_event_info->time_zone_str, time_zone_str, time_zone_len+1);
    }
  }
  if (lc_time_names_number != print_event_info->lc_time_names_number)
  {
    my_b_printf(file, "SET @@session.lc_time_names=%d%s\n",
                lc_time_names_number, print_event_info->delimiter);
    print_event_info->lc_time_names_number= lc_time_names_number;
  }
  if (charset_database_number != print_event_info->charset_database_number)
  {
    if (charset_database_number)
      my_b_printf(file, "SET @@session.collation_database=%d%s\n",
                  charset_database_number, print_event_info->delimiter);
    else
      my_b_printf(file, "SET @@session.collation_database=DEFAULT%s\n",
                  print_event_info->delimiter);
    print_event_info->charset_database_number= charset_database_number;
  }
}


void Query_log_event::print(FILE* file, PRINT_EVENT_INFO* print_event_info)
{
  IO_CACHE *const head= &print_event_info->head_cache;

  /**
    reduce the size of io cache so that the write function is called
    for every call to my_b_write().
   */
  DBUG_EXECUTE_IF ("simulate_file_write_error",
                   {head->write_pos= head->write_end- 500;});
  print_query_header(head, print_event_info);
  my_b_write(head, (uchar*) query, q_len);
  my_b_printf(head, "\n%s\n", print_event_info->delimiter);
}
#endif /* MYSQL_CLIENT */

#if defined(HAVE_REPLICATION) && !defined(MYSQL_CLIENT)

/**
   Associating slave Worker thread to a subset of temporary tables
   belonging to db-partitions the event accesses.
   The pointer if all entries is cleaned.

   @param thd   THD instance pointer
*/
void Query_log_event::attach_temp_tables_worker(THD *thd)
{
  if (!is_mts_worker(thd) || (ends_group() || starts_group()))
    return;
  
  // in over max-db:s case just one special partition is locked
  int parts= ((mts_accessed_dbs == OVER_MAX_DBS_IN_EVENT_MTS) ?
              1 : mts_accessed_dbs);

  DBUG_ASSERT(!thd->temporary_tables);

  for (int i= 0; i < parts; i++)
  {
    mts_move_temp_tables_to_thd(thd,
                                mts_assigned_partitions[i]->temporary_tables);
    mts_assigned_partitions[i]->temporary_tables= NULL;
  }
}

/**
   Dissociating slave Worker thread from its thd->temporary_tables
   to possibly update the involved entries of db-to-worker hash
   with new values of temporary_tables.

   @param thd   THD instance pointer
*/
void Query_log_event::detach_temp_tables_worker(THD *thd)
{
  if (!is_mts_worker(thd))
    return;

  int parts= ((mts_accessed_dbs == OVER_MAX_DBS_IN_EVENT_MTS) ?
              1 : mts_accessed_dbs);
  /*
    todo: optimize for a case of 

    a. one db
       Only detaching temporary_tables from thd to entry would require
       instead of the double-loop below.

    b. unchanged thd->temporary_tables. 
       In such case the involved entries would continue to hold the
       unmodified lists provided that the attach_ method does not
       destroy references to them.
  */
  for (int i= 0; i < parts; i++)
  {
    mts_assigned_partitions[i]->temporary_tables= NULL;
  }

  for (TABLE *table= thd->temporary_tables; table;)
  {
    int i;
    char *db_name= NULL;

    // find which entry to go
    for (i= 0; i < parts; i++)
    {
      db_name= mts_accessed_db_names[i];

      if (!strlen(db_name))
        break;

      // Only default database is rewritten.
      if (!rpl_filter->is_rewrite_empty() && !strcmp(get_db(), db_name))
      {
        size_t dummy_len;
        const char *db_filtered= rpl_filter->get_rewrite_db(db_name, &dummy_len);
        // db_name != db_filtered means that db_name is rewritten.
        if (strcmp(db_name, db_filtered))
          db_name= (char*)db_filtered;
      }

      if (strcmp(table->s->db.str, db_name) < 0)
        continue;
      else
      {
        // When rewrite db rules are used we can not rely on
        // mts_accessed_db_names elements order.
        if (!rpl_filter->is_rewrite_empty() &&
            strcmp(table->s->db.str, db_name))
          continue;
        else
          break;
      }
    }

    DBUG_ASSERT(db_name && (
                !strcmp(table->s->db.str, db_name) ||
                !strlen(db_name))
                );
    DBUG_ASSERT(i < mts_accessed_dbs);

    // table pointer is shifted inside the function
    table= mts_move_temp_table_to_entry(table, thd, mts_assigned_partitions[i]);
  }

  DBUG_ASSERT(!thd->temporary_tables);
#ifndef DBUG_OFF
  for (int i= 0; i < parts; i++)
  {
    DBUG_ASSERT(!mts_assigned_partitions[i]->temporary_tables ||
                !mts_assigned_partitions[i]->temporary_tables->prev);
  }
#endif
}

/*
  Query_log_event::do_apply_event()
*/
int Query_log_event::do_apply_event(Relay_log_info const *rli)
{
  return do_apply_event(rli, query, q_len);
}

/*
  is_silent_error

  Return true if the thread has an error which should be
  handled silently
*/
  
static bool is_silent_error(THD* thd)
{
  DBUG_ENTER("is_silent_error");
  Diagnostics_area::Sql_condition_iterator it=
    thd->get_stmt_da()->sql_conditions();
  const Sql_condition *err;
  while ((err= it++))
  {
    DBUG_PRINT("info", ("has condition %d %s", err->get_sql_errno(),
                        err->get_message_text()));
    switch (err->get_sql_errno())
    {
    case ER_SLAVE_SILENT_RETRY_TRANSACTION:
    {
      DBUG_RETURN(true);
    }
    default:
      break;
    }
  }
  DBUG_RETURN(false);
}

/**
  @todo
  Compare the values of "affected rows" around here. Something
  like:
  @code
     if ((uint32) affected_in_event != (uint32) affected_on_slave)
     {
     sql_print_error("Slave: did not get the expected number of affected \
     rows running query from master - expected %d, got %d (this numbers \
     should have matched modulo 4294967296).", 0, ...);
     thd->query_error = 1;
     }
  @endcode
  We may also want an option to tell the slave to ignore "affected"
  mismatch. This mismatch could be implemented with a new ER_ code, and
  to ignore it you would use --slave-skip-errors...
*/
int Query_log_event::do_apply_event(Relay_log_info const *rli,
                                      const char *query_arg, uint32 q_len_arg)
{
  int expected_error,actual_error= 0;
  HA_CREATE_INFO db_options;

  /*
    Colleagues: please never free(thd->catalog) in MySQL. This would
    lead to bugs as here thd->catalog is a part of an alloced block,
    not an entire alloced block (see
    Query_log_event::do_apply_event()). Same for thd->db.  Thank
    you.
  */
  thd->catalog= catalog_len ? (char *) catalog : (char *)"";
  set_thd_db(thd, db, db_len);

  /*
    Setting the character set and collation of the current database thd->db.
   */
  load_db_opt_by_name(thd, thd->db, &db_options);
  if (db_options.default_table_charset)
    thd->db_charset= db_options.default_table_charset;
  thd->variables.auto_increment_increment= auto_increment_increment;
  thd->variables.auto_increment_offset=    auto_increment_offset;

  /*
    InnoDB internally stores the master log position it has executed so far,
    i.e. the position just after the COMMIT event.
    When InnoDB will want to store, the positions in rli won't have
    been updated yet, so group_master_log_* will point to old BEGIN
    and event_master_log* will point to the beginning of current COMMIT.
    But log_pos of the COMMIT Query event is what we want, i.e. the pos of the
    END of the current log event (COMMIT). We save it in rli so that InnoDB can
    access it.
  */
  const_cast<Relay_log_info*>(rli)->set_future_group_master_log_pos(log_pos);
  DBUG_PRINT("info", ("log_pos: %lu", (ulong) log_pos));

  /*
    todo: such cleanup should not be specific to Query event and therefore
          is preferable at a common with other event pre-execution point
  */
  clear_all_errors(thd, const_cast<Relay_log_info*>(rli));
  if (strcmp("COMMIT", query) == 0 && rli->tables_to_lock != NULL)
  {
    /*
      Cleaning-up the last statement context:
      the terminal event of the current statement flagged with
      STMT_END_F got filtered out in ndb circular replication.
    */
    int error;
    char llbuff[22];
    if ((error= rows_event_stmt_cleanup(const_cast<Relay_log_info*>(rli), thd)))
    {
      const_cast<Relay_log_info*>(rli)->report(ERROR_LEVEL, error,
                  "Error in cleaning up after an event preceeding the commit; "
                  "the group log file/position: %s %s",
                  const_cast<Relay_log_info*>(rli)->get_group_master_log_name(),
                  llstr(const_cast<Relay_log_info*>(rli)->get_group_master_log_pos(),
                        llbuff));
    }
    /*
      Executing a part of rli->stmt_done() logics that does not deal
      with group position change. The part is redundant now but is 
      future-change-proof addon, e.g if COMMIT handling will start checking
      invariants like IN_STMT flag must be off at committing the transaction.
    */
    const_cast<Relay_log_info*>(rli)->inc_event_relay_log_pos();
    const_cast<Relay_log_info*>(rli)->clear_flag(Relay_log_info::IN_STMT);
  }
  else
  {
    const_cast<Relay_log_info*>(rli)->slave_close_thread_tables(thd);
  }

  /*
    Note:   We do not need to execute reset_one_shot_variables() if this
            db_ok() test fails.
    Reason: The db stored in binlog events is the same for SET and for
            its companion query.  If the SET is ignored because of
            db_ok(), the companion query will also be ignored, and if
            the companion query is ignored in the db_ok() test of
            ::do_apply_event(), then the companion SET also have so
            we don't need to reset_one_shot_variables().
  */
  if (is_trans_keyword() || rpl_filter->db_ok(thd->db))
  {
    thd->set_time(&when);
    thd->set_query_and_id((char*)query_arg, q_len_arg,
                          thd->charset(), next_query_id());
    thd->variables.pseudo_thread_id= thread_id;		// for temp tables
    attach_temp_tables_worker(thd);
    DBUG_PRINT("query",("%s", thd->query()));

    if (ignored_error_code((expected_error= error_code)) ||
	!unexpected_error_code(expected_error))
    {
      if (flags2_inited)
        /*
          all bits of thd->variables.option_bits which are 1 in OPTIONS_WRITTEN_TO_BIN_LOG
          must take their value from flags2.
        */
        thd->variables.option_bits= flags2|(thd->variables.option_bits & ~OPTIONS_WRITTEN_TO_BIN_LOG);
      /*
        else, we are in a 3.23/4.0 binlog; we previously received a
        Rotate_log_event which reset thd->variables.option_bits and sql_mode etc, so
        nothing to do.
      */
      /*
        We do not replicate MODE_NO_DIR_IN_CREATE. That is, if the master is a
        slave which runs with SQL_MODE=MODE_NO_DIR_IN_CREATE, this should not
        force us to ignore the dir too. Imagine you are a ring of machines, and
        one has a disk problem so that you temporarily need
        MODE_NO_DIR_IN_CREATE on this machine; you don't want it to propagate
        elsewhere (you don't want all slaves to start ignoring the dirs).
      */
      if (sql_mode_inited)
        thd->variables.sql_mode=
          (sql_mode_t) ((thd->variables.sql_mode & MODE_NO_DIR_IN_CREATE) |
                       (sql_mode & ~(ulonglong) MODE_NO_DIR_IN_CREATE));
      if (charset_inited)
      {
        if (rli->cached_charset_compare(charset))
        {
          char *charset_p= charset; // Avoid type-punning warning.
          /* Verify that we support the charsets found in the event. */
          if (!(thd->variables.character_set_client=
                get_charset(uint2korr(charset_p), MYF(MY_WME))) ||
              !(thd->variables.collation_connection=
                get_charset(uint2korr(charset+2), MYF(MY_WME))) ||
              !(thd->variables.collation_server=
                get_charset(uint2korr(charset+4), MYF(MY_WME))))
          {
            /*
              We updated the thd->variables with nonsensical values (0). Let's
              set them to something safe (i.e. which avoids crash), and we'll
              stop with EE_UNKNOWN_CHARSET in compare_errors (unless set to
              ignore this error).
            */
            set_slave_thread_default_charset(thd, rli);
            goto compare_errors;
          }
          thd->update_charset(); // for the charset change to take effect
          /*
            Reset thd->query_string.cs to the newly set value.
            Note, there is a small flaw here. For a very short time frame
            if the new charset is different from the old charset and
            if another thread executes "SHOW PROCESSLIST" after
            the above thd->set_query_and_id() and before this thd->set_query(),
            and if the current query has some non-ASCII characters,
            the another thread may see some '?' marks in the PROCESSLIST
            result. This should be acceptable now. This is a reminder
            to fix this if any refactoring happens here sometime.
          */
          thd->set_query((char*) query_arg, q_len_arg, thd->charset());
        }
      }
      if (time_zone_len)
      {
        String tmp(time_zone_str, time_zone_len, &my_charset_bin);
        if (!(thd->variables.time_zone= my_tz_find(thd, &tmp)))
        {
          my_error(ER_UNKNOWN_TIME_ZONE, MYF(0), tmp.c_ptr());
          thd->variables.time_zone= global_system_variables.time_zone;
          goto compare_errors;
        }
      }
      if (lc_time_names_number)
      {
        if (!(thd->variables.lc_time_names=
              my_locale_by_number(lc_time_names_number)))
        {
          my_printf_error(ER_UNKNOWN_ERROR,
                      "Unknown locale: '%d'", MYF(0), lc_time_names_number);
          thd->variables.lc_time_names= &my_locale_en_US;
          goto compare_errors;
        }
      }
      else
        thd->variables.lc_time_names= &my_locale_en_US;
      if (charset_database_number)
      {
        CHARSET_INFO *cs;
        if (!(cs= get_charset(charset_database_number, MYF(0))))
        {
          char buf[20];
          int10_to_str((int) charset_database_number, buf, -10);
          my_error(ER_UNKNOWN_COLLATION, MYF(0), buf);
          goto compare_errors;
        }
        thd->variables.collation_database= cs;
      }
      else
        thd->variables.collation_database= thd->db_charset;
      
      thd->table_map_for_update= (table_map)table_map_for_update;
      thd->set_invoker(&user, &host);
      /*
        Flag if we need to rollback the statement transaction on
        slave if it by chance succeeds.
        If we expected a non-zero error code and get nothing and,
        it is a concurrency issue or ignorable issue, effects
        of the statement should be rolled back.
      */
      if (expected_error &&
          (ignored_error_code(expected_error) ||
           concurrency_error_code(expected_error)))
      {
        thd->variables.option_bits|= OPTION_MASTER_SQL_ERROR;
      }
      /* Execute the query (note that we bypass dispatch_command()) */
      Parser_state parser_state;
      if (!parser_state.init(thd, thd->query(), thd->query_length()))
      {
        mysql_parse(thd, thd->query(), thd->query_length(), &parser_state);
        /* Finalize server status flags after executing a statement. */
        thd->update_server_status();
        log_slow_statement(thd);
      }

      thd->variables.option_bits&= ~OPTION_MASTER_SQL_ERROR;

      /*
        Resetting the enable_slow_log thd variable.

        We need to reset it back to the opt_log_slow_slave_statements
        value after the statement execution (and slow logging
        is done). It might have changed if the statement was an
        admin statement (in which case, down in mysql_parse execution
        thd->enable_slow_log is set to the value of
        opt_log_slow_admin_statements).
      */
      thd->enable_slow_log= opt_log_slow_slave_statements;
    }
    else
    {
      /*
        The query got a really bad error on the master (thread killed etc),
        which could be inconsistent. Parse it to test the table names: if the
        replicate-*-do|ignore-table rules say "this query must be ignored" then
        we exit gracefully; otherwise we warn about the bad error and tell DBA
        to check/fix it.
      */
      if (mysql_test_parse_for_slave(thd, thd->query(), thd->query_length()))
        clear_all_errors(thd, const_cast<Relay_log_info*>(rli)); /* Can ignore query */
      else
      {
        rli->report(ERROR_LEVEL, expected_error, 
                          "\
Query partially completed on the master (error on master: %d) \
and was aborted. There is a chance that your master is inconsistent at this \
point. If you are sure that your master is ok, run this query manually on the \
slave and then restart the slave with SET GLOBAL SQL_SLAVE_SKIP_COUNTER=1; \
START SLAVE; . Query: '%s'", expected_error, thd->query());
        thd->is_slave_error= 1;
      }
      goto end;
    }

    /* If the query was not ignored, it is printed to the general log */
    if (!thd->is_error() || thd->get_stmt_da()->sql_errno() != ER_SLAVE_IGNORED_TABLE)
    {
      /* log the rewritten query if the query was rewritten 
         and the option to log raw was not set.
        
         There is an assumption here. We assume that query log
         events can never have multi-statement queries, thus the
         parsed statement is the same as the raw one.
       */
      if (opt_log_raw || thd->rewritten_query.length() == 0)
        general_log_write(thd, COM_QUERY, thd->query(), thd->query_length());
      else
        general_log_write(thd, COM_QUERY, thd->rewritten_query.c_ptr_safe(), 
                                          thd->rewritten_query.length());
    }

compare_errors:
    /*
      In the slave thread, we may sometimes execute some DROP / * 40005
      TEMPORARY * / TABLE that come from parts of binlogs (likely if we
      use RESET SLAVE or CHANGE MASTER TO), while the temporary table
      has already been dropped. To ignore such irrelevant "table does
      not exist errors", we silently clear the error if TEMPORARY was used.
    */
    if (thd->lex->sql_command == SQLCOM_DROP_TABLE && thd->lex->drop_temporary &&
        thd->is_error() && thd->get_stmt_da()->sql_errno() == ER_BAD_TABLE_ERROR &&
        !expected_error)
      thd->get_stmt_da()->reset_diagnostics_area();
    /*
      If we expected a non-zero error code, and we don't get the same error
      code, and it should be ignored or is related to a concurrency issue.
    */
    actual_error= thd->is_error() ? thd->get_stmt_da()->sql_errno() : 0;
    DBUG_PRINT("info",("expected_error: %d  sql_errno: %d",
                       expected_error, actual_error));

    if ((expected_error && expected_error != actual_error &&
         !concurrency_error_code(expected_error)) &&
        !ignored_error_code(actual_error) &&
        !ignored_error_code(expected_error))
    {
      rli->report(ERROR_LEVEL, 0,
                      "\
Query caused different errors on master and slave.     \
Error on master: message (format)='%s' error code=%d ; \
Error on slave: actual message='%s', error code=%d. \
Default database: '%s'. Query: '%s'",
                      ER_SAFE(expected_error),
                      expected_error,
                      actual_error ? thd->get_stmt_da()->message() : "no error",
                      actual_error,
                      print_slave_db_safe(db), query_arg);
      thd->is_slave_error= 1;
    }
    /*
      If we get the same error code as expected and it is not a concurrency
      issue, or should be ignored.
    */
    else if ((expected_error == actual_error &&
              !concurrency_error_code(expected_error)) ||
             ignored_error_code(actual_error))
    {
      DBUG_PRINT("info",("error ignored"));
      if (log_warnings > 1 && ignored_error_code(actual_error))
      {
	    rli->report(WARNING_LEVEL, actual_error,
                "Could not execute %s event. Detailed error: %s;",
		 get_type_str(), thd->get_stmt_da()->message());
      }
      clear_all_errors(thd, const_cast<Relay_log_info*>(rli));
      thd->killed= THD::NOT_KILLED;
    }
    /*
      Other cases: mostly we expected no error and get one.
    */
    else if (thd->is_slave_error || thd->is_fatal_error)
    {
      if (!is_silent_error(thd))
      {
        rli->report(ERROR_LEVEL, actual_error,
                    "Error '%s' on query. Default database: '%s'. Query: '%s'",
                    (actual_error ? thd->get_stmt_da()->message() :
                     "unexpected success or fatal error"),
                    print_slave_db_safe(thd->db), query_arg);
      }
      thd->is_slave_error= 1;
    }

    /*
      TODO: compare the values of "affected rows" around here. Something
      like:
      if ((uint32) affected_in_event != (uint32) affected_on_slave)
      {
      sql_print_error("Slave: did not get the expected number of affected \
      rows running query from master - expected %d, got %d (this numbers \
      should have matched modulo 4294967296).", 0, ...);
      thd->is_slave_error = 1;
      }
      We may also want an option to tell the slave to ignore "affected"
      mismatch. This mismatch could be implemented with a new ER_ code, and
      to ignore it you would use --slave-skip-errors...

      To do the comparison we need to know the value of "affected" which the
      above mysql_parse() computed. And we need to know the value of
      "affected" in the master's binlog. Both will be implemented later. The
      important thing is that we now have the format ready to log the values
      of "affected" in the binlog. So we can release 5.0.0 before effectively
      logging "affected" and effectively comparing it.
    */
  } /* End of if (db_ok(... */

  {
    /**
      The following failure injecion works in cooperation with tests
      setting @@global.debug= 'd,stop_slave_middle_group'.
      The sql thread receives the killed status and will proceed
      to shutdown trying to finish incomplete events group.
    */

    // TODO: address the middle-group killing in MTS case

    DBUG_EXECUTE_IF("stop_slave_middle_group",
                    if (strcmp("COMMIT", query) != 0 &&
                        strcmp("BEGIN", query) != 0)
                    {
                      if (thd->transaction.all.cannot_safely_rollback())
                        const_cast<Relay_log_info*>(rli)->abort_slave= 1;
                    };);
  }

end:

  if (thd->temporary_tables)
    detach_temp_tables_worker(thd);
  /*
    Probably we have set thd->query, thd->db, thd->catalog to point to places
    in the data_buf of this event. Now the event is going to be deleted
    probably, so data_buf will be freed, so the thd->... listed above will be
    pointers to freed memory.
    So we must set them to 0, so that those bad pointers values are not later
    used. Note that "cleanup" queries like automatic DROP TEMPORARY TABLE
    don't suffer from these assignments to 0 as DROP TEMPORARY
    TABLE uses the db.table syntax.
  */
  thd->catalog= 0;
  thd->set_db(NULL, 0);                 /* will free the current database */
  thd->reset_query();
  thd->lex->sql_command= SQLCOM_END;
  DBUG_PRINT("info", ("end: query= 0"));
  /*
    As a disk space optimization, future masters will not log an event for
    LAST_INSERT_ID() if that function returned 0 (and thus they will be able
    to replace the THD::stmt_depends_on_first_successful_insert_id_in_prev_stmt
    variable by (THD->first_successful_insert_id_in_prev_stmt > 0) ; with the
    resetting below we are ready to support that.
  */
  thd->first_successful_insert_id_in_prev_stmt_for_binlog= 0;
  thd->first_successful_insert_id_in_prev_stmt= 0;
  thd->stmt_depends_on_first_successful_insert_id_in_prev_stmt= 0;
  free_root(thd->mem_root,MYF(MY_KEEP_PREALLOC));
  return thd->is_slave_error;
}

int Query_log_event::do_update_pos(Relay_log_info *rli)
{
  /*
    Note that we will not increment group* positions if we are just
    after a SET ONE_SHOT, because SET ONE_SHOT should not be separated
    from its following updating query.
  */
  int ret= 0;
  if (thd->one_shot_set)
  {
    rli->inc_event_relay_log_pos();
  }
  else
    ret= Log_event::do_update_pos(rli);

  DBUG_EXECUTE_IF("crash_after_commit_and_update_pos",
       if (!strcmp("COMMIT", query))
       {
         sql_print_information("Crashing crash_after_commit_and_update_pos.");
         rli->flush_info(true);
         ha_flush_logs(0); 
         DBUG_SUICIDE();
       }
  );
  
  return ret;
}


Log_event::enum_skip_reason
Query_log_event::do_shall_skip(Relay_log_info *rli)
{
  DBUG_ENTER("Query_log_event::do_shall_skip");
  DBUG_PRINT("debug", ("query: %s; q_len: %d", query, q_len));
  DBUG_ASSERT(query && q_len > 0);

  if (rli->slave_skip_counter > 0)
  {
    if (strcmp("BEGIN", query) == 0)
    {
      thd->variables.option_bits|= OPTION_BEGIN;
      DBUG_RETURN(Log_event::continue_group(rli));
    }

    if (strcmp("COMMIT", query) == 0 || strcmp("ROLLBACK", query) == 0)
    {
      thd->variables.option_bits&= ~OPTION_BEGIN;
      DBUG_RETURN(Log_event::EVENT_SKIP_COUNT);
    }
  }
  DBUG_RETURN(Log_event::do_shall_skip(rli));
}

#endif


/**************************************************************************
	Start_log_event_v3 methods
**************************************************************************/

#ifndef MYSQL_CLIENT
Start_log_event_v3::Start_log_event_v3()
  :Log_event(), created(0), binlog_version(BINLOG_VERSION),
   dont_set_created(0)
{
  memcpy(server_version, ::server_version, ST_SERVER_VER_LEN);
}
#endif

/*
  Start_log_event_v3::pack_info()
*/

#if defined(HAVE_REPLICATION) && !defined(MYSQL_CLIENT)
int Start_log_event_v3::pack_info(Protocol *protocol)
{
  char buf[12 + ST_SERVER_VER_LEN + 14 + 22], *pos;
  pos= strmov(buf, "Server ver: ");
  pos= strmov(pos, server_version);
  pos= strmov(pos, ", Binlog ver: ");
  pos= int10_to_str(binlog_version, pos, 10);
  protocol->store(buf, (uint) (pos-buf), &my_charset_bin);
  return 0;
}
#endif


/*
  Start_log_event_v3::print()
*/

#ifdef MYSQL_CLIENT
void Start_log_event_v3::print(FILE* file, PRINT_EVENT_INFO* print_event_info)
{
  DBUG_ENTER("Start_log_event_v3::print");

  IO_CACHE *const head= &print_event_info->head_cache;

  if (!print_event_info->short_form)
  {
    print_header(head, print_event_info, FALSE);
    my_b_printf(head, "\tStart: binlog v %d, server v %s created ",
                binlog_version, server_version);
    print_timestamp(head, NULL);
    if (created)
      my_b_printf(head," at startup");
    my_b_printf(head, "\n");
    if (flags & LOG_EVENT_BINLOG_IN_USE_F)
      my_b_printf(head, "# Warning: this binlog is either in use or was not "
                  "closed properly.\n");
  }
  if (!is_artificial_event() && created)
  {
#ifdef WHEN_WE_HAVE_THE_RESET_CONNECTION_SQL_COMMAND
    /*
      This is for mysqlbinlog: like in replication, we want to delete the stale
      tmp files left by an unclean shutdown of mysqld (temporary tables)
      and rollback unfinished transaction.
      Probably this can be done with RESET CONNECTION (syntax to be defined).
    */
    my_b_printf(head,"RESET CONNECTION%s\n", print_event_info->delimiter);
#else
    my_b_printf(head,"ROLLBACK%s\n", print_event_info->delimiter);
#endif
  }
  if (temp_buf &&
      print_event_info->base64_output_mode != BASE64_OUTPUT_NEVER &&
      !print_event_info->short_form)
  {
    if (print_event_info->base64_output_mode != BASE64_OUTPUT_DECODE_ROWS)
      my_b_printf(head, "BINLOG '\n");
    print_base64(head, print_event_info, FALSE);
    print_event_info->printed_fd_event= TRUE;
  }
  DBUG_VOID_RETURN;
}
#endif /* MYSQL_CLIENT */

/*
  Start_log_event_v3::Start_log_event_v3()
*/

Start_log_event_v3::Start_log_event_v3(const char* buf,
                                       const Format_description_log_event
                                       *description_event)
  :Log_event(buf, description_event)
{
  buf+= description_event->common_header_len;
  binlog_version= uint2korr(buf+ST_BINLOG_VER_OFFSET);
  memcpy(server_version, buf+ST_SERVER_VER_OFFSET,
	 ST_SERVER_VER_LEN);
  // prevent overrun if log is corrupted on disk
  server_version[ST_SERVER_VER_LEN-1]= 0;
  created= uint4korr(buf+ST_CREATED_OFFSET);
  dont_set_created= 1;
}


/*
  Start_log_event_v3::write()
*/

#ifndef MYSQL_CLIENT
bool Start_log_event_v3::write(IO_CACHE* file)
{
  char buff[START_V3_HEADER_LEN];
  int2store(buff + ST_BINLOG_VER_OFFSET,binlog_version);
  memcpy(buff + ST_SERVER_VER_OFFSET,server_version,ST_SERVER_VER_LEN);
  if (!dont_set_created)
    created= get_time();
  int4store(buff + ST_CREATED_OFFSET,created);
  return (write_header(file, sizeof(buff)) ||
          wrapper_my_b_safe_write(file, (uchar*) buff, sizeof(buff)) ||
	  write_footer(file));
}
#endif


#if defined(HAVE_REPLICATION) && !defined(MYSQL_CLIENT)

/**
  Start_log_event_v3::do_apply_event() .
  The master started

    IMPLEMENTATION
    - To handle the case where the master died without having time to write
    DROP TEMPORARY TABLE, DO RELEASE_LOCK (prepared statements' deletion is
    TODO), we clean up all temporary tables that we got, if we are sure we
    can (see below).

  @todo
    - Remove all active user locks.
    Guilhem 2003-06: this is true but not urgent: the worst it can cause is
    the use of a bit of memory for a user lock which will not be used
    anymore. If the user lock is later used, the old one will be released. In
    other words, no deadlock problem.
*/

int Start_log_event_v3::do_apply_event(Relay_log_info const *rli)
{
  DBUG_ENTER("Start_log_event_v3::do_apply_event");
  int error= 0;
  switch (binlog_version)
  {
  case 3:
  case 4:
    /*
      This can either be 4.x (then a Start_log_event_v3 is only at master
      startup so we are sure the master has restarted and cleared his temp
      tables; the event always has 'created'>0) or 5.0 (then we have to test
      'created').
    */
    if (created)
    {
      error= close_temporary_tables(thd);
      cleanup_load_tmpdir();
    }
    else
    {
      /*
        Set all temporary tables thread references to the current thread
        as they may point to the "old" SQL slave thread in case of its
        restart.
      */
      TABLE *table;
      for (table= thd->temporary_tables; table; table= table->next)
        table->in_use= thd;
    }
    break;

    /*
       Now the older formats; in that case load_tmpdir is cleaned up by the I/O
       thread.
    */
  case 1:
    if (strncmp(rli->get_rli_description_event()->server_version,
                "3.23.57",7) >= 0 && created)
    {
      /*
        Can distinguish, based on the value of 'created': this event was
        generated at master startup.
      */
      error= close_temporary_tables(thd);
    }
    /*
      Otherwise, can't distinguish a Start_log_event generated at
      master startup and one generated by master FLUSH LOGS, so cannot
      be sure temp tables have to be dropped. So do nothing.
    */
    break;
  default:
    /* this case is impossible */
    DBUG_RETURN(1);
  }
  DBUG_RETURN(error);
}
#endif /* defined(HAVE_REPLICATION) && !defined(MYSQL_CLIENT) */

/***************************************************************************
       Format_description_log_event methods
****************************************************************************/

/**
  Format_description_log_event 1st ctor.

    Ctor. Can be used to create the event to write to the binary log (when the
    server starts or when FLUSH LOGS), or to create artificial events to parse
    binlogs from MySQL 3.23 or 4.x.
    When in a client, only the 2nd use is possible.

  @param binlog_version         the binlog version for which we want to build
                                an event. Can be 1 (=MySQL 3.23), 3 (=4.0.x
                                x>=2 and 4.1) or 4 (MySQL 5.0). Note that the
                                old 4.0 (binlog version 2) is not supported;
                                it should not be used for replication with
                                5.0.
  @param server_ver             a string containing the server version.
*/

Format_description_log_event::
Format_description_log_event(uint8 binlog_ver, const char* server_ver)
  :Start_log_event_v3(), event_type_permutation(0)
{
  binlog_version= binlog_ver;
  switch (binlog_ver) {
  case 4: /* MySQL 5.0 */
    memcpy(server_version, ::server_version, ST_SERVER_VER_LEN);
    DBUG_EXECUTE_IF("pretend_version_50034_in_binlog",
                    strmov(server_version, "5.0.34"););
    common_header_len= LOG_EVENT_HEADER_LEN;
    number_of_event_types= LOG_EVENT_TYPES;
    /* we'll catch my_malloc() error in is_valid() */
    post_header_len=(uint8*) my_malloc(number_of_event_types*sizeof(uint8)
                                       + BINLOG_CHECKSUM_ALG_DESC_LEN,
                                       MYF(0));
    /*
      This long list of assignments is not beautiful, but I see no way to
      make it nicer, as the right members are #defines, not array members, so
      it's impossible to write a loop.
    */
    if (post_header_len)
    {
#ifndef DBUG_OFF
      // Allows us to sanity-check that all events initialized their
      // events (see the end of this 'if' block).
      memset(post_header_len, 255, number_of_event_types*sizeof(uint8));
#endif

      /* Note: all event types must explicitly fill in their lengths here. */
      post_header_len[START_EVENT_V3-1]= START_V3_HEADER_LEN;
      post_header_len[QUERY_EVENT-1]= QUERY_HEADER_LEN;
      post_header_len[STOP_EVENT-1]= STOP_HEADER_LEN;
      post_header_len[ROTATE_EVENT-1]= ROTATE_HEADER_LEN;
      post_header_len[INTVAR_EVENT-1]= INTVAR_HEADER_LEN;
      post_header_len[LOAD_EVENT-1]= LOAD_HEADER_LEN;
      post_header_len[SLAVE_EVENT-1]= 0;   /* Unused because the code for Slave log event was removed. (15th Oct. 2010) */
      post_header_len[CREATE_FILE_EVENT-1]= CREATE_FILE_HEADER_LEN;
      post_header_len[APPEND_BLOCK_EVENT-1]= APPEND_BLOCK_HEADER_LEN;
      post_header_len[EXEC_LOAD_EVENT-1]= EXEC_LOAD_HEADER_LEN;
      post_header_len[DELETE_FILE_EVENT-1]= DELETE_FILE_HEADER_LEN;
      post_header_len[NEW_LOAD_EVENT-1]= NEW_LOAD_HEADER_LEN;
      post_header_len[RAND_EVENT-1]= RAND_HEADER_LEN;
      post_header_len[USER_VAR_EVENT-1]= USER_VAR_HEADER_LEN;
      post_header_len[FORMAT_DESCRIPTION_EVENT-1]= FORMAT_DESCRIPTION_HEADER_LEN;
      post_header_len[XID_EVENT-1]= XID_HEADER_LEN;
      post_header_len[BEGIN_LOAD_QUERY_EVENT-1]= BEGIN_LOAD_QUERY_HEADER_LEN;
      post_header_len[EXECUTE_LOAD_QUERY_EVENT-1]= EXECUTE_LOAD_QUERY_HEADER_LEN;
      /*
        The PRE_GA events are never be written to any binlog, but
        their lengths are included in Format_description_log_event.
        Hence, we need to be assign some value here, to avoid reading
        uninitialized memory when the array is written to disk.
      */
      post_header_len[PRE_GA_WRITE_ROWS_EVENT-1] = 0;
      post_header_len[PRE_GA_UPDATE_ROWS_EVENT-1] = 0;
      post_header_len[PRE_GA_DELETE_ROWS_EVENT-1] = 0;

      post_header_len[TABLE_MAP_EVENT-1]=       TABLE_MAP_HEADER_LEN;
      post_header_len[WRITE_ROWS_EVENT_V1-1]=   ROWS_HEADER_LEN_V1;
      post_header_len[UPDATE_ROWS_EVENT_V1-1]=  ROWS_HEADER_LEN_V1;
      post_header_len[DELETE_ROWS_EVENT_V1-1]=  ROWS_HEADER_LEN_V1;
      /*
        We here have the possibility to simulate a master of before we changed
        the table map id to be stored in 6 bytes: when it was stored in 4
        bytes (=> post_header_len was 6). This is used to test backward
        compatibility.
        This code can be removed after a few months (today is Dec 21st 2005),
        when we know that the 4-byte masters are not deployed anymore (check
        with Tomas Ulin first!), and the accompanying test (rpl_row_4_bytes)
        too.
      */
      DBUG_EXECUTE_IF("old_row_based_repl_4_byte_map_id_master",
                      post_header_len[TABLE_MAP_EVENT-1]=
                      post_header_len[WRITE_ROWS_EVENT_V1-1]=
                      post_header_len[UPDATE_ROWS_EVENT_V1-1]=
                      post_header_len[DELETE_ROWS_EVENT_V1-1]= 6;);
      post_header_len[INCIDENT_EVENT-1]= INCIDENT_HEADER_LEN;
      post_header_len[HEARTBEAT_LOG_EVENT-1]= 0;
      post_header_len[IGNORABLE_LOG_EVENT-1]= IGNORABLE_HEADER_LEN;
      post_header_len[ROWS_QUERY_LOG_EVENT-1]= IGNORABLE_HEADER_LEN;
      post_header_len[WRITE_ROWS_EVENT-1]=  ROWS_HEADER_LEN_V2;
      post_header_len[UPDATE_ROWS_EVENT-1]= ROWS_HEADER_LEN_V2;
      post_header_len[DELETE_ROWS_EVENT-1]= ROWS_HEADER_LEN_V2;
      post_header_len[GTID_LOG_EVENT-1]=
        post_header_len[ANONYMOUS_GTID_LOG_EVENT-1]=
        Gtid_log_event::POST_HEADER_LENGTH;
      post_header_len[PREVIOUS_GTIDS_LOG_EVENT-1]= IGNORABLE_HEADER_LEN;

      // Sanity-check that all post header lengths are initialized.
      int i;
      for (i=0; i<number_of_event_types; i++)
        DBUG_ASSERT(post_header_len[i] != 255);
    }
    break;

  case 1: /* 3.23 */
  case 3: /* 4.0.x x>=2 */
    /*
      We build an artificial (i.e. not sent by the master) event, which
      describes what those old master versions send.
    */
    if (binlog_ver==1)
      strmov(server_version, server_ver ? server_ver : "3.23");
    else
      strmov(server_version, server_ver ? server_ver : "4.0");
    common_header_len= binlog_ver==1 ? OLD_HEADER_LEN :
      LOG_EVENT_MINIMAL_HEADER_LEN;
    /*
      The first new event in binlog version 4 is Format_desc. So any event type
      after that does not exist in older versions. We use the events known by
      version 3, even if version 1 had only a subset of them (this is not a
      problem: it uses a few bytes for nothing but unifies code; it does not
      make the slave detect less corruptions).
    */
    number_of_event_types= FORMAT_DESCRIPTION_EVENT - 1;
    post_header_len=(uint8*) my_malloc(number_of_event_types*sizeof(uint8),
                                       MYF(0));
    if (post_header_len)
    {
      post_header_len[START_EVENT_V3-1]= START_V3_HEADER_LEN;
      post_header_len[QUERY_EVENT-1]= QUERY_HEADER_MINIMAL_LEN;
      post_header_len[STOP_EVENT-1]= 0;
      post_header_len[ROTATE_EVENT-1]= (binlog_ver==1) ? 0 : ROTATE_HEADER_LEN;
      post_header_len[INTVAR_EVENT-1]= 0;
      post_header_len[LOAD_EVENT-1]= LOAD_HEADER_LEN;
      post_header_len[SLAVE_EVENT-1]= 0;  /* Unused because the code for Slave log event was removed. (15th Oct. 2010) */
      post_header_len[CREATE_FILE_EVENT-1]= CREATE_FILE_HEADER_LEN;
      post_header_len[APPEND_BLOCK_EVENT-1]= APPEND_BLOCK_HEADER_LEN;
      post_header_len[EXEC_LOAD_EVENT-1]= EXEC_LOAD_HEADER_LEN;
      post_header_len[DELETE_FILE_EVENT-1]= DELETE_FILE_HEADER_LEN;
      post_header_len[NEW_LOAD_EVENT-1]= post_header_len[LOAD_EVENT-1];
      post_header_len[RAND_EVENT-1]= 0;
      post_header_len[USER_VAR_EVENT-1]= 0;
    }
    break;
  default: /* Includes binlog version 2 i.e. 4.0.x x<=1 */
    post_header_len= 0; /* will make is_valid() fail */
    break;
  }
  calc_server_version_split();
  checksum_alg= (uint8) BINLOG_CHECKSUM_ALG_UNDEF;
}


/**
  The problem with this constructor is that the fixed header may have a
  length different from this version, but we don't know this length as we
  have not read the Format_description_log_event which says it, yet. This
  length is in the post-header of the event, but we don't know where the
  post-header starts.

  So this type of event HAS to:
  - either have the header's length at the beginning (in the header, at a
  fixed position which will never be changed), not in the post-header. That
  would make the header be "shifted" compared to other events.
  - or have a header of size LOG_EVENT_MINIMAL_HEADER_LEN (19), in all future
  versions, so that we know for sure.

  I (Guilhem) chose the 2nd solution. Rotate has the same constraint (because
  it is sent before Format_description_log_event).
*/

Format_description_log_event::
Format_description_log_event(const char* buf,
                             uint event_len,
                             const
                             Format_description_log_event*
                             description_event)
  :Start_log_event_v3(buf, description_event), event_type_permutation(0)
{
  ulong ver_calc;
  DBUG_ENTER("Format_description_log_event::Format_description_log_event(char*,...)");
  buf+= LOG_EVENT_MINIMAL_HEADER_LEN;
  if ((common_header_len=buf[ST_COMMON_HEADER_LEN_OFFSET]) < OLD_HEADER_LEN)
    DBUG_VOID_RETURN; /* sanity check */
  number_of_event_types=
    event_len - (LOG_EVENT_MINIMAL_HEADER_LEN + ST_COMMON_HEADER_LEN_OFFSET + 1);
  DBUG_PRINT("info", ("common_header_len=%d number_of_event_types=%d",
                      common_header_len, number_of_event_types));
  /* If alloc fails, we'll detect it in is_valid() */

  post_header_len= (uint8*) my_memdup((uchar*)buf+ST_COMMON_HEADER_LEN_OFFSET+1,
                                      number_of_event_types*
                                      sizeof(*post_header_len),
                                      MYF(0));
  calc_server_version_split();
  if ((ver_calc= get_version_product()) >= checksum_version_product)
  {
    /* the last bytes are the checksum alg desc and value (or value's room) */
    number_of_event_types -= BINLOG_CHECKSUM_ALG_DESC_LEN;
    /*
      FD from the checksum-home version server (ver_calc ==
      checksum_version_product) must have 
      number_of_event_types == LOG_EVENT_TYPES.
    */
    DBUG_ASSERT(ver_calc != checksum_version_product ||
                number_of_event_types == LOG_EVENT_TYPES);
    checksum_alg= post_header_len[number_of_event_types];
  }
  else
  {
    checksum_alg= (uint8) BINLOG_CHECKSUM_ALG_UNDEF;
  }

  /*
    In some previous versions, the events were given other event type
    id numbers than in the present version. When replicating from such
    a version, we therefore set up an array that maps those id numbers
    to the id numbers of the present server.

    If post_header_len is null, it means malloc failed, and is_valid
    will fail, so there is no need to do anything.

    The trees in which events have wrong id's are:

    mysql-5.1-wl1012.old mysql-5.1-wl2325-5.0-drop6p13-alpha
    mysql-5.1-wl2325-5.0-drop6 mysql-5.1-wl2325-5.0
    mysql-5.1-wl2325-no-dd

    (this was found by grepping for two lines in sequence where the
    first matches "FORMAT_DESCRIPTION_EVENT," and the second matches
    "TABLE_MAP_EVENT," in log_event.h in all trees)

    In these trees, the following server_versions existed since
    TABLE_MAP_EVENT was introduced:

    5.1.1-a_drop5p3   5.1.1-a_drop5p4        5.1.1-alpha
    5.1.2-a_drop5p10  5.1.2-a_drop5p11       5.1.2-a_drop5p12
    5.1.2-a_drop5p13  5.1.2-a_drop5p14       5.1.2-a_drop5p15
    5.1.2-a_drop5p16  5.1.2-a_drop5p16b      5.1.2-a_drop5p16c
    5.1.2-a_drop5p17  5.1.2-a_drop5p4        5.1.2-a_drop5p5
    5.1.2-a_drop5p6   5.1.2-a_drop5p7        5.1.2-a_drop5p8
    5.1.2-a_drop5p9   5.1.3-a_drop5p17       5.1.3-a_drop5p17b
    5.1.3-a_drop5p17c 5.1.4-a_drop5p18       5.1.4-a_drop5p19
    5.1.4-a_drop5p20  5.1.4-a_drop6p0        5.1.4-a_drop6p1
    5.1.4-a_drop6p2   5.1.5-a_drop5p20       5.2.0-a_drop6p3
    5.2.0-a_drop6p4   5.2.0-a_drop6p5        5.2.0-a_drop6p6
    5.2.1-a_drop6p10  5.2.1-a_drop6p11       5.2.1-a_drop6p12
    5.2.1-a_drop6p6   5.2.1-a_drop6p7        5.2.1-a_drop6p8
    5.2.2-a_drop6p13  5.2.2-a_drop6p13-alpha 5.2.2-a_drop6p13b
    5.2.2-a_drop6p13c

    (this was found by grepping for "mysql," in all historical
    versions of configure.in in the trees listed above).

    There are 5.1.1-alpha versions that use the new event id's, so we
    do not test that version string.  So replication from 5.1.1-alpha
    with the other event id's to a new version does not work.
    Moreover, we can safely ignore the part after drop[56].  This
    allows us to simplify the big list above to the following regexes:

    5\.1\.[1-5]-a_drop5.*
    5\.1\.4-a_drop6.*
    5\.2\.[0-2]-a_drop6.*

    This is what we test for in the 'if' below.
  */
  if (post_header_len &&
      server_version[0] == '5' && server_version[1] == '.' &&
      server_version[3] == '.' &&
      strncmp(server_version + 5, "-a_drop", 7) == 0 &&
      ((server_version[2] == '1' &&
        server_version[4] >= '1' && server_version[4] <= '5' &&
        server_version[12] == '5') ||
       (server_version[2] == '1' &&
        server_version[4] == '4' &&
        server_version[12] == '6') ||
       (server_version[2] == '2' &&
        server_version[4] >= '0' && server_version[4] <= '2' &&
        server_version[12] == '6')))
  {
    if (number_of_event_types != 22)
    {
      DBUG_PRINT("info", (" number_of_event_types=%d",
                          number_of_event_types));
      /* this makes is_valid() return false. */
      my_free(post_header_len);
      post_header_len= NULL;
      DBUG_VOID_RETURN;
    }
    static const uint8 perm[23]=
      {
        UNKNOWN_EVENT, START_EVENT_V3, QUERY_EVENT, STOP_EVENT, ROTATE_EVENT,
        INTVAR_EVENT, LOAD_EVENT, SLAVE_EVENT, CREATE_FILE_EVENT,
        APPEND_BLOCK_EVENT, EXEC_LOAD_EVENT, DELETE_FILE_EVENT,
        NEW_LOAD_EVENT,
        RAND_EVENT, USER_VAR_EVENT,
        FORMAT_DESCRIPTION_EVENT,
        TABLE_MAP_EVENT,
        PRE_GA_WRITE_ROWS_EVENT,
        PRE_GA_UPDATE_ROWS_EVENT,
        PRE_GA_DELETE_ROWS_EVENT,
        XID_EVENT,
        BEGIN_LOAD_QUERY_EVENT,
        EXECUTE_LOAD_QUERY_EVENT,
      };
    event_type_permutation= perm;
    /*
      Since we use (permuted) event id's to index the post_header_len
      array, we need to permute the post_header_len array too.
    */
    uint8 post_header_len_temp[23];
    for (int i= 1; i < 23; i++)
      post_header_len_temp[perm[i] - 1]= post_header_len[i - 1];
    for (int i= 0; i < 22; i++)
      post_header_len[i] = post_header_len_temp[i];
  }
  DBUG_VOID_RETURN;
}

#ifndef MYSQL_CLIENT
bool Format_description_log_event::write(IO_CACHE* file)
{
  bool ret;
  bool no_checksum;
  /*
    We don't call Start_log_event_v3::write() because this would make 2
    my_b_safe_write().
  */
  uchar buff[FORMAT_DESCRIPTION_HEADER_LEN + BINLOG_CHECKSUM_ALG_DESC_LEN];
  size_t rec_size= sizeof(buff);
  int2store(buff + ST_BINLOG_VER_OFFSET,binlog_version);
  memcpy((char*) buff + ST_SERVER_VER_OFFSET,server_version,ST_SERVER_VER_LEN);
  if (!dont_set_created)
    created= get_time();
  int4store(buff + ST_CREATED_OFFSET,created);
  buff[ST_COMMON_HEADER_LEN_OFFSET]= LOG_EVENT_HEADER_LEN;
  memcpy((char*) buff+ST_COMMON_HEADER_LEN_OFFSET + 1, (uchar*) post_header_len,
         LOG_EVENT_TYPES);
  /*
    if checksum is requested
    record the checksum-algorithm descriptor next to
    post_header_len vector which will be followed by the checksum value.
    Master is supposed to trigger checksum computing by binlog_checksum_options,
    slave does it via marking the event according to
    FD_queue checksum_alg value.
  */
  compile_time_assert(sizeof(BINLOG_CHECKSUM_ALG_DESC_LEN == 1));
#ifndef DBUG_OFF
  data_written= 0; // to prepare for need_checksum assert
#endif
  buff[FORMAT_DESCRIPTION_HEADER_LEN]= need_checksum() ?
    checksum_alg : (uint8) BINLOG_CHECKSUM_ALG_OFF;
  /* 
     FD of checksum-aware server is always checksum-equipped, (V) is in,
     regardless of @@global.binlog_checksum policy.
     Thereby a combination of (A) == 0, (V) != 0 means
     it's the checksum-aware server's FD event that heads checksum-free binlog
     file. 
     Here 0 stands for checksumming OFF to evaluate (V) as 0 is that case.
     A combination of (A) != 0, (V) != 0 denotes FD of the checksum-aware server
     heading the checksummed binlog.
     (A), (V) presence in FD of the checksum-aware server makes the event
     1 + 4 bytes bigger comparing to the former FD.
  */

  if ((no_checksum= (checksum_alg == BINLOG_CHECKSUM_ALG_OFF)))
  {
    checksum_alg= BINLOG_CHECKSUM_ALG_CRC32;  // Forcing (V) room to fill anyway
  }
  ret= (write_header(file, rec_size) ||
        wrapper_my_b_safe_write(file, buff, rec_size) ||
        write_footer(file));
  if (no_checksum)
    checksum_alg= BINLOG_CHECKSUM_ALG_OFF;
  return ret;
}
#endif

#if defined(HAVE_REPLICATION) && !defined(MYSQL_CLIENT)
int Format_description_log_event::do_apply_event(Relay_log_info const *rli)
{
  int ret= 0;
  DBUG_ENTER("Format_description_log_event::do_apply_event");

  /*
    As a transaction NEVER spans on 2 or more binlogs:
    if we have an active transaction at this point, the master died
    while writing the transaction to the binary log, i.e. while
    flushing the binlog cache to the binlog. XA guarantees that master has
    rolled back. So we roll back.
    Note: this event could be sent by the master to inform us of the
    format of its binlog; in other words maybe it is not at its
    original place when it comes to us; we'll know this by checking
    log_pos ("artificial" events have log_pos == 0).
  */
  if (!is_artificial_event() && created && thd->transaction.all.ha_list)
  {
    /* This is not an error (XA is safe), just an information */
    rli->report(INFORMATION_LEVEL, 0,
                "Rolling back unfinished transaction (no COMMIT "
                "or ROLLBACK in relay log). A probable cause is that "
                "the master died while writing the transaction to "
                "its binary log, thus rolled back too."); 
    const_cast<Relay_log_info*>(rli)->cleanup_context(thd, 1);
  }

  /*
    If this event comes from ourselves, there is no cleaning task to
    perform, we don't call Start_log_event_v3::do_apply_event()
    (this was just to update the log's description event).
  */
  if (server_id != (uint32) ::server_id)
  {
    /*
      If the event was not requested by the slave i.e. the master sent
      it while the slave asked for a position >4, the event will make
      rli->group_master_log_pos advance. Say that the slave asked for
      position 1000, and the Format_desc event's end is 96. Then in
      the beginning of replication rli->group_master_log_pos will be
      0, then 96, then jump to first really asked event (which is
      >96). So this is ok.
    */
    ret= Start_log_event_v3::do_apply_event(rli);
  }

  if (!ret)
  {
    /* Save the information describing this binlog */
    const_cast<Relay_log_info *>(rli)->set_rli_description_event(this);
  }

  DBUG_RETURN(ret);
}

int Format_description_log_event::do_update_pos(Relay_log_info *rli)
{
  if (server_id == (uint32) ::server_id)
  {
    /*
      We only increase the relay log position if we are skipping
      events and do not touch any group_* variables, nor flush the
      relay log info.  If there is a crash, we will have to re-skip
      the events again, but that is a minor issue.

      If we do not skip stepping the group log position (and the
      server id was changed when restarting the server), it might well
      be that we start executing at a position that is invalid, e.g.,
      at a Rows_log_event or a Query_log_event preceeded by a
      Intvar_log_event instead of starting at a Table_map_log_event or
      the Intvar_log_event respectively.
     */
    rli->inc_event_relay_log_pos();
    return 0;
  }
  else
  {
    return Log_event::do_update_pos(rli);
  }
}

Log_event::enum_skip_reason
Format_description_log_event::do_shall_skip(Relay_log_info *rli)
{
  return Log_event::EVENT_SKIP_NOT;
}

#endif


/**
   'server_version_split' is used for lookups to find if the server which
   created this event has some known bug.
*/
void Format_description_log_event::calc_server_version_split()
{
  do_server_version_split(server_version, server_version_split);

  DBUG_PRINT("info",("Format_description_log_event::server_version_split:"
                     " '%s' %d %d %d", server_version,
                     server_version_split[0],
                     server_version_split[1], server_version_split[2]));
}

/**
   @return integer representing the version of server that originated
   the current FD instance.
*/
ulong Format_description_log_event::get_version_product() const
{ 
  return version_product(server_version_split);
}

/**
   @return TRUE is the event's version is earlier than one that introduced
   the replication event checksum. FALSE otherwise.
*/
bool Format_description_log_event::is_version_before_checksum() const
{
  return get_version_product() < checksum_version_product;
}

/**
   @param buf buffer holding serialized FD event
   @param len netto (possible checksum is stripped off) length of the event buf
   
   @return  the version-safe checksum alg descriptor where zero
            designates no checksum, 255 - the orginator is
            checksum-unaware (effectively no checksum) and the actuall
            [1-254] range alg descriptor.
*/
uint8 get_checksum_alg(const char* buf, ulong len)
{
  uint8 ret;
  char version[ST_SERVER_VER_LEN];
  uchar version_split[3];

  DBUG_ENTER("get_checksum_alg");
  DBUG_ASSERT(buf[EVENT_TYPE_OFFSET] == FORMAT_DESCRIPTION_EVENT);

  memcpy(version, buf +
         buf[LOG_EVENT_MINIMAL_HEADER_LEN + ST_COMMON_HEADER_LEN_OFFSET]
         + ST_SERVER_VER_OFFSET, ST_SERVER_VER_LEN);
  version[ST_SERVER_VER_LEN - 1]= 0;
  
  do_server_version_split(version, version_split);
  ret= (version_product(version_split) < checksum_version_product) ?
    (uint8) BINLOG_CHECKSUM_ALG_UNDEF :
    * (uint8*) (buf + len - BINLOG_CHECKSUM_LEN - BINLOG_CHECKSUM_ALG_DESC_LEN);
  DBUG_ASSERT(ret == BINLOG_CHECKSUM_ALG_OFF ||
              ret == BINLOG_CHECKSUM_ALG_UNDEF ||
              ret == BINLOG_CHECKSUM_ALG_CRC32);
  DBUG_RETURN(ret);
}
  

  /**************************************************************************
        Load_log_event methods
   General note about Load_log_event: the binlogging of LOAD DATA INFILE is
   going to be changed in 5.0 (or maybe in 5.1; not decided yet).
   However, the 5.0 slave could still have to read such events (from a 4.x
   master), convert them (which just means maybe expand the header, when 5.0
   servers have a UID in events) (remember that whatever is after the header
   will be like in 4.x, as this event's format is not modified in 5.0 as we
   will use new types of events to log the new LOAD DATA INFILE features).
   To be able to read/convert, we just need to not assume that the common
   header is of length LOG_EVENT_HEADER_LEN (we must use the description
   event).
   Note that I (Guilhem) manually tested replication of a big LOAD DATA INFILE
   between 3.23 and 5.0, and between 4.0 and 5.0, and it works fine (and the
   positions displayed in SHOW SLAVE STATUS then are fine too).
  **************************************************************************/

#if defined(HAVE_REPLICATION) && !defined(MYSQL_CLIENT)
uint Load_log_event::get_query_buffer_length()
{
  return
    //the DB name may double if we escape the quote character
    5 + 2*db_len + 3 +
    18 + fname_len + 2 +                    // "LOAD DATA INFILE 'file''"
    11 +                                    // "CONCURRENT "
    7 +					    // LOCAL
    9 +                                     // " REPLACE or IGNORE "
    13 + table_name_len*2 +                 // "INTO TABLE `table`"
    21 + sql_ex.field_term_len*4 + 2 +      // " FIELDS TERMINATED BY 'str'"
    23 + sql_ex.enclosed_len*4 + 2 +        // " OPTIONALLY ENCLOSED BY 'str'"
    12 + sql_ex.escaped_len*4 + 2 +         // " ESCAPED BY 'str'"
    21 + sql_ex.line_term_len*4 + 2 +       // " LINES TERMINATED BY 'str'"
    19 + sql_ex.line_start_len*4 + 2 +      // " LINES STARTING BY 'str'"
    15 + 22 +                               // " IGNORE xxx  LINES"
    3 + (num_fields-1)*2 + field_block_len; // " (field1, field2, ...)"
}


void Load_log_event::print_query(bool need_db, const char *cs, char *buf,
                                 char **end, char **fn_start, char **fn_end)
{
  char quoted_id[1 + NAME_LEN * 2 + 2];//quoted  length
  int  quoted_id_len= 0;
  char *pos= buf;

  if (need_db && db && db_len)
  {
    pos= strmov(pos, "use ");
#ifdef MYSQL_SERVER
    quoted_id_len= my_strmov_quoted_identifier(this->thd, (char *) quoted_id,
                                               db, 0);
#else
    quoted_id_len= my_strmov_quoted_identifier((char *) quoted_id, db);
#endif
    quoted_id[quoted_id_len]= '\0';
    pos= strmov(pos, quoted_id);
    pos= strmov(pos, "; ");
  }

  pos= strmov(pos, "LOAD DATA ");

  if (is_concurrent)
    pos= strmov(pos, "CONCURRENT ");

  if (fn_start)
    *fn_start= pos;

  if (check_fname_outside_temp_buf())
    pos= strmov(pos, "LOCAL ");
  pos= strmov(pos, "INFILE '");
  memcpy(pos, fname, fname_len);
  pos= strmov(pos+fname_len, "' ");

  if (sql_ex.opt_flags & REPLACE_FLAG)
    pos= strmov(pos, "REPLACE ");
  else if (sql_ex.opt_flags & IGNORE_FLAG)
    pos= strmov(pos, "IGNORE ");

  pos= strmov(pos ,"INTO");

  if (fn_end)
    *fn_end= pos;

  pos= strmov(pos ," TABLE ");
  memcpy(pos, table_name, table_name_len);
  pos+= table_name_len;

  if (cs != NULL)
  {
    pos= strmov(pos ," CHARACTER SET ");
    pos= strmov(pos ,  cs);
  }

  /* We have to create all optional fields as the default is not empty */
  pos= strmov(pos, " FIELDS TERMINATED BY ");
  pos= pretty_print_str(pos, sql_ex.field_term, sql_ex.field_term_len);
  if (sql_ex.opt_flags & OPT_ENCLOSED_FLAG)
    pos= strmov(pos, " OPTIONALLY ");
  pos= strmov(pos, " ENCLOSED BY ");
  pos= pretty_print_str(pos, sql_ex.enclosed, sql_ex.enclosed_len);

  pos= strmov(pos, " ESCAPED BY ");
  pos= pretty_print_str(pos, sql_ex.escaped, sql_ex.escaped_len);

  pos= strmov(pos, " LINES TERMINATED BY ");
  pos= pretty_print_str(pos, sql_ex.line_term, sql_ex.line_term_len);
  if (sql_ex.line_start_len)
  {
    pos= strmov(pos, " STARTING BY ");
    pos= pretty_print_str(pos, sql_ex.line_start, sql_ex.line_start_len);
  }

  if ((long) skip_lines > 0)
  {
    pos= strmov(pos, " IGNORE ");
    pos= longlong10_to_str((longlong) skip_lines, pos, 10);
    pos= strmov(pos," LINES ");    
  }

  if (num_fields)
  {
    uint i;
    const char *field= fields;
    pos= strmov(pos, " (");
    for (i = 0; i < num_fields; i++)
    {
      if (i)
      {
        *pos++= ' ';
        *pos++= ',';
      }
      quoted_id_len= my_strmov_quoted_identifier(this->thd, quoted_id, field,
                                                 0);
      memcpy(pos, quoted_id, quoted_id_len-1);
    }
    *pos++= ')';
  }

  *end= pos;
}


int Load_log_event::pack_info(Protocol *protocol)
{
  char *buf, *end;

  if (!(buf= (char*) my_malloc(get_query_buffer_length(), MYF(MY_WME))))
    return 1;
  print_query(TRUE, NULL, buf, &end, 0, 0);
  protocol->store(buf, end-buf, &my_charset_bin);
  my_free(buf);
  return 0;
}
#endif /* defined(HAVE_REPLICATION) && !defined(MYSQL_CLIENT) */


#ifndef MYSQL_CLIENT

/*
  Load_log_event::write_data_header()
*/

bool Load_log_event::write_data_header(IO_CACHE* file)
{
  char buf[LOAD_HEADER_LEN];
  int4store(buf + L_THREAD_ID_OFFSET, slave_proxy_id);
  int4store(buf + L_EXEC_TIME_OFFSET, exec_time);
  int4store(buf + L_SKIP_LINES_OFFSET, skip_lines);
  buf[L_TBL_LEN_OFFSET] = (char)table_name_len;
  buf[L_DB_LEN_OFFSET] = (char)db_len;
  int4store(buf + L_NUM_FIELDS_OFFSET, num_fields);
  return my_b_safe_write(file, (uchar*)buf, LOAD_HEADER_LEN) != 0;
}


/*
  Load_log_event::write_data_body()
*/

bool Load_log_event::write_data_body(IO_CACHE* file)
{
  if (sql_ex.write_data(file))
    return 1;
  if (num_fields && fields && field_lens)
  {
    if (my_b_safe_write(file, (uchar*)field_lens, num_fields) ||
	my_b_safe_write(file, (uchar*)fields, field_block_len))
      return 1;
  }
  return (my_b_safe_write(file, (uchar*)table_name, table_name_len + 1) ||
	  my_b_safe_write(file, (uchar*)db, db_len + 1) ||
	  my_b_safe_write(file, (uchar*)fname, fname_len));
}


/*
  Load_log_event::Load_log_event()
*/

Load_log_event::Load_log_event(THD *thd_arg, sql_exchange *ex,
			       const char *db_arg, const char *table_name_arg,
			       List<Item> &fields_arg,
                               bool is_concurrent_arg,
			       enum enum_duplicates handle_dup,
			       bool ignore, bool using_trans)
  :Log_event(thd_arg,
             thd_arg->thread_specific_used ? LOG_EVENT_THREAD_SPECIFIC_F : 0,
             using_trans ? Log_event::EVENT_TRANSACTIONAL_CACHE :
                           Log_event::EVENT_STMT_CACHE,
             Log_event::EVENT_NORMAL_LOGGING),
   thread_id(thd_arg->thread_id),
   slave_proxy_id(thd_arg->variables.pseudo_thread_id),
   num_fields(0),fields(0),
   field_lens(0),field_block_len(0),
   table_name(table_name_arg ? table_name_arg : ""),
   db(db_arg), fname(ex->file_name), local_fname(FALSE),
   is_concurrent(is_concurrent_arg)
{
  time_t end_time;
  time(&end_time);
  exec_time = (ulong) (end_time  - thd_arg->start_time.tv_sec);
  /* db can never be a zero pointer in 4.0 */
  db_len = (uint32) strlen(db);
  table_name_len = (uint32) strlen(table_name);
  fname_len = (fname) ? (uint) strlen(fname) : 0;
  sql_ex.field_term = (char*) ex->field_term->ptr();
  sql_ex.field_term_len = (uint8) ex->field_term->length();
  sql_ex.enclosed = (char*) ex->enclosed->ptr();
  sql_ex.enclosed_len = (uint8) ex->enclosed->length();
  sql_ex.line_term = (char*) ex->line_term->ptr();
  sql_ex.line_term_len = (uint8) ex->line_term->length();
  sql_ex.line_start = (char*) ex->line_start->ptr();
  sql_ex.line_start_len = (uint8) ex->line_start->length();
  sql_ex.escaped = (char*) ex->escaped->ptr();
  sql_ex.escaped_len = (uint8) ex->escaped->length();
  sql_ex.opt_flags = 0;
  sql_ex.cached_new_format = -1;
    
  if (ex->dumpfile)
    sql_ex.opt_flags|= DUMPFILE_FLAG;
  if (ex->opt_enclosed)
    sql_ex.opt_flags|= OPT_ENCLOSED_FLAG;

  sql_ex.empty_flags= 0;

  switch (handle_dup) {
  case DUP_REPLACE:
    sql_ex.opt_flags|= REPLACE_FLAG;
    break;
  case DUP_UPDATE:				// Impossible here
  case DUP_ERROR:
    break;	
  }
  if (ignore)
    sql_ex.opt_flags|= IGNORE_FLAG;

  if (!ex->field_term->length())
    sql_ex.empty_flags |= FIELD_TERM_EMPTY;
  if (!ex->enclosed->length())
    sql_ex.empty_flags |= ENCLOSED_EMPTY;
  if (!ex->line_term->length())
    sql_ex.empty_flags |= LINE_TERM_EMPTY;
  if (!ex->line_start->length())
    sql_ex.empty_flags |= LINE_START_EMPTY;
  if (!ex->escaped->length())
    sql_ex.empty_flags |= ESCAPED_EMPTY;
    
  skip_lines = ex->skip_lines;

  List_iterator<Item> li(fields_arg);
  field_lens_buf.length(0);
  fields_buf.length(0);
  Item* item;
  while ((item = li++))
  {
    num_fields++;
    uchar len= (uchar) item->item_name.length();
    field_block_len += len + 1;
    fields_buf.append(item->item_name.ptr(), len + 1);
    field_lens_buf.append((char*)&len, 1);
  }

  field_lens = (const uchar*)field_lens_buf.ptr();
  fields = fields_buf.ptr();
}
#endif /* !MYSQL_CLIENT */


/**
  @note
    The caller must do buf[event_len] = 0 before he starts using the
    constructed event.
*/
Load_log_event::Load_log_event(const char *buf, uint event_len,
                               const Format_description_log_event *description_event)
  :Log_event(buf, description_event), num_fields(0), fields(0),
   field_lens(0),field_block_len(0),
   table_name(0), db(0), fname(0), local_fname(FALSE),
   /*
     Load_log_event which comes from the binary log does not contain
     information about the type of insert which was used on the master.
     Assume that it was an ordinary, non-concurrent LOAD DATA.
    */
   is_concurrent(FALSE)
{
  DBUG_ENTER("Load_log_event");
  /*
    I (Guilhem) manually tested replication of LOAD DATA INFILE for 3.23->5.0,
    4.0->5.0 and 5.0->5.0 and it works.
  */
  if (event_len)
    copy_log_event(buf, event_len,
                   ((buf[EVENT_TYPE_OFFSET] == LOAD_EVENT) ?
                    LOAD_HEADER_LEN + 
                    description_event->common_header_len :
                    LOAD_HEADER_LEN + LOG_EVENT_HEADER_LEN),
                   description_event);
  /* otherwise it's a derived class, will call copy_log_event() itself */
  DBUG_VOID_RETURN;
}


/*
  Load_log_event::copy_log_event()
*/

int Load_log_event::copy_log_event(const char *buf, ulong event_len,
                                   int body_offset,
                                   const Format_description_log_event *description_event)
{
  DBUG_ENTER("Load_log_event::copy_log_event");
  uint data_len;
  char* buf_end = (char*)buf + event_len;
  /* this is the beginning of the post-header */
  const char* data_head = buf + description_event->common_header_len;
  slave_proxy_id= thread_id= uint4korr(data_head + L_THREAD_ID_OFFSET);
  exec_time = uint4korr(data_head + L_EXEC_TIME_OFFSET);
  skip_lines = uint4korr(data_head + L_SKIP_LINES_OFFSET);
  table_name_len = (uint)data_head[L_TBL_LEN_OFFSET];
  db_len = (uint)data_head[L_DB_LEN_OFFSET];
  num_fields = uint4korr(data_head + L_NUM_FIELDS_OFFSET);
	  
  if ((int) event_len < body_offset)
    DBUG_RETURN(1);
  /*
    Sql_ex.init() on success returns the pointer to the first byte after
    the sql_ex structure, which is the start of field lengths array.
  */
  if (!(field_lens= (uchar*)sql_ex.init((char*)buf + body_offset,
                                        buf_end,
                                        buf[EVENT_TYPE_OFFSET] != LOAD_EVENT)))
    DBUG_RETURN(1);
  
  data_len = event_len - body_offset;
  if (num_fields > data_len) // simple sanity check against corruption
    DBUG_RETURN(1);
  for (uint i = 0; i < num_fields; i++)
    field_block_len += (uint)field_lens[i] + 1;

  fields = (char*)field_lens + num_fields;
  table_name  = fields + field_block_len;
  db = table_name + table_name_len + 1;
  fname = db + db_len + 1;
  fname_len = (uint) strlen(fname);
  // null termination is accomplished by the caller doing buf[event_len]=0

  DBUG_RETURN(0);
}


/*
  Load_log_event::print()
*/

#ifdef MYSQL_CLIENT
void Load_log_event::print(FILE* file, PRINT_EVENT_INFO* print_event_info)
{
  print(file, print_event_info, 0);
}


void Load_log_event::print(FILE* file_arg, PRINT_EVENT_INFO* print_event_info,
			   bool commented)
{
  IO_CACHE *const head= &print_event_info->head_cache;
  size_t id_len= 0;
  char temp_buf[1 + 2*FN_REFLEN + 2];

  DBUG_ENTER("Load_log_event::print");
  if (!print_event_info->short_form)
  {
    print_header(head, print_event_info, FALSE);
    my_b_printf(head, "\tQuery\tthread_id=%ld\texec_time=%ld\n",
                thread_id, exec_time);
  }

  bool different_db= 1;
  if (db)
  {
    /*
      If the database is different from the one of the previous statement, we
      need to print the "use" command, and we update the last_db.
      But if commented, the "use" is going to be commented so we should not
      update the last_db.
    */
    if ((different_db= memcmp(print_event_info->db, db, db_len + 1)) &&
        !commented)
      memcpy(print_event_info->db, db, db_len + 1);
  }
  
  if (db && db[0] && different_db)
  {
#ifdef MYSQL_SERVER
    id_len= my_strmov_quoted_identifier(this->thd, temp_buf, db, 0);
#else
    id_len= my_strmov_quoted_identifier(temp_buf, db);
#endif
    temp_buf[id_len]= '\0';
    my_b_printf(head, "%suse %s%s\n",
                commented ? "# " : "", temp_buf, print_event_info->delimiter);
  }
  if (flags & LOG_EVENT_THREAD_SPECIFIC_F)
    my_b_printf(head,"%sSET @@session.pseudo_thread_id=%lu%s\n",
            commented ? "# " : "", (ulong)thread_id,
            print_event_info->delimiter);
  my_b_printf(head, "%sLOAD DATA ",
              commented ? "# " : "");
  if (check_fname_outside_temp_buf())
    my_b_printf(head, "LOCAL ");
  my_b_printf(head, "INFILE '%-*s' ", fname_len, fname);

  if (sql_ex.opt_flags & REPLACE_FLAG)
    my_b_printf(head,"REPLACE ");
  else if (sql_ex.opt_flags & IGNORE_FLAG)
    my_b_printf(head,"IGNORE ");

#ifdef MYSQL_SERVER
    id_len= my_strmov_quoted_identifier(this->thd, temp_buf, table_name, 0);
#else
    id_len= my_strmov_quoted_identifier(temp_buf, table_name);
#endif
  temp_buf[id_len]= '\0';
  my_b_printf(head, "INTO TABLE %s", temp_buf);

  my_b_printf(head, " FIELDS TERMINATED BY ");
  pretty_print_str(head, sql_ex.field_term, sql_ex.field_term_len);

  if (sql_ex.opt_flags & OPT_ENCLOSED_FLAG)
    my_b_printf(head," OPTIONALLY ");
  my_b_printf(head, " ENCLOSED BY ");
  pretty_print_str(head, sql_ex.enclosed, sql_ex.enclosed_len);
     
  my_b_printf(head, " ESCAPED BY ");
  pretty_print_str(head, sql_ex.escaped, sql_ex.escaped_len);
     
  my_b_printf(head," LINES TERMINATED BY ");
  pretty_print_str(head, sql_ex.line_term, sql_ex.line_term_len);


  if (sql_ex.line_start)
  {
    my_b_printf(head," STARTING BY ");
    pretty_print_str(head, sql_ex.line_start, sql_ex.line_start_len);
  }
  if ((long) skip_lines > 0)
    my_b_printf(head, " IGNORE %ld LINES", (long) skip_lines);

  if (num_fields)
  {
    uint i;
    const char* field = fields;
    my_b_printf(head, " (");
    for (i = 0; i < num_fields; i++)
    {
      if (i)
        my_b_printf(head, ",");
      id_len= my_strmov_quoted_identifier((char *) temp_buf, field);
      temp_buf[id_len]= '\0';
      my_b_printf(head, "%s", temp_buf);

      field += field_lens[i]  + 1;
    }
    my_b_printf(head, ")");
  }

  my_b_printf(head, "%s\n", print_event_info->delimiter);
  DBUG_VOID_RETURN;
}
#endif /* MYSQL_CLIENT */

#ifndef MYSQL_CLIENT

/**
  Load_log_event::set_fields()

  @note
    This function can not use the member variable 
    for the database, since LOAD DATA INFILE on the slave
    can be for a different database than the current one.
    This is the reason for the affected_db argument to this method.
*/

void Load_log_event::set_fields(const char* affected_db, 
				List<Item> &field_list,
                                Name_resolution_context *context)
{
  uint i;
  const char* field = fields;
  for (i= 0; i < num_fields; i++)
  {
    field_list.push_back(new Item_field(context,
                                        affected_db, table_name, field));
    field+= field_lens[i]  + 1;
  }
}
#endif /* !MYSQL_CLIENT */


#if defined(HAVE_REPLICATION) && !defined(MYSQL_CLIENT)
/**
  Does the data loading job when executing a LOAD DATA on the slave.

  @param net
  @param rli
  @param use_rli_only_for_errors     If set to 1, rli is provided to
                                     Load_log_event::exec_event only for this
                                     function to have rli->get_rpl_log_name and
                                     rli->last_slave_error, both being used by
                                     error reports. rli's position advancing
                                     is skipped (done by the caller which is
                                     Execute_load_log_event::exec_event).
                                     If set to 0, rli is provided for full use,
                                     i.e. for error reports and position
                                     advancing.

  @todo
    fix this; this can be done by testing rules in
    Create_file_log_event::exec_event() and then discarding Append_block and
    al.
  @todo
    this is a bug - this needs to be moved to the I/O thread

  @retval
    0           Success
  @retval
    1           Failure
*/

int Load_log_event::do_apply_event(NET* net, Relay_log_info const *rli,
                                   bool use_rli_only_for_errors)
{
  DBUG_ASSERT(thd->query() == 0);
  thd->reset_query_inner();                    // Should not be needed
  set_thd_db(thd, db, db_len);
  thd->is_slave_error= 0;
  clear_all_errors(thd, const_cast<Relay_log_info*>(rli));

  /* see Query_log_event::do_apply_event() and BUG#13360 */
  DBUG_ASSERT(!rli->m_table_map.count());
  /*
    Usually lex_start() is called by mysql_parse(), but we need it here
    as the present method does not call mysql_parse().
  */
  lex_start(thd);
  thd->lex->local_file= local_fname;
  mysql_reset_thd_for_next_command(thd);

  if (!use_rli_only_for_errors)
  {
    /*
      Saved for InnoDB, see comment in
      Query_log_event::do_apply_event()
    */
    const_cast<Relay_log_info*>(rli)->set_future_group_master_log_pos(log_pos);
    DBUG_PRINT("info", ("log_pos: %lu", (ulong) log_pos));
  }
 
   /*
    We test replicate_*_db rules. Note that we have already prepared
    the file to load, even if we are going to ignore and delete it
    now. So it is possible that we did a lot of disk writes for
    nothing. In other words, a big LOAD DATA INFILE on the master will
    still consume a lot of space on the slave (space in the relay log
    + space of temp files: twice the space of the file to load...)
    even if it will finally be ignored.  TODO: fix this; this can be
    done by testing rules in Create_file_log_event::do_apply_event()
    and then discarding Append_block and al. Another way is do the
    filtering in the I/O thread (more efficient: no disk writes at
    all).


    Note:   We do not need to execute reset_one_shot_variables() if this
            db_ok() test fails.
    Reason: The db stored in binlog events is the same for SET and for
            its companion query.  If the SET is ignored because of
            db_ok(), the companion query will also be ignored, and if
            the companion query is ignored in the db_ok() test of
            ::do_apply_event(), then the companion SET also have so
            we don't need to reset_one_shot_variables().
  */
  if (rpl_filter->db_ok(thd->db))
  {
    thd->set_time(&when);
    thd->set_query_id(next_query_id());
    thd->get_stmt_da()->opt_clear_warning_info(thd->query_id);

    TABLE_LIST tables;
    char table_buf[NAME_LEN + 1];
    strmov(table_buf, table_name);
    if (lower_case_table_names == 1)
      my_casedn_str(system_charset_info, table_buf);
    tables.init_one_table(thd->strmake(thd->db, thd->db_length),
                          thd->db_length,
                          table_buf, strlen(table_buf),
                          table_buf, TL_WRITE);
    tables.updating= 1;

    // the table will be opened in mysql_load    
    if (rpl_filter->is_on() && !rpl_filter->tables_ok(thd->db, &tables))
    {
      // TODO: this is a bug - this needs to be moved to the I/O thread
      if (net)
        skip_load_data_infile(net);
    }
    else
    {
      char llbuff[22];
      char *end;
      enum enum_duplicates handle_dup;
      bool ignore= 0;
      char *load_data_query;

      /*
        Forge LOAD DATA INFILE query which will be used in SHOW PROCESS LIST
        and written to slave's binlog if binlogging is on.
      */
      if (!(load_data_query= (char *)thd->alloc(get_query_buffer_length() + 1)))
      {
        /*
          This will set thd->fatal_error in case of OOM. So we surely will notice
          that something is wrong.
        */
        goto error;
      }

      print_query(FALSE, NULL, load_data_query, &end, NULL, NULL);
      *end= 0;
      thd->set_query(load_data_query, (uint) (end - load_data_query));

      if (sql_ex.opt_flags & REPLACE_FLAG)
        handle_dup= DUP_REPLACE;
      else if (sql_ex.opt_flags & IGNORE_FLAG)
      {
        ignore= 1;
        handle_dup= DUP_ERROR;
      }
      else
      {
        /*
          When replication is running fine, if it was DUP_ERROR on the
          master then we could choose IGNORE here, because if DUP_ERROR
          suceeded on master, and data is identical on the master and slave,
          then there should be no uniqueness errors on slave, so IGNORE is
          the same as DUP_ERROR. But in the unlikely case of uniqueness errors
          (because the data on the master and slave happen to be different
          (user error or bug), we want LOAD DATA to print an error message on
          the slave to discover the problem.

          If reading from net (a 3.23 master), mysql_load() will change this
          to IGNORE.
        */
        handle_dup= DUP_ERROR;
      }
      /*
        We need to set thd->lex->sql_command and thd->lex->duplicates
        since InnoDB tests these variables to decide if this is a LOAD
        DATA ... REPLACE INTO ... statement even though mysql_parse()
        is not called.  This is not needed in 5.0 since there the LOAD
        DATA ... statement is replicated using mysql_parse(), which
        sets the thd->lex fields correctly.
      */
      thd->lex->sql_command= SQLCOM_LOAD;
      thd->lex->duplicates= handle_dup;

      sql_exchange ex((char*)fname, sql_ex.opt_flags & DUMPFILE_FLAG);
      String field_term(sql_ex.field_term,sql_ex.field_term_len,log_cs);
      String enclosed(sql_ex.enclosed,sql_ex.enclosed_len,log_cs);
      String line_term(sql_ex.line_term,sql_ex.line_term_len,log_cs);
      String line_start(sql_ex.line_start,sql_ex.line_start_len,log_cs);
      String escaped(sql_ex.escaped,sql_ex.escaped_len, log_cs);
      const String empty_str("", 0, log_cs);
      ex.field_term= &field_term;
      ex.enclosed= &enclosed;
      ex.line_term= &line_term;
      ex.line_start= &line_start;
      ex.escaped= &escaped;

      ex.opt_enclosed = (sql_ex.opt_flags & OPT_ENCLOSED_FLAG);
      if (sql_ex.empty_flags & FIELD_TERM_EMPTY)
        ex.field_term= &empty_str;

      ex.skip_lines = skip_lines;
      List<Item> field_list;
      thd->lex->select_lex.context.resolve_in_table_list_only(&tables);
      set_fields(tables.db, field_list, &thd->lex->select_lex.context);
      thd->variables.pseudo_thread_id= thread_id;
      if (net)
      {
        // mysql_load will use thd->net to read the file
        thd->net.vio = net->vio;
        // Make sure the client does not get confused about the packet sequence
        thd->net.pkt_nr = net->pkt_nr;
      }
      /*
        It is safe to use tmp_list twice because we are not going to
        update it inside mysql_load().
      */
      List<Item> tmp_list;
      if (open_temporary_tables(thd, &tables) ||
          mysql_load(thd, &ex, &tables, field_list, tmp_list, tmp_list,
                     handle_dup, ignore, net != 0))
        thd->is_slave_error= 1;
      if (thd->cuted_fields)
      {
        /* log_pos is the position of the LOAD event in the master log */
        sql_print_warning("Slave: load data infile on table '%s' at "
                          "log position %s in log '%s' produced %ld "
                          "warning(s). Default database: '%s'",
                          (char*) table_name,
                          llstr(log_pos,llbuff),
                          const_cast<Relay_log_info*>(rli)->get_rpl_log_name(),
                          (ulong) thd->cuted_fields,
                          print_slave_db_safe(thd->db));
      }
      if (net)
        net->pkt_nr= thd->net.pkt_nr;
    }
  }
  else
  {
    /*
      We will just ask the master to send us /dev/null if we do not
      want to load the data.
      TODO: this a bug - needs to be done in I/O thread
    */
    if (net)
      skip_load_data_infile(net);
  }

error:
  thd->net.vio = 0; 
  const char *remember_db= thd->db;
  thd->catalog= 0;
  thd->set_db(NULL, 0);                   /* will free the current database */
  thd->reset_query();
  thd->get_stmt_da()->set_overwrite_status(true);
  thd->is_error() ? trans_rollback_stmt(thd) : trans_commit_stmt(thd);
  thd->get_stmt_da()->set_overwrite_status(false);
  close_thread_tables(thd);
  /*
    - If inside a multi-statement transaction,
    defer the release of metadata locks until the current
    transaction is either committed or rolled back. This prevents
    other statements from modifying the table for the entire
    duration of this transaction.  This provides commit ordering
    and guarantees serializability across multiple transactions.
    - If in autocommit mode, or outside a transactional context,
    automatically release metadata locks of the current statement.
  */
  if (! thd->in_multi_stmt_transaction_mode())
    thd->mdl_context.release_transactional_locks();
  else
    thd->mdl_context.release_statement_locks();

  DBUG_EXECUTE_IF("LOAD_DATA_INFILE_has_fatal_error",
                  thd->is_slave_error= 0; thd->is_fatal_error= 1;);

  if (thd->is_slave_error)
  {
    /* this err/sql_errno code is copy-paste from net_send_error() */
    const char *err;
    int sql_errno;
    if (thd->is_error())
    {
      err= thd->get_stmt_da()->message();
      sql_errno= thd->get_stmt_da()->sql_errno();
    }
    else
    {
      sql_errno=ER_UNKNOWN_ERROR;
      err=ER(sql_errno);       
    }
    rli->report(ERROR_LEVEL, sql_errno,"\
Error '%s' running LOAD DATA INFILE on table '%s'. Default database: '%s'",
                    err, (char*)table_name, print_slave_db_safe(remember_db));
    free_root(thd->mem_root,MYF(MY_KEEP_PREALLOC));
    return 1;
  }
  free_root(thd->mem_root,MYF(MY_KEEP_PREALLOC));

  if (thd->is_fatal_error)
  {
    char buf[256];
    my_snprintf(buf, sizeof(buf),
                "Running LOAD DATA INFILE on table '%-.64s'."
                " Default database: '%-.64s'",
                (char*)table_name,
                print_slave_db_safe(remember_db));

    rli->report(ERROR_LEVEL, ER_SLAVE_FATAL_ERROR,
                ER(ER_SLAVE_FATAL_ERROR), buf);
    return 1;
  }

  return ( use_rli_only_for_errors ? 0 : Log_event::do_apply_event(rli) ); 
}
#endif


/**************************************************************************
  Rotate_log_event methods
**************************************************************************/

/*
  Rotate_log_event::pack_info()
*/

#if defined(HAVE_REPLICATION) && !defined(MYSQL_CLIENT)
int Rotate_log_event::pack_info(Protocol *protocol)
{
  char buf1[256], buf[22];
  String tmp(buf1, sizeof(buf1), log_cs);
  tmp.length(0);
  tmp.append(new_log_ident, ident_len);
  tmp.append(STRING_WITH_LEN(";pos="));
  tmp.append(llstr(pos,buf));
  protocol->store(tmp.ptr(), tmp.length(), &my_charset_bin);
  return 0;
}
#endif


/*
  Rotate_log_event::print()
*/

#ifdef MYSQL_CLIENT
void Rotate_log_event::print(FILE* file, PRINT_EVENT_INFO* print_event_info)
{
  char buf[22];
  IO_CACHE *const head= &print_event_info->head_cache;

  if (print_event_info->short_form)
    return;
  print_header(head, print_event_info, FALSE);
  my_b_printf(head, "\tRotate to ");
  if (new_log_ident)
    my_b_write(head, (uchar*) new_log_ident, (uint)ident_len);
  my_b_printf(head, "  pos: %s\n", llstr(pos, buf));
}
#endif /* MYSQL_CLIENT */



/*
  Rotate_log_event::Rotate_log_event() (2 constructors)
*/


#ifndef MYSQL_CLIENT
Rotate_log_event::Rotate_log_event(const char* new_log_ident_arg,
                                   uint ident_len_arg, ulonglong pos_arg,
                                   uint flags_arg)
  :Log_event(Log_event::EVENT_NO_CACHE, Log_event::EVENT_IMMEDIATE_LOGGING),
   new_log_ident(new_log_ident_arg), pos(pos_arg),ident_len(ident_len_arg ?
   ident_len_arg : (uint) strlen(new_log_ident_arg)), flags(flags_arg)
{
#ifndef DBUG_OFF
  char buff[22];
  DBUG_ENTER("Rotate_log_event::Rotate_log_event(...,flags)");
  DBUG_PRINT("enter",("new_log_ident: %s  pos: %s  flags: %lu", new_log_ident_arg,
                      llstr(pos_arg, buff), (ulong) flags));
#endif
  if (flags & DUP_NAME)
    new_log_ident= my_strndup(new_log_ident_arg, ident_len, MYF(MY_WME));
  if (flags & RELAY_LOG)
    set_relay_log_event();
  DBUG_VOID_RETURN;
}
#endif


Rotate_log_event::Rotate_log_event(const char* buf, uint event_len,
                                   const Format_description_log_event* description_event)
  :Log_event(buf, description_event) ,new_log_ident(0), flags(DUP_NAME)
{
  DBUG_ENTER("Rotate_log_event::Rotate_log_event(char*,...)");
  // The caller will ensure that event_len is what we have at EVENT_LEN_OFFSET
  uint8 header_size= description_event->common_header_len;
  uint8 post_header_len= description_event->post_header_len[ROTATE_EVENT-1];
  uint ident_offset;
  if (event_len < header_size)
    DBUG_VOID_RETURN;
  buf += header_size;
  pos = post_header_len ? uint8korr(buf + R_POS_OFFSET) : 4;
  ident_len = (uint)(event_len -
                     (header_size+post_header_len)); 
  ident_offset = post_header_len; 
  set_if_smaller(ident_len,FN_REFLEN-1);
  new_log_ident= my_strndup(buf + ident_offset, (uint) ident_len, MYF(MY_WME));
  DBUG_PRINT("debug", ("new_log_ident: '%s'", new_log_ident));
  DBUG_VOID_RETURN;
}


/*
  Rotate_log_event::write()
*/

#ifndef MYSQL_CLIENT
bool Rotate_log_event::write(IO_CACHE* file)
{
  char buf[ROTATE_HEADER_LEN];
  int8store(buf + R_POS_OFFSET, pos);
  return (write_header(file, ROTATE_HEADER_LEN + ident_len) || 
          wrapper_my_b_safe_write(file, (uchar*) buf, ROTATE_HEADER_LEN) ||
          wrapper_my_b_safe_write(file, (uchar*) new_log_ident,
                                     (uint) ident_len) ||
          write_footer(file));
}
#endif


#if defined(HAVE_REPLICATION) && !defined(MYSQL_CLIENT)

/*
  Got a rotate log event from the master.

  This is mainly used so that we can later figure out the logname and
  position for the master.

  We can't rotate the slave's BINlog as this will cause infinitive rotations
  in a A -> B -> A setup.
  The NOTES below is a wrong comment which will disappear when 4.1 is merged.

  This must only be called from the Slave SQL thread, since it calls
  flush_relay_log_info().

  @retval
    0	ok
*/
int Rotate_log_event::do_update_pos(Relay_log_info *rli)
{
  int error= 0;
  DBUG_ENTER("Rotate_log_event::do_update_pos");
#ifndef DBUG_OFF
  char buf[32];
#endif

  DBUG_PRINT("info", ("server_id=%lu; ::server_id=%lu",
                      (ulong) this->server_id, (ulong) ::server_id));
  DBUG_PRINT("info", ("new_log_ident: %s", this->new_log_ident));
  DBUG_PRINT("info", ("pos: %s", llstr(this->pos, buf)));

  /*
    If we are in a transaction or in a group: the only normal case is
    when the I/O thread was copying a big transaction, then it was
    stopped and restarted: we have this in the relay log:

    BEGIN
    ...
    ROTATE (a fake one)
    ...
    COMMIT or ROLLBACK

    In that case, we don't want to touch the coordinates which
    correspond to the beginning of the transaction.  Starting from
    5.0.0, there also are some rotates from the slave itself, in the
    relay log, which shall not change the group positions.
  */
  if ((server_id != ::server_id || rli->replicate_same_server_id) &&
      !is_relay_log_event() &&
      ((!rli->is_parallel_exec() && !rli->is_in_group()) ||
       rli->mts_group_status != Relay_log_info::MTS_IN_GROUP))
  {
    if (rli->is_parallel_exec())
    {
      /*
        Rotate events are special events that are handled as a
        synchronization point. For that reason, the checkpoint
        routine is being called here.
      */
      if ((error= mts_checkpoint_routine(rli, 0, false,
                                         true/*need_data_lock=true*/)))
        goto err;
    }

    mysql_mutex_lock(&rli->data_lock);
    DBUG_PRINT("info", ("old group_master_log_name: '%s'  "
                        "old group_master_log_pos: %lu",
                        rli->get_group_master_log_name(),
                        (ulong) rli->get_group_master_log_pos()));

    memcpy((void *)rli->get_group_master_log_name(),
           new_log_ident, ident_len + 1);
    rli->notify_group_master_log_name_update();
    if ((error= rli->inc_group_relay_log_pos(pos,
                                             false/*need_data_lock=false*/)))
    {
      mysql_mutex_unlock(&rli->data_lock);
      goto err;
    }

    DBUG_PRINT("info", ("new group_master_log_name: '%s'  "
                        "new group_master_log_pos: %lu",
                        rli->get_group_master_log_name(),
                        (ulong) rli->get_group_master_log_pos()));
    mysql_mutex_unlock(&rli->data_lock);
    if (rli->is_parallel_exec())
      rli->reset_notified_checkpoint(0, when.tv_sec + (time_t) exec_time,
                                     true/*need_data_lock=true*/);

    /*
      Reset thd->variables.option_bits and sql_mode etc, because this could be the signal of
      a master's downgrade from 5.0 to 4.0.
      However, no need to reset rli_description_event: indeed, if the next
      master is 5.0 (even 5.0.1) we will soon get a Format_desc; if the next
      master is 4.0 then the events are in the slave's format (conversion).
    */
    set_slave_thread_options(thd);
    set_slave_thread_default_charset(thd, rli);
    thd->variables.sql_mode= global_system_variables.sql_mode;
    thd->variables.auto_increment_increment=
      thd->variables.auto_increment_offset= 1;
  }
  else
    rli->inc_event_relay_log_pos();

err:
  DBUG_RETURN(error);
}


Log_event::enum_skip_reason
Rotate_log_event::do_shall_skip(Relay_log_info *rli)
{
  enum_skip_reason reason= Log_event::do_shall_skip(rli);

  switch (reason) {
  case Log_event::EVENT_SKIP_NOT:
  case Log_event::EVENT_SKIP_COUNT:
    return Log_event::EVENT_SKIP_NOT;

  case Log_event::EVENT_SKIP_IGNORE:
    return Log_event::EVENT_SKIP_IGNORE;
  }
  DBUG_ASSERT(0);
  return Log_event::EVENT_SKIP_NOT;             // To keep compiler happy
}

#endif


/**************************************************************************
	Intvar_log_event methods
**************************************************************************/

/*
  Intvar_log_event::pack_info()
*/

#if defined(HAVE_REPLICATION) && !defined(MYSQL_CLIENT)
int Intvar_log_event::pack_info(Protocol *protocol)
{
  char buf[256], *pos;
  pos= strmake(buf, get_var_type_name(), sizeof(buf)-23);
  *pos++= '=';
  pos= longlong10_to_str(val, pos, -10);
  protocol->store(buf, (uint) (pos-buf), &my_charset_bin);
  return 0;
}
#endif


/*
  Intvar_log_event::Intvar_log_event()
*/

Intvar_log_event::Intvar_log_event(const char* buf,
                                   const Format_description_log_event* description_event)
  :Log_event(buf, description_event)
{
  /* The Post-Header is empty. The Varible Data part begins immediately. */
  buf+= description_event->common_header_len +
    description_event->post_header_len[INTVAR_EVENT-1];
  type= buf[I_TYPE_OFFSET];
  val= uint8korr(buf+I_VAL_OFFSET);
}


/*
  Intvar_log_event::get_var_type_name()
*/

const char* Intvar_log_event::get_var_type_name()
{
  switch(type) {
  case LAST_INSERT_ID_EVENT: return "LAST_INSERT_ID";
  case INSERT_ID_EVENT: return "INSERT_ID";
  default: /* impossible */ return "UNKNOWN";
  }
}


/*
  Intvar_log_event::write()
*/

#ifndef MYSQL_CLIENT
bool Intvar_log_event::write(IO_CACHE* file)
{
  uchar buf[9];
  buf[I_TYPE_OFFSET]= (uchar) type;
  int8store(buf + I_VAL_OFFSET, val);
  return (write_header(file, sizeof(buf)) ||
          wrapper_my_b_safe_write(file, buf, sizeof(buf)) ||
	  write_footer(file));
}
#endif


/*
  Intvar_log_event::print()
*/

#ifdef MYSQL_CLIENT
void Intvar_log_event::print(FILE* file, PRINT_EVENT_INFO* print_event_info)
{
  char llbuff[22];
  const char *msg;
  LINT_INIT(msg);
  IO_CACHE *const head= &print_event_info->head_cache;

  if (!print_event_info->short_form)
  {
    print_header(head, print_event_info, FALSE);
    my_b_printf(head, "\tIntvar\n");
  }

  my_b_printf(head, "SET ");
  switch (type) {
  case LAST_INSERT_ID_EVENT:
    msg="LAST_INSERT_ID";
    break;
  case INSERT_ID_EVENT:
    msg="INSERT_ID";
    break;
  case INVALID_INT_EVENT:
  default: // cannot happen
    msg="INVALID_INT";
    break;
  }
  my_b_printf(head, "%s=%s%s\n",
              msg, llstr(val,llbuff), print_event_info->delimiter);
}
#endif


#if defined(HAVE_REPLICATION)&& !defined(MYSQL_CLIENT)

/*
  Intvar_log_event::do_apply_event()
*/

int Intvar_log_event::do_apply_event(Relay_log_info const *rli)
{
  /*
    We are now in a statement until the associated query log event has
    been processed.
   */
  const_cast<Relay_log_info*>(rli)->set_flag(Relay_log_info::IN_STMT);

  if (rli->deferred_events_collecting)
    return rli->deferred_events->add(this);

  switch (type) {
  case LAST_INSERT_ID_EVENT:
    thd->stmt_depends_on_first_successful_insert_id_in_prev_stmt= 1;
    thd->first_successful_insert_id_in_prev_stmt= val;
    break;
  case INSERT_ID_EVENT:
    thd->force_one_auto_inc_interval(val);
    break;
  }
  return 0;
}

int Intvar_log_event::do_update_pos(Relay_log_info *rli)
{
  rli->inc_event_relay_log_pos();
  return 0;
}


Log_event::enum_skip_reason
Intvar_log_event::do_shall_skip(Relay_log_info *rli)
{
  /*
    It is a common error to set the slave skip counter to 1 instead of
    2 when recovering from an insert which used a auto increment,
    rand, or user var.  Therefore, if the slave skip counter is 1, we
    just say that this event should be skipped by ignoring it, meaning
    that we do not change the value of the slave skip counter since it
    will be decreased by the following insert event.
  */
  return continue_group(rli);
}

#endif


/**************************************************************************
  Rand_log_event methods
**************************************************************************/

#if defined(HAVE_REPLICATION) && !defined(MYSQL_CLIENT)
int Rand_log_event::pack_info(Protocol *protocol)
{
  char buf1[256], *pos;
  pos= strmov(buf1,"rand_seed1=");
  pos= int10_to_str((long) seed1, pos, 10);
  pos= strmov(pos, ",rand_seed2=");
  pos= int10_to_str((long) seed2, pos, 10);
  protocol->store(buf1, (uint) (pos-buf1), &my_charset_bin);
  return 0;
}
#endif


Rand_log_event::Rand_log_event(const char* buf,
                               const Format_description_log_event* description_event)
  :Log_event(buf, description_event)
{
  /* The Post-Header is empty. The Variable Data part begins immediately. */
  buf+= description_event->common_header_len +
    description_event->post_header_len[RAND_EVENT-1];
  seed1= uint8korr(buf+RAND_SEED1_OFFSET);
  seed2= uint8korr(buf+RAND_SEED2_OFFSET);
}


#ifndef MYSQL_CLIENT
bool Rand_log_event::write(IO_CACHE* file)
{
  uchar buf[16];
  int8store(buf + RAND_SEED1_OFFSET, seed1);
  int8store(buf + RAND_SEED2_OFFSET, seed2);
  return (write_header(file, sizeof(buf)) ||
          wrapper_my_b_safe_write(file, buf, sizeof(buf)) ||
	  write_footer(file));
}
#endif


#ifdef MYSQL_CLIENT
void Rand_log_event::print(FILE* file, PRINT_EVENT_INFO* print_event_info)
{
  IO_CACHE *const head= &print_event_info->head_cache;

  char llbuff[22],llbuff2[22];
  if (!print_event_info->short_form)
  {
    print_header(head, print_event_info, FALSE);
    my_b_printf(head, "\tRand\n");
  }
  my_b_printf(head, "SET @@RAND_SEED1=%s, @@RAND_SEED2=%s%s\n",
              llstr(seed1, llbuff),llstr(seed2, llbuff2),
              print_event_info->delimiter);
}
#endif /* MYSQL_CLIENT */


#if defined(HAVE_REPLICATION) && !defined(MYSQL_CLIENT)
int Rand_log_event::do_apply_event(Relay_log_info const *rli)
{
  /*
    We are now in a statement until the associated query log event has
    been processed.
   */
  const_cast<Relay_log_info*>(rli)->set_flag(Relay_log_info::IN_STMT);

  if (rli->deferred_events_collecting)
    return rli->deferred_events->add(this);

  thd->rand.seed1= (ulong) seed1;
  thd->rand.seed2= (ulong) seed2;
  return 0;
}

int Rand_log_event::do_update_pos(Relay_log_info *rli)
{
  rli->inc_event_relay_log_pos();
  return 0;
}


Log_event::enum_skip_reason
Rand_log_event::do_shall_skip(Relay_log_info *rli)
{
  /*
    It is a common error to set the slave skip counter to 1 instead of
    2 when recovering from an insert which used a auto increment,
    rand, or user var.  Therefore, if the slave skip counter is 1, we
    just say that this event should be skipped by ignoring it, meaning
    that we do not change the value of the slave skip counter since it
    will be decreased by the following insert event.
  */
  return continue_group(rli);
}

/**
   Exec deferred Int-, Rand- and User- var events prefixing
   a Query-log-event event.

   @param thd THD handle

   @return false on success, true if a failure in an event applying occurred.
*/
bool slave_execute_deferred_events(THD *thd)
{
  bool res= false;
  Relay_log_info *rli= thd->rli_slave;

  DBUG_ASSERT(rli && (!rli->deferred_events_collecting || rli->deferred_events));

  if (!rli->deferred_events_collecting || rli->deferred_events->is_empty())
    return res;

  res= rli->deferred_events->execute(rli);

  return res;
}

#endif /* !MYSQL_CLIENT */


/**************************************************************************
  Xid_log_event methods
**************************************************************************/

#if defined(HAVE_REPLICATION) && !defined(MYSQL_CLIENT)
int Xid_log_event::pack_info(Protocol *protocol)
{
  char buf[128], *pos;
  pos= strmov(buf, "COMMIT /* xid=");
  pos= longlong10_to_str(xid, pos, 10);
  pos= strmov(pos, " */");
  protocol->store(buf, (uint) (pos-buf), &my_charset_bin);
  return 0;
}
#endif

/**
  @note
  It's ok not to use int8store here,
  as long as xid_t::set(ulonglong) and
  xid_t::get_my_xid doesn't do it either.
  We don't care about actual values of xids as long as
  identical numbers compare identically
*/

Xid_log_event::
Xid_log_event(const char* buf,
              const Format_description_log_event *description_event)
  :Log_event(buf, description_event)
{
  /* The Post-Header is empty. The Variable Data part begins immediately. */
  buf+= description_event->common_header_len +
    description_event->post_header_len[XID_EVENT-1];
  memcpy((char*) &xid, buf, sizeof(xid));
}


#ifndef MYSQL_CLIENT
bool Xid_log_event::write(IO_CACHE* file)
{
  DBUG_EXECUTE_IF("do_not_write_xid", return 0;);
  return (write_header(file, sizeof(xid)) ||
	  wrapper_my_b_safe_write(file, (uchar*) &xid, sizeof(xid)) ||
	  write_footer(file));
}
#endif


#ifdef MYSQL_CLIENT
void Xid_log_event::print(FILE* file, PRINT_EVENT_INFO* print_event_info)
{
  IO_CACHE *const head= &print_event_info->head_cache;

  if (!print_event_info->short_form)
  {
    char buf[64];
    longlong10_to_str(xid, buf, 10);

    print_header(head, print_event_info, FALSE);
    my_b_printf(head, "\tXid = %s\n", buf);
  }
  my_b_printf(head, "COMMIT%s\n", print_event_info->delimiter);
}
#endif /* MYSQL_CLIENT */


#if defined(HAVE_REPLICATION) && !defined(MYSQL_CLIENT)
/**
   The methods combines few commit actions to make it useable
   as in the single- so multi- threaded case.

   @param  thd    a pointer to THD handle
   @return false  as success and
           true   as an error 
*/

bool Xid_log_event::do_commit(THD *thd)
{
  bool error= trans_commit(thd); /* Automatically rolls back on error. */
  DBUG_EXECUTE_IF("crash_after_apply", 
                  sql_print_information("Crashing crash_after_apply.");
                  DBUG_SUICIDE(););
  thd->mdl_context.release_transactional_locks();

  if (thd->variables.gtid_next.type == GTID_GROUP &&
      thd->owned_gtid.sidno != 0)
  {
    // GTID logging and cleanup runs regardless of the current res
    error |= gtid_empty_group_log_and_cleanup(thd);
  }

  /*
    Increment the global status commit count variable
  */
  if (!error)
    status_var_increment(thd->status_var.com_stat[SQLCOM_COMMIT]);

  return error;
}

/**
   Worker commits Xid transaction and in case of its transactional
   info table marks the current group as done in the Coordnator's 
   Group Assigned Queue.

   @return zero as success or non-zero as an error 
*/
int Xid_log_event::do_apply_event_worker(Slave_worker *w)
{
  int error= 0;
  Slave_committed_queue *coordinator_gaq= w->c_rli->gaq;

  /* For a slave Xid_log_event is COMMIT */
  general_log_print(thd, COM_QUERY,
                    "COMMIT /* implicit, from Xid_log_event */");

  DBUG_PRINT("mts", ("do_apply group master %s %llu  group relay %s %llu event %s %llu.",
                     w->get_group_master_log_name(),
                     w->get_group_master_log_pos(),
                     w->get_group_relay_log_name(),
                     w->get_group_relay_log_pos(),
                     w->get_event_relay_log_name(),
                     w->get_event_relay_log_pos()));

  DBUG_EXECUTE_IF("crash_before_update_pos",
                  sql_print_information("Crashing crash_before_update_pos.");
                  DBUG_SUICIDE(););

  ulong gaq_idx= mts_group_idx;
  Slave_job_group *ptr_group= coordinator_gaq->get_job_group(gaq_idx);

  if ((error= w->commit_positions(this, ptr_group,
                                  w->c_rli->is_transactional())))
    goto err;

  DBUG_PRINT("mts", ("do_apply group master %s %llu  group relay %s %llu event %s %llu.",
                     w->get_group_master_log_name(),
                     w->get_group_master_log_pos(),
                     w->get_group_relay_log_name(),
                     w->get_group_relay_log_pos(),
                     w->get_event_relay_log_name(),
                     w->get_event_relay_log_pos()));

  DBUG_EXECUTE_IF("crash_after_update_pos_before_apply",
                  sql_print_information("Crashing crash_after_update_pos_before_apply.");
                  DBUG_SUICIDE(););

  error= do_commit(thd);
err:
  return error;
}

int Xid_log_event::do_apply_event(Relay_log_info const *rli)
{
  int error= 0;
  lex_start(thd);
  mysql_reset_thd_for_next_command(thd);
  Relay_log_info *rli_ptr= const_cast<Relay_log_info *>(rli);

  /* For a slave Xid_log_event is COMMIT */
  general_log_print(thd, COM_QUERY,
                    "COMMIT /* implicit, from Xid_log_event */");

  mysql_mutex_lock(&rli_ptr->data_lock);

  DBUG_PRINT("info", ("do_apply group master %s %llu  group relay %s %llu event %s %llu\n",
    rli_ptr->get_group_master_log_name(),
    rli_ptr->get_group_master_log_pos(),
    rli_ptr->get_group_relay_log_name(),
    rli_ptr->get_group_relay_log_pos(),
    rli_ptr->get_event_relay_log_name(),
    rli_ptr->get_event_relay_log_pos()));

  DBUG_EXECUTE_IF("crash_before_update_pos",
                  sql_print_information("Crashing crash_before_update_pos.");
                  DBUG_SUICIDE(););

  /*
    We need to update the positions in here to make it transactional.  
  */
  rli_ptr->inc_event_relay_log_pos();
  rli_ptr->set_group_relay_log_pos(rli_ptr->get_event_relay_log_pos());
  rli_ptr->set_group_relay_log_name(rli_ptr->get_event_relay_log_name());

  rli_ptr->notify_group_relay_log_name_update();

  if (log_pos) // 3.23 binlogs don't have log_posx
    rli_ptr->set_group_master_log_pos(log_pos);
  
  if ((error= rli_ptr->flush_info(rli_ptr->is_transactional())))
    goto err;

  DBUG_PRINT("info", ("do_apply group master %s %llu  group relay %s %llu event %s %llu\n",
    rli_ptr->get_group_master_log_name(),
    rli_ptr->get_group_master_log_pos(),
    rli_ptr->get_group_relay_log_name(),
    rli_ptr->get_group_relay_log_pos(),
    rli_ptr->get_event_relay_log_name(),
    rli_ptr->get_event_relay_log_pos()));

  DBUG_EXECUTE_IF("crash_after_update_pos_before_apply",
                  sql_print_information("Crashing crash_after_update_pos_before_apply.");
                  DBUG_SUICIDE(););

  /**
    Commit operation expects the global transaction state variable 'xa_state'to
    be set to 'XA_NOTR'. In order to simulate commit failure we set
    the 'xa_state' to 'XA_IDLE' so that the commit reports 'ER_XAER_RMFAIL'
    error.
   */
  DBUG_EXECUTE_IF("simulate_commit_failure",
                  {
                  thd->transaction.xid_state.xa_state = XA_IDLE;
                  });
  error= do_commit(thd);
  if(error)
    rli->report(ERROR_LEVEL, thd->get_stmt_da()->sql_errno(),
                "Error in Xid_log_event: Commit could not be completed, '%s'",
                thd->get_stmt_da()->message());
err:
  mysql_cond_broadcast(&rli_ptr->data_cond);
  mysql_mutex_unlock(&rli_ptr->data_lock);

  return error;
}

Log_event::enum_skip_reason
Xid_log_event::do_shall_skip(Relay_log_info *rli)
{
  DBUG_ENTER("Xid_log_event::do_shall_skip");
  if (rli->slave_skip_counter > 0) {
    thd->variables.option_bits&= ~OPTION_BEGIN;
    DBUG_RETURN(Log_event::EVENT_SKIP_COUNT);
  }
  DBUG_RETURN(Log_event::do_shall_skip(rli));
}
#endif /* !MYSQL_CLIENT */


/**************************************************************************
  User_var_log_event methods
**************************************************************************/

#if defined(HAVE_REPLICATION) && !defined(MYSQL_CLIENT)
int User_var_log_event::pack_info(Protocol* protocol)
{
  char *buf= 0;
  char quoted_id[1 + FN_REFLEN * 2 + 2];// quoted identifier
  int id_len= my_strmov_quoted_identifier(this->thd, quoted_id, name, name_len);
  quoted_id[id_len]= '\0';
  uint val_offset= 2 + id_len;
  uint event_len= val_offset;

  if (is_null)
  {
    if (!(buf= (char*) my_malloc(val_offset + 5, MYF(MY_WME))))
      return 1;
    strmov(buf + val_offset, "NULL");
    event_len= val_offset + 4;
  }
  else
  {
    switch (type) {
    case REAL_RESULT:
      double real_val;
      float8get(real_val, val);
      if (!(buf= (char*) my_malloc(val_offset + MY_GCVT_MAX_FIELD_WIDTH + 1,
                                   MYF(MY_WME))))
        return 1;
      event_len+= my_gcvt(real_val, MY_GCVT_ARG_DOUBLE, MY_GCVT_MAX_FIELD_WIDTH,
                          buf + val_offset, NULL);
      break;
    case INT_RESULT:
      if (!(buf= (char*) my_malloc(val_offset + 22, MYF(MY_WME))))
        return 1;
      event_len= longlong10_to_str(uint8korr(val), buf + val_offset, 
                                   ((flags & User_var_log_event::UNSIGNED_F) ? 
                                    10 : -10))-buf;
      break;
    case DECIMAL_RESULT:
    {
      if (!(buf= (char*) my_malloc(val_offset + DECIMAL_MAX_STR_LENGTH + 1,
                                   MYF(MY_WME))))
        return 1;
      String str(buf+val_offset, DECIMAL_MAX_STR_LENGTH + 1, &my_charset_bin);
      my_decimal dec;
      binary2my_decimal(E_DEC_FATAL_ERROR, (uchar*) (val+2), &dec, val[0],
                        val[1]);
      my_decimal2string(E_DEC_FATAL_ERROR, &dec, 0, 0, 0, &str);
      event_len= str.length() + val_offset;
      break;
    } 
    case STRING_RESULT:
      /* 15 is for 'COLLATE' and other chars */
      buf= (char*) my_malloc(event_len+val_len*2+1+2*MY_CS_NAME_SIZE+15,
                             MYF(MY_WME));
      CHARSET_INFO *cs;
      if (!buf)
        return 1;
      if (!(cs= get_charset(charset_number, MYF(0))))
      {
        strmov(buf+val_offset, "???");
        event_len+= 3;
      }
      else
      {
        char *p= strxmov(buf + val_offset, "_", cs->csname, " ", NullS);
        p= str_to_hex(p, val, val_len);
        p= strxmov(p, " COLLATE ", cs->name, NullS);
        event_len= p-buf;
      }
      break;
    case ROW_RESULT:
    default:
      DBUG_ASSERT(1);
      return 1;
    }
  }
  buf[0]= '@';
  memcpy(buf + 1, quoted_id, id_len);
  buf[1 + id_len]= '=';
  protocol->store(buf, event_len, &my_charset_bin);
  my_free(buf);
  return 0;
}
#endif /* !MYSQL_CLIENT */


User_var_log_event::
User_var_log_event(const char* buf, uint event_len,
                   const Format_description_log_event* description_event)
  :Log_event(buf, description_event)
#ifndef MYSQL_CLIENT
  , deferred(false), query_id(0)
#endif
{
  bool error= false;
  const char* buf_start= buf;
  /* The Post-Header is empty. The Variable Data part begins immediately. */
  const char *start= buf;
  buf+= description_event->common_header_len +
    description_event->post_header_len[USER_VAR_EVENT-1];
  name_len= uint4korr(buf);
  name= (char *) buf + UV_NAME_LEN_SIZE;

  /*
    We don't know yet is_null value, so we must assume that name_len
    may have the bigger value possible, is_null= True and there is no
    payload for val, or even that name_len is 0.
  */
  if (!valid_buffer_range<uint>(name_len, buf_start, name,
                                event_len - UV_VAL_IS_NULL))
  {
    error= true;
    goto err;
  }

  buf+= UV_NAME_LEN_SIZE + name_len;
  is_null= (bool) *buf;
  flags= User_var_log_event::UNDEF_F;    // defaults to UNDEF_F
  if (is_null)
  {
    type= STRING_RESULT;
    charset_number= my_charset_bin.number;
    val_len= 0;
    val= 0;  
  }
  else
  {
    if (!valid_buffer_range<uint>(UV_VAL_IS_NULL + UV_VAL_TYPE_SIZE
                                  + UV_CHARSET_NUMBER_SIZE + UV_VAL_LEN_SIZE,
                                  buf_start, buf, event_len))
    {
      error= true;
      goto err;
    }

    type= (Item_result) buf[UV_VAL_IS_NULL];
    charset_number= uint4korr(buf + UV_VAL_IS_NULL + UV_VAL_TYPE_SIZE);
    val_len= uint4korr(buf + UV_VAL_IS_NULL + UV_VAL_TYPE_SIZE +
                       UV_CHARSET_NUMBER_SIZE);
    val= (char *) (buf + UV_VAL_IS_NULL + UV_VAL_TYPE_SIZE +
                   UV_CHARSET_NUMBER_SIZE + UV_VAL_LEN_SIZE);

    if (!valid_buffer_range<uint>(val_len, buf_start, val, event_len))
    {
      error= true;
      goto err;
    }

    /**
      We need to check if this is from an old server
      that did not pack information for flags.
      We do this by checking if there are extra bytes
      after the packed value. If there are we take the
      extra byte and it's value is assumed to contain
      the flags value.

      Old events will not have this extra byte, thence,
      we keep the flags set to UNDEF_F.
    */
    uint bytes_read= ((val + val_len) - start);
#ifndef DBUG_OFF
    bool old_pre_checksum_fd= description_event->is_version_before_checksum();
#endif
    DBUG_ASSERT((bytes_read == data_written -
                 (old_pre_checksum_fd ||
                  (description_event->checksum_alg ==
                   BINLOG_CHECKSUM_ALG_OFF)) ?
                 0 : BINLOG_CHECKSUM_LEN)
                ||
                (bytes_read == data_written -1 -
                 (old_pre_checksum_fd ||
                  (description_event->checksum_alg ==
                   BINLOG_CHECKSUM_ALG_OFF)) ?
                 0 : BINLOG_CHECKSUM_LEN));
    if ((data_written - bytes_read) > 0)
    {
      flags= (uint) *(buf + UV_VAL_IS_NULL + UV_VAL_TYPE_SIZE +
                    UV_CHARSET_NUMBER_SIZE + UV_VAL_LEN_SIZE +
                    val_len);
    }
  }

err:
  if (error)
    name= 0;
}


#ifndef MYSQL_CLIENT
bool User_var_log_event::write(IO_CACHE* file)
{
  char buf[UV_NAME_LEN_SIZE];
  char buf1[UV_VAL_IS_NULL + UV_VAL_TYPE_SIZE + 
	    UV_CHARSET_NUMBER_SIZE + UV_VAL_LEN_SIZE];
  uchar buf2[MY_MAX(8, DECIMAL_MAX_FIELD_SIZE + 2)], *pos= buf2;
  uint unsigned_len= 0;
  uint buf1_length;
  ulong event_length;

  int4store(buf, name_len);
  
  if ((buf1[0]= is_null))
  {
    buf1_length= 1;
    val_len= 0;                                 // Length of 'pos'
  }    
  else
  {
    buf1[1]= type;
    int4store(buf1 + 2, charset_number);

    switch (type) {
    case REAL_RESULT:
      float8store(buf2, *(double*) val);
      break;
    case INT_RESULT:
      int8store(buf2, *(longlong*) val);
      unsigned_len= 1;
      break;
    case DECIMAL_RESULT:
    {
      my_decimal *dec= (my_decimal *)val;
      dec->fix_buffer_pointer();
      buf2[0]= (char)(dec->intg + dec->frac);
      buf2[1]= (char)dec->frac;
      decimal2bin((decimal_t*)val, buf2+2, buf2[0], buf2[1]);
      val_len= decimal_bin_size(buf2[0], buf2[1]) + 2;
      break;
    }
    case STRING_RESULT:
      pos= (uchar*) val;
      break;
    case ROW_RESULT:
    default:
      DBUG_ASSERT(1);
      return 0;
    }
    int4store(buf1 + 2 + UV_CHARSET_NUMBER_SIZE, val_len);
    buf1_length= 10;
  }

  /* Length of the whole event */
  event_length= sizeof(buf)+ name_len + buf1_length + val_len + unsigned_len;

  return (write_header(file, event_length) ||
          wrapper_my_b_safe_write(file, (uchar*) buf, sizeof(buf))   ||
	  wrapper_my_b_safe_write(file, (uchar*) name, name_len)     ||
	  wrapper_my_b_safe_write(file, (uchar*) buf1, buf1_length) ||
	  wrapper_my_b_safe_write(file, pos, val_len) ||
          wrapper_my_b_safe_write(file, &flags, unsigned_len) ||
	  write_footer(file));
}
#endif


/*
  User_var_log_event::print()
*/

#ifdef MYSQL_CLIENT
void User_var_log_event::print(FILE* file, PRINT_EVENT_INFO* print_event_info)
{
  IO_CACHE *const head= &print_event_info->head_cache;
  char quoted_id[1 + NAME_LEN * 2 + 2];// quoted length of the identifier
  char name_id[NAME_LEN];
  int quoted_len= 0;

  if (!print_event_info->short_form)
  {
    print_header(head, print_event_info, FALSE);
    my_b_printf(head, "\tUser_var\n");
  }
  strmov(name_id, name);
  name_id[name_len]= '\0';
  my_b_printf(head, "SET @");
  quoted_len= my_strmov_quoted_identifier((char *) quoted_id,
                                          (const char *) name_id);
  quoted_id[quoted_len]= '\0';
  my_b_write(head, (uchar*) quoted_id, quoted_len);

  if (is_null)
  {
    my_b_printf(head, ":=NULL%s\n", print_event_info->delimiter);
  }
  else
  {
    switch (type) {
    case REAL_RESULT:
      double real_val;
      char real_buf[FMT_G_BUFSIZE(14)];
      float8get(real_val, val);
      sprintf(real_buf, "%.14g", real_val);
      my_b_printf(head, ":=%s%s\n", real_buf, print_event_info->delimiter);
      break;
    case INT_RESULT:
      char int_buf[22];
      longlong10_to_str(uint8korr(val), int_buf, 
                        ((flags & User_var_log_event::UNSIGNED_F) ? 10 : -10));
      my_b_printf(head, ":=%s%s\n", int_buf, print_event_info->delimiter);
      break;
    case DECIMAL_RESULT:
    {
      char str_buf[200];
      int str_len= sizeof(str_buf) - 1;
      int precision= (int)val[0];
      int scale= (int)val[1];
      decimal_digit_t dec_buf[10];
      decimal_t dec;
      dec.len= 10;
      dec.buf= dec_buf;

      bin2decimal((uchar*) val+2, &dec, precision, scale);
      decimal2string(&dec, str_buf, &str_len, 0, 0, 0);
      str_buf[str_len]= 0;
      my_b_printf(head, ":=%s%s\n", str_buf, print_event_info->delimiter);
      break;
    }
    case STRING_RESULT:
    {
      /*
        Let's express the string in hex. That's the most robust way. If we
        print it in character form instead, we need to escape it with
        character_set_client which we don't know (we will know it in 5.0, but
        in 4.1 we don't know it easily when we are printing
        User_var_log_event). Explanation why we would need to bother with
        character_set_client (quoting Bar):
        > Note, the parser doesn't switch to another unescaping mode after
        > it has met a character set introducer.
        > For example, if an SJIS client says something like:
        > SET @a= _ucs2 \0a\0b'
        > the string constant is still unescaped according to SJIS, not
        > according to UCS2.
      */
      char *hex_str;
      CHARSET_INFO *cs;

      hex_str= (char *)my_malloc(2*val_len+1+2,MYF(MY_WME)); // 2 hex digits / byte
      if (!hex_str)
        return;
      str_to_hex(hex_str, val, val_len);
      /*
        For proper behaviour when mysqlbinlog|mysql, we need to explicitely
        specify the variable's collation. It will however cause problems when
        people want to mysqlbinlog|mysql into another server not supporting the
        character set. But there's not much to do about this and it's unlikely.
      */
      if (!(cs= get_charset(charset_number, MYF(0))))
        /*
          Generate an unusable command (=> syntax error) is probably the best
          thing we can do here.
        */
        my_b_printf(head, ":=???%s\n", print_event_info->delimiter);
      else
        my_b_printf(head, ":=_%s %s COLLATE `%s`%s\n",
                    cs->csname, hex_str, cs->name,
                    print_event_info->delimiter);
      my_free(hex_str);
    }
      break;
    case ROW_RESULT:
    default:
      DBUG_ASSERT(1);
      return;
    }
  }
}
#endif


/*
  User_var_log_event::do_apply_event()
*/

#if defined(HAVE_REPLICATION) && !defined(MYSQL_CLIENT)
int User_var_log_event::do_apply_event(Relay_log_info const *rli)
{
  Item *it= 0;
  CHARSET_INFO *charset;
  query_id_t sav_query_id= 0; /* memorize orig id when deferred applying */

  if (rli->deferred_events_collecting)
  {
    set_deferred(current_thd->query_id);
    return rli->deferred_events->add(this);
  } else if (is_deferred())
  {
    sav_query_id= current_thd->query_id;
    current_thd->query_id= query_id; /* recreating original time context */
  }

  if (!(charset= get_charset(charset_number, MYF(MY_WME))))
    return 1;
  double real_val;
  longlong int_val;

  /*
    We are now in a statement until the associated query log event has
    been processed.
   */
  const_cast<Relay_log_info*>(rli)->set_flag(Relay_log_info::IN_STMT);

  if (is_null)
  {
    it= new Item_null();
  }
  else
  {
    switch (type) {
    case REAL_RESULT:
      float8get(real_val, val);
      it= new Item_float(real_val, 0);
      val= (char*) &real_val;		// Pointer to value in native format
      val_len= 8;
      break;
    case INT_RESULT:
      int_val= (longlong) uint8korr(val);
      it= new Item_int(int_val);
      val= (char*) &int_val;		// Pointer to value in native format
      val_len= 8;
      break;
    case DECIMAL_RESULT:
    {
      Item_decimal *dec= new Item_decimal((uchar*) val+2, val[0], val[1]);
      it= dec;
      val= (char *)dec->val_decimal(NULL);
      val_len= sizeof(my_decimal);
      break;
    }
    case STRING_RESULT:
      it= new Item_string(val, val_len, charset);
      break;
    case ROW_RESULT:
    default:
      DBUG_ASSERT(1);
      return 0;
    }
  }
  Item_func_set_user_var *e=
    new Item_func_set_user_var(Name_string(name, name_len, false), it, false);
  /*
    Item_func_set_user_var can't substitute something else on its place =>
    0 can be passed as last argument (reference on item)

    Fix_fields() can fail, in which case a call of update_hash() might
    crash the server, so if fix fields fails, we just return with an
    error.
  */
  if (e->fix_fields(thd, 0))
    return 1;

  /*
    A variable can just be considered as a table with
    a single record and with a single column. Thus, like
    a column value, it could always have IMPLICIT derivation.
   */
  e->update_hash(val, val_len, type, charset, DERIVATION_IMPLICIT,
                 (flags & User_var_log_event::UNSIGNED_F));
  if (!is_deferred())
    free_root(thd->mem_root, 0);
  else
    current_thd->query_id= sav_query_id; /* restore current query's context */

  return 0;
}

int User_var_log_event::do_update_pos(Relay_log_info *rli)
{
  rli->inc_event_relay_log_pos();
  return 0;
}

Log_event::enum_skip_reason
User_var_log_event::do_shall_skip(Relay_log_info *rli)
{
  /*
    It is a common error to set the slave skip counter to 1 instead
    of 2 when recovering from an insert which used a auto increment,
    rand, or user var.  Therefore, if the slave skip counter is 1, we
    just say that this event should be skipped by ignoring it, meaning
    that we do not change the value of the slave skip counter since it
    will be decreased by the following insert event.
  */
  return continue_group(rli);
}
#endif /* !MYSQL_CLIENT */


/**************************************************************************
  Unknown_log_event methods
**************************************************************************/

#ifdef HAVE_REPLICATION
#ifdef MYSQL_CLIENT
void Unknown_log_event::print(FILE* file_arg, PRINT_EVENT_INFO* print_event_info)
{
  if (print_event_info->short_form)
    return;
  print_header(&print_event_info->head_cache, print_event_info, FALSE);
  my_b_printf(&print_event_info->head_cache, "\n# %s", "Unknown event\n");
}
#endif  

/**************************************************************************
	Stop_log_event methods
**************************************************************************/

/*
  Stop_log_event::print()
*/

#ifdef MYSQL_CLIENT
void Stop_log_event::print(FILE* file, PRINT_EVENT_INFO* print_event_info)
{
  if (print_event_info->short_form)
    return;

  print_header(&print_event_info->head_cache, print_event_info, FALSE);
  my_b_printf(&print_event_info->head_cache, "\tStop\n");
}
#endif /* MYSQL_CLIENT */


#ifndef MYSQL_CLIENT
/*
  The master stopped.  We used to clean up all temporary tables but
  this is useless as, as the master has shut down properly, it has
  written all DROP TEMPORARY TABLE (prepared statements' deletion is
  TODO only when we binlog prep stmts).  We used to clean up
  slave_load_tmpdir, but this is useless as it has been cleared at the
  end of LOAD DATA INFILE.  So we have nothing to do here.  The place
  were we must do this cleaning is in
  Start_log_event_v3::do_apply_event(), not here. Because if we come
  here, the master was sane.

  This must only be called from the Slave SQL thread, since it calls
  flush_relay_log_info().
*/
int Stop_log_event::do_update_pos(Relay_log_info *rli)
{
  int error_inc= 0;
  int error_flush= 0;
  /*
    We do not want to update master_log pos because we get a rotate event
    before stop, so by now group_master_log_name is set to the next log.
    If we updated it, we will have incorrect master coordinates and this
    could give false triggers in MASTER_POS_WAIT() that we have reached
    the target position when in fact we have not.
    The group position is always unchanged in MTS mode because the event
    is never executed so can't be scheduled to a Worker.
  */
  if ((thd->variables.option_bits & OPTION_BEGIN) || rli->is_parallel_exec())
    rli->inc_event_relay_log_pos();
  else
  {
    error_inc= rli->inc_group_relay_log_pos(0, true/*need_data_lock=true*/);
    error_flush= rli->flush_info(TRUE);
  }
  return (error_inc || error_flush);
}

#endif /* !MYSQL_CLIENT */
#endif /* HAVE_REPLICATION */


/**************************************************************************
	Create_file_log_event methods
**************************************************************************/

/*
  Create_file_log_event ctor
*/

#ifndef MYSQL_CLIENT
Create_file_log_event::
Create_file_log_event(THD* thd_arg, sql_exchange* ex,
		      const char* db_arg, const char* table_name_arg,
                      List<Item>& fields_arg,
                      bool is_concurrent_arg,
                      enum enum_duplicates handle_dup,
                      bool ignore,
		      uchar* block_arg, uint block_len_arg, bool using_trans)
  :Load_log_event(thd_arg, ex, db_arg, table_name_arg, fields_arg,
                  is_concurrent_arg,
                  handle_dup, ignore, using_trans),
   fake_base(0), block(block_arg), event_buf(0), block_len(block_len_arg),
   file_id(thd_arg->file_id = mysql_bin_log.next_file_id())
{
  DBUG_ENTER("Create_file_log_event");
  sql_ex.force_new_format();
  DBUG_VOID_RETURN;
}


/*
  Create_file_log_event::write_data_body()
*/

bool Create_file_log_event::write_data_body(IO_CACHE* file)
{
  bool res;
  if ((res= Load_log_event::write_data_body(file)) || fake_base)
    return res;
  return (my_b_safe_write(file, (uchar*) "", 1) ||
          my_b_safe_write(file, (uchar*) block, block_len));
}


/*
  Create_file_log_event::write_data_header()
*/

bool Create_file_log_event::write_data_header(IO_CACHE* file)
{
  bool res;
  uchar buf[CREATE_FILE_HEADER_LEN];
  if ((res= Load_log_event::write_data_header(file)) || fake_base)
    return res;
  int4store(buf + CF_FILE_ID_OFFSET, file_id);
  return my_b_safe_write(file, buf, CREATE_FILE_HEADER_LEN) != 0;
}


/*
  Create_file_log_event::write_base()
*/

bool Create_file_log_event::write_base(IO_CACHE* file)
{
  bool res;
  fake_base= 1;                                 // pretend we are Load event
  res= write(file);
  fake_base= 0;
  return res;
}

#endif /* !MYSQL_CLIENT */

/*
  Create_file_log_event ctor
*/

Create_file_log_event::Create_file_log_event(const char* buf, uint len,
                                             const Format_description_log_event* description_event)
  :Load_log_event(buf,0,description_event),fake_base(0),block(0),inited_from_old(0)
{
  DBUG_ENTER("Create_file_log_event::Create_file_log_event(char*,...)");
  uint block_offset;
  uint header_len= description_event->common_header_len;
  uint8 load_header_len= description_event->post_header_len[LOAD_EVENT-1];
  uint8 create_file_header_len= description_event->post_header_len[CREATE_FILE_EVENT-1];
  if (!(event_buf= (char*) my_memdup(buf, len, MYF(MY_WME))) ||
      copy_log_event(event_buf,len,
                     ((buf[EVENT_TYPE_OFFSET] == LOAD_EVENT) ?
                      load_header_len + header_len :
                      (fake_base ? (header_len+load_header_len) :
                       (header_len+load_header_len) +
                       create_file_header_len)),
                     description_event))
    DBUG_VOID_RETURN;
  if (description_event->binlog_version!=1)
  {
    file_id= uint4korr(buf + 
                       header_len +
		       load_header_len + CF_FILE_ID_OFFSET);
    /*
      Note that it's ok to use get_data_size() below, because it is computed
      with values we have already read from this event (because we called
      copy_log_event()); we are not using slave's format info to decode
      master's format, we are really using master's format info.
      Anyway, both formats should be identical (except the common_header_len)
      as these Load events are not changed between 4.0 and 5.0 (as logging of
      LOAD DATA INFILE does not use Load_log_event in 5.0).

      The + 1 is for \0 terminating fname  
    */
    block_offset= (description_event->common_header_len +
                   Load_log_event::get_data_size() +
                   create_file_header_len + 1);
    if (len < block_offset)
      DBUG_VOID_RETURN;
    block = (uchar*)buf + block_offset;
    block_len = len - block_offset;
  }
  else
  {
    sql_ex.force_new_format();
    inited_from_old = 1;
  }
  DBUG_VOID_RETURN;
}


/*
  Create_file_log_event::print()
*/

#ifdef MYSQL_CLIENT
void Create_file_log_event::print(FILE* file, PRINT_EVENT_INFO* print_event_info,
				  bool enable_local)
{
  if (print_event_info->short_form)
  {
    if (enable_local && check_fname_outside_temp_buf())
      Load_log_event::print(file, print_event_info);
    return;
  }

  if (enable_local)
  {
    Load_log_event::print(file, print_event_info,
			  !check_fname_outside_temp_buf());
    /**
      reduce the size of io cache so that the write function is called
      for every call to my_b_printf().
     */
    DBUG_EXECUTE_IF ("simulate_create_event_write_error",
                     {(&print_event_info->head_cache)->write_pos=
                     (&print_event_info->head_cache)->write_end;
                     DBUG_SET("+d,simulate_file_write_error");});
    /* 
       That one is for "file_id: etc" below: in mysqlbinlog we want the #, in
       SHOW BINLOG EVENTS we don't.
    */
    my_b_printf(&print_event_info->head_cache, "#");
  }

  my_b_printf(&print_event_info->head_cache,
              " file_id: %d  block_len: %d\n", file_id, block_len);
}


void Create_file_log_event::print(FILE* file, PRINT_EVENT_INFO* print_event_info)
{
  print(file, print_event_info, 0);
}
#endif /* MYSQL_CLIENT */


/*
  Create_file_log_event::pack_info()
*/

#if defined(HAVE_REPLICATION) && !defined(MYSQL_CLIENT)
int Create_file_log_event::pack_info(Protocol *protocol)
{
  char buf[NAME_LEN*2 + 30 + 21*2], *pos;
  pos= strmov(buf, "db=");
  memcpy(pos, db, db_len);
  pos= strmov(pos + db_len, ";table=");
  memcpy(pos, table_name, table_name_len);
  pos= strmov(pos + table_name_len, ";file_id=");
  pos= int10_to_str((long) file_id, pos, 10);
  pos= strmov(pos, ";block_len=");
  pos= int10_to_str((long) block_len, pos, 10);
  protocol->store(buf, (uint) (pos-buf), &my_charset_bin);
  return 0;
}
#endif /* defined(HAVE_REPLICATION) && !defined(MYSQL_CLIENT) */


/**
  Create_file_log_event::do_apply_event()
  Constructor for Create_file_log_event to intantiate an event
  from the relay log on the slave.

  @retval
    0           Success
  @retval
    1           Failure
*/

#if defined(HAVE_REPLICATION) && !defined(MYSQL_CLIENT)
int Create_file_log_event::do_apply_event(Relay_log_info const *rli)
{
  char fname_buf[FN_REFLEN+TEMP_FILE_MAX_LEN];
  char *ext;
  int fd = -1;
  IO_CACHE file;
  int error = 1;

  lex_start(thd);
  mysql_reset_thd_for_next_command(thd);
  THD_STAGE_INFO(thd, stage_making_temp_file_create_before_load_data);
  memset(&file, 0, sizeof(file));
  ext= slave_load_file_stem(fname_buf, file_id, server_id, ".info");
  /* old copy may exist already */
  mysql_file_delete(key_file_log_event_info, fname_buf, MYF(0));
  /**
    To simulate file creation failure, convert the file name to a
    directory by appending a "/" to the file name.
   */
  DBUG_EXECUTE_IF("simulate_file_create_error_create_log_event",
                  {
                  strcat(fname_buf,"/");
                  });
  if ((fd= mysql_file_create(key_file_log_event_info,
                             fname_buf, CREATE_MODE,
                             O_WRONLY | O_BINARY | O_EXCL | O_NOFOLLOW,
                             MYF(MY_WME))) < 0 ||
      init_io_cache(&file, fd, IO_SIZE, WRITE_CACHE, (my_off_t)0, 0,
		    MYF(MY_WME|MY_NABP)))
  {
    rli->report(ERROR_LEVEL, thd->get_stmt_da()->sql_errno(),
                "Error in Create_file event: could not open file '%s'",
                fname_buf);
    goto err;
  }
  
  // a trick to avoid allocating another buffer
  fname= fname_buf;
  fname_len= (uint) (strmov(ext, ".data") - fname);
  if (write_base(&file))
  {
    strmov(ext, ".info"); // to have it right in the error message
    rli->report(ERROR_LEVEL, my_errno,
                "Error in Create_file event: could not write to file '%s'",
                fname_buf);
    goto err;
  }
  end_io_cache(&file);
  mysql_file_close(fd, MYF(0));
  
  // fname_buf now already has .data, not .info, because we did our trick
  /* old copy may exist already */
  mysql_file_delete(key_file_log_event_data, fname_buf, MYF(0));
  if ((fd= mysql_file_create(key_file_log_event_data,
                             fname_buf, CREATE_MODE,
                             O_WRONLY | O_BINARY | O_EXCL | O_NOFOLLOW,
                             MYF(MY_WME))) < 0)
  {
    rli->report(ERROR_LEVEL, my_errno,
                "Error in Create_file event: could not open file '%s'",
                fname_buf);
    goto err;
  }
  /**
    To simulate file write failure,close the file before the write operation.
    Write will fail with an error reporting file is UNOPENED. 
   */
  DBUG_EXECUTE_IF("simulate_file_write_error_create_log_event",
                  {
                  mysql_file_close(fd, MYF(0));
                  });
  if (mysql_file_write(fd, (uchar*) block, block_len, MYF(MY_WME+MY_NABP)))
  {
    rli->report(ERROR_LEVEL, thd->get_stmt_da()->sql_errno(),
                "Error in Create_file event: write to '%s' failed",
                fname_buf);
    goto err;
  }
  error=0;					// Everything is ok

err:
  if (error)
    end_io_cache(&file);
  if (fd >= 0)
    mysql_file_close(fd, MYF(0));
  return error != 0;
}
#endif /* defined(HAVE_REPLICATION) && !defined(MYSQL_CLIENT) */


/**************************************************************************
	Append_block_log_event methods
**************************************************************************/

/*
  Append_block_log_event ctor
*/

#ifndef MYSQL_CLIENT  
Append_block_log_event::Append_block_log_event(THD *thd_arg,
                                               const char *db_arg,
					       uchar *block_arg,
					       uint block_len_arg,
					       bool using_trans)
  :Log_event(thd_arg, 0,
             using_trans ? Log_event::EVENT_TRANSACTIONAL_CACHE :
                           Log_event::EVENT_STMT_CACHE,
             Log_event::EVENT_NORMAL_LOGGING),
   block(block_arg),
   block_len(block_len_arg), file_id(thd_arg->file_id), db(db_arg)
{
}
#endif


/*
  Append_block_log_event ctor
*/

Append_block_log_event::Append_block_log_event(const char* buf, uint len,
                                               const Format_description_log_event* description_event)
  :Log_event(buf, description_event),block(0)
{
  DBUG_ENTER("Append_block_log_event::Append_block_log_event(char*,...)");
  uint8 common_header_len= description_event->common_header_len; 
  uint8 append_block_header_len=
    description_event->post_header_len[APPEND_BLOCK_EVENT-1];
  uint total_header_len= common_header_len+append_block_header_len;
  if (len < total_header_len)
    DBUG_VOID_RETURN;
  file_id= uint4korr(buf + common_header_len + AB_FILE_ID_OFFSET);
  block= (uchar*)buf + total_header_len;
  block_len= len - total_header_len;
  DBUG_VOID_RETURN;
}


/*
  Append_block_log_event::write()
*/

#ifndef MYSQL_CLIENT
bool Append_block_log_event::write(IO_CACHE* file)
{
  uchar buf[APPEND_BLOCK_HEADER_LEN];
  int4store(buf + AB_FILE_ID_OFFSET, file_id);
  return (write_header(file, APPEND_BLOCK_HEADER_LEN + block_len) ||
          wrapper_my_b_safe_write(file, buf, APPEND_BLOCK_HEADER_LEN) ||
	  wrapper_my_b_safe_write(file, (uchar*) block, block_len) ||
	  write_footer(file));
}
#endif


/*
  Append_block_log_event::print()
*/

#ifdef MYSQL_CLIENT  
void Append_block_log_event::print(FILE* file,
				   PRINT_EVENT_INFO* print_event_info)
{
  if (print_event_info->short_form)
    return;
  print_header(&print_event_info->head_cache, print_event_info, FALSE);
  my_b_printf(&print_event_info->head_cache,
              "\n#%s: file_id: %d  block_len: %d\n",
              get_type_str(), file_id, block_len);
}
#endif /* MYSQL_CLIENT */


/*
  Append_block_log_event::pack_info()
*/

#if defined(HAVE_REPLICATION) && !defined(MYSQL_CLIENT)
int Append_block_log_event::pack_info(Protocol *protocol)
{
  char buf[256];
  size_t length;
  length= my_snprintf(buf, sizeof(buf), ";file_id=%u;block_len=%u",
                      file_id, block_len);
  protocol->store(buf, length, &my_charset_bin);
  return 0;
}


/*
  Append_block_log_event::get_create_or_append()
*/

int Append_block_log_event::get_create_or_append() const
{
  return 0; /* append to the file, fail if not exists */
}

/*
  Append_block_log_event::do_apply_event()
*/

int Append_block_log_event::do_apply_event(Relay_log_info const *rli)
{
  char fname[FN_REFLEN+TEMP_FILE_MAX_LEN];
  int fd;
  int error = 1;
  DBUG_ENTER("Append_block_log_event::do_apply_event");

  THD_STAGE_INFO(thd, stage_making_temp_file_append_before_load_data);
  slave_load_file_stem(fname, file_id, server_id, ".data");
  if (get_create_or_append())
  {
    /*
      Usually lex_start() is called by mysql_parse(), but we need it here
      as the present method does not call mysql_parse().
    */
    lex_start(thd);
    mysql_reset_thd_for_next_command(thd);
    /* old copy may exist already */
    mysql_file_delete(key_file_log_event_data, fname, MYF(0));
    if ((fd= mysql_file_create(key_file_log_event_data,
                               fname, CREATE_MODE,
                               O_WRONLY | O_BINARY | O_EXCL | O_NOFOLLOW,
                               MYF(MY_WME))) < 0)
    {
      rli->report(ERROR_LEVEL, my_errno,
                  "Error in %s event: could not create file '%s'",
                  get_type_str(), fname);
      goto err;
    }
  }
  else if ((fd= mysql_file_open(key_file_log_event_data,
                                fname,
                                O_WRONLY | O_APPEND | O_BINARY | O_NOFOLLOW,
                                MYF(MY_WME))) < 0)
  {
    rli->report(ERROR_LEVEL, my_errno,
                "Error in %s event: could not open file '%s'",
                get_type_str(), fname);
    goto err;
  }

  DBUG_EXECUTE_IF("remove_slave_load_file_before_write",
                  {
                    my_delete_allow_opened(fname, MYF(0));
                  });

  if (mysql_file_write(fd, (uchar*) block, block_len, MYF(MY_WME+MY_NABP)))
  {
    rli->report(ERROR_LEVEL, my_errno,
                "Error in %s event: write to '%s' failed",
                get_type_str(), fname);
    goto err;
  }
  error=0;

err:
  if (fd >= 0)
    mysql_file_close(fd, MYF(0));
  DBUG_RETURN(error);
}
#endif


/**************************************************************************
	Delete_file_log_event methods
**************************************************************************/

/*
  Delete_file_log_event ctor
*/

#ifndef MYSQL_CLIENT
Delete_file_log_event::Delete_file_log_event(THD *thd_arg, const char* db_arg,
					     bool using_trans)
  :Log_event(thd_arg, 0, 
             using_trans ? Log_event::EVENT_TRANSACTIONAL_CACHE :
                           Log_event::EVENT_STMT_CACHE,
             Log_event::EVENT_NORMAL_LOGGING),
  file_id(thd_arg->file_id), db(db_arg)
{
}
#endif

/*
  Delete_file_log_event ctor
*/

Delete_file_log_event::Delete_file_log_event(const char* buf, uint len,
                                             const Format_description_log_event* description_event)
  :Log_event(buf, description_event),file_id(0)
{
  uint8 common_header_len= description_event->common_header_len;
  uint8 delete_file_header_len= description_event->post_header_len[DELETE_FILE_EVENT-1];
  if (len < (uint)(common_header_len + delete_file_header_len))
    return;
  file_id= uint4korr(buf + common_header_len + DF_FILE_ID_OFFSET);
}


/*
  Delete_file_log_event::write()
*/

#ifndef MYSQL_CLIENT
bool Delete_file_log_event::write(IO_CACHE* file)
{
 uchar buf[DELETE_FILE_HEADER_LEN];
 int4store(buf + DF_FILE_ID_OFFSET, file_id);
 return (write_header(file, sizeof(buf)) ||
         wrapper_my_b_safe_write(file, buf, sizeof(buf)) ||
	 write_footer(file));
}
#endif


/*
  Delete_file_log_event::print()
*/

#ifdef MYSQL_CLIENT  
void Delete_file_log_event::print(FILE* file,
				  PRINT_EVENT_INFO* print_event_info)
{
  if (print_event_info->short_form)
    return;
  print_header(&print_event_info->head_cache, print_event_info, FALSE);
  my_b_printf(&print_event_info->head_cache,
              "\n#Delete_file: file_id=%u\n", file_id);
}
#endif /* MYSQL_CLIENT */

/*
  Delete_file_log_event::pack_info()
*/

#if defined(HAVE_REPLICATION) && !defined(MYSQL_CLIENT)
int Delete_file_log_event::pack_info(Protocol *protocol)
{
  char buf[64];
  size_t length;
  length= my_snprintf(buf, sizeof(buf), ";file_id=%u", (uint) file_id);
  protocol->store(buf, length, &my_charset_bin);
  return 0;
}
#endif

/*
  Delete_file_log_event::do_apply_event()
*/

#if defined(HAVE_REPLICATION) && !defined(MYSQL_CLIENT)
int Delete_file_log_event::do_apply_event(Relay_log_info const *rli)
{
  char fname[FN_REFLEN+TEMP_FILE_MAX_LEN];
  lex_start(thd);
  mysql_reset_thd_for_next_command(thd);
  char *ext= slave_load_file_stem(fname, file_id, server_id, ".data");
  mysql_file_delete(key_file_log_event_data, fname, MYF(MY_WME));
  strmov(ext, ".info");
  mysql_file_delete(key_file_log_event_info, fname, MYF(MY_WME));
  return 0;
}
#endif /* defined(HAVE_REPLICATION) && !defined(MYSQL_CLIENT) */


/**************************************************************************
	Execute_load_log_event methods
**************************************************************************/

/*
  Execute_load_log_event ctor
*/

#ifndef MYSQL_CLIENT  
Execute_load_log_event::Execute_load_log_event(THD *thd_arg,
                                               const char* db_arg,
					       bool using_trans)
  :Log_event(thd_arg, 0,
             using_trans ? Log_event::EVENT_TRANSACTIONAL_CACHE :
                           Log_event::EVENT_STMT_CACHE,
             Log_event::EVENT_NORMAL_LOGGING),
  file_id(thd_arg->file_id), db(db_arg)
{
}
#endif
  

/*
  Execute_load_log_event ctor
*/

Execute_load_log_event::Execute_load_log_event(const char* buf, uint len,
                                               const Format_description_log_event* description_event)
  :Log_event(buf, description_event), file_id(0)
{
  uint8 common_header_len= description_event->common_header_len;
  uint8 exec_load_header_len= description_event->post_header_len[EXEC_LOAD_EVENT-1];
  if (len < (uint)(common_header_len+exec_load_header_len))
    return;
  file_id= uint4korr(buf + common_header_len + EL_FILE_ID_OFFSET);
}


/*
  Execute_load_log_event::write()
*/

#ifndef MYSQL_CLIENT
bool Execute_load_log_event::write(IO_CACHE* file)
{
  uchar buf[EXEC_LOAD_HEADER_LEN];
  int4store(buf + EL_FILE_ID_OFFSET, file_id);
  return (write_header(file, sizeof(buf)) || 
          wrapper_my_b_safe_write(file, buf, sizeof(buf)) ||
	  write_footer(file));
}
#endif


/*
  Execute_load_log_event::print()
*/

#ifdef MYSQL_CLIENT  
void Execute_load_log_event::print(FILE* file,
				   PRINT_EVENT_INFO* print_event_info)
{
  if (print_event_info->short_form)
    return;
  print_header(&print_event_info->head_cache, print_event_info, FALSE);
  my_b_printf(&print_event_info->head_cache, "\n#Exec_load: file_id=%d\n",
              file_id);
}
#endif

/*
  Execute_load_log_event::pack_info()
*/

#if defined(HAVE_REPLICATION) && !defined(MYSQL_CLIENT)
int Execute_load_log_event::pack_info(Protocol *protocol)
{
  char buf[64];
  size_t length;
  length= my_snprintf(buf, sizeof(buf), ";file_id=%u", (uint) file_id);
  protocol->store(buf, length, &my_charset_bin);
  return 0;
}


/*
  Execute_load_log_event::do_apply_event()
*/

int Execute_load_log_event::do_apply_event(Relay_log_info const *rli)
{
  char fname[FN_REFLEN+TEMP_FILE_MAX_LEN];
  char *ext;
  int fd;
  int error= 1;
  IO_CACHE file;
  Load_log_event *lev= 0;

  lex_start(thd);
  mysql_reset_thd_for_next_command(thd);
  ext= slave_load_file_stem(fname, file_id, server_id, ".info");
  /**
    To simulate file open failure, convert the file name to a
    directory by appending a "/" to the file name. File open
    will fail with an error reporting it is not a directory.
   */
  DBUG_EXECUTE_IF("simulate_file_open_error_exec_event",
                  {
                  strcat(fname,"/");
                  });
  if ((fd= mysql_file_open(key_file_log_event_info,
                           fname, O_RDONLY | O_BINARY | O_NOFOLLOW,
                           MYF(MY_WME))) < 0 ||
      init_io_cache(&file, fd, IO_SIZE, READ_CACHE, (my_off_t)0, 0,
		    MYF(MY_WME|MY_NABP)))
  {
    rli->report(ERROR_LEVEL, thd->get_stmt_da()->sql_errno(),
                "Error in Exec_load event: could not open file '%s'",
                fname);
    goto err;
  }
  if (!(lev= (Load_log_event*)
        Log_event::read_log_event(&file,
                                  (mysql_mutex_t*) 0,
                                  rli->get_rli_description_event(),
                                  opt_slave_sql_verify_checksum)) ||
      lev->get_type_code() != NEW_LOAD_EVENT)
  {
    rli->report(ERROR_LEVEL, 0, "Error in Exec_load event: "
                    "file '%s' appears corrupted", fname);
    goto err;
  }
  lev->thd = thd;
  /*
    lev->do_apply_event should use rli only for errors i.e. should
    not advance rli's position.

    lev->do_apply_event is the place where the table is loaded (it
    calls mysql_load()).
  */
  const_cast<Relay_log_info*>(rli)->set_future_group_master_log_pos(log_pos);
  if (lev->do_apply_event(0,rli,1)) 
  {
    /*
      We want to indicate the name of the file that could not be loaded
      (SQL_LOADxxx).
      But as we are here we are sure the error is in rli->last_slave_error and
      rli->last_slave_errno (example of error: duplicate entry for key), so we
      don't want to overwrite it with the filename.
      What we want instead is add the filename to the current error message.
    */
    char *tmp= my_strdup(rli->last_error().message, MYF(MY_WME));
    if (tmp)
    {
      rli->report(ERROR_LEVEL, rli->last_error().number,
                  "%s. Failed executing load from '%s'", tmp, fname);
      my_free(tmp);
    }
    goto err;
  }
  /*
    We have an open file descriptor to the .info file; we need to close it
    or Windows will refuse to delete the file in mysql_file_delete().
  */
  if (fd >= 0)
  {
    mysql_file_close(fd, MYF(0));
    end_io_cache(&file);
    fd= -1;
  }
  mysql_file_delete(key_file_log_event_info, fname, MYF(MY_WME));
  memcpy(ext, ".data", 6);
  mysql_file_delete(key_file_log_event_data, fname, MYF(MY_WME));
  error = 0;

err:
  delete lev;
  if (fd >= 0)
  {
    mysql_file_close(fd, MYF(0));
    end_io_cache(&file);
  }
  return error;
}

#endif /* defined(HAVE_REPLICATION) && !defined(MYSQL_CLIENT) */


/**************************************************************************
	Begin_load_query_log_event methods
**************************************************************************/

#ifndef MYSQL_CLIENT
Begin_load_query_log_event::
Begin_load_query_log_event(THD* thd_arg, const char* db_arg, uchar* block_arg,
                           uint block_len_arg, bool using_trans)
  :Append_block_log_event(thd_arg, db_arg, block_arg, block_len_arg,
                          using_trans)
{
   file_id= thd_arg->file_id= mysql_bin_log.next_file_id();
}
#endif


Begin_load_query_log_event::
Begin_load_query_log_event(const char* buf, uint len,
                           const Format_description_log_event* desc_event)
  :Append_block_log_event(buf, len, desc_event)
{
}


#if defined( HAVE_REPLICATION) && !defined(MYSQL_CLIENT)
int Begin_load_query_log_event::get_create_or_append() const
{
  return 1; /* create the file */
}
#endif /* defined( HAVE_REPLICATION) && !defined(MYSQL_CLIENT) */


#if !defined(MYSQL_CLIENT) && defined(HAVE_REPLICATION)
Log_event::enum_skip_reason
Begin_load_query_log_event::do_shall_skip(Relay_log_info *rli)
{
  /*
    If the slave skip counter is 1, then we should not start executing
    on the next event.
  */
  return continue_group(rli);
}
#endif


/**************************************************************************
	Execute_load_query_log_event methods
**************************************************************************/


#ifndef MYSQL_CLIENT
Execute_load_query_log_event::
Execute_load_query_log_event(THD *thd_arg, const char* query_arg,
                             ulong query_length_arg, uint fn_pos_start_arg,
                             uint fn_pos_end_arg,
                             enum_load_dup_handling dup_handling_arg,
                             bool using_trans, bool immediate, bool suppress_use,
                             int errcode):
  Query_log_event(thd_arg, query_arg, query_length_arg, using_trans, immediate,
                  suppress_use, errcode),
  file_id(thd_arg->file_id), fn_pos_start(fn_pos_start_arg),
  fn_pos_end(fn_pos_end_arg), dup_handling(dup_handling_arg)
{
}
#endif /* !MYSQL_CLIENT */


Execute_load_query_log_event::
Execute_load_query_log_event(const char* buf, uint event_len,
                             const Format_description_log_event* desc_event):
  Query_log_event(buf, event_len, desc_event, EXECUTE_LOAD_QUERY_EVENT),
  file_id(0), fn_pos_start(0), fn_pos_end(0)
{
  if (!Query_log_event::is_valid())
    return;

  buf+= desc_event->common_header_len;

  fn_pos_start= uint4korr(buf + ELQ_FN_POS_START_OFFSET);
  fn_pos_end= uint4korr(buf + ELQ_FN_POS_END_OFFSET);
  dup_handling= (enum_load_dup_handling)(*(buf + ELQ_DUP_HANDLING_OFFSET));

  if (fn_pos_start > q_len || fn_pos_end > q_len ||
      dup_handling > LOAD_DUP_REPLACE)
    return;

  file_id= uint4korr(buf + ELQ_FILE_ID_OFFSET);
}


ulong Execute_load_query_log_event::get_post_header_size_for_derived()
{
  return EXECUTE_LOAD_QUERY_EXTRA_HEADER_LEN;
}


#ifndef MYSQL_CLIENT
bool
Execute_load_query_log_event::write_post_header_for_derived(IO_CACHE* file)
{
  uchar buf[EXECUTE_LOAD_QUERY_EXTRA_HEADER_LEN];
  int4store(buf, file_id);
  int4store(buf + 4, fn_pos_start);
  int4store(buf + 4 + 4, fn_pos_end);
  *(buf + 4 + 4 + 4)= (uchar) dup_handling;
  return wrapper_my_b_safe_write(file, buf, EXECUTE_LOAD_QUERY_EXTRA_HEADER_LEN);
}
#endif


#ifdef MYSQL_CLIENT
void Execute_load_query_log_event::print(FILE* file,
                                         PRINT_EVENT_INFO* print_event_info)
{
  print(file, print_event_info, 0);
}

/**
  Prints the query as LOAD DATA LOCAL and with rewritten filename.
*/
void Execute_load_query_log_event::print(FILE* file,
                                         PRINT_EVENT_INFO* print_event_info,
                                         const char *local_fname)
{
  IO_CACHE *const head= &print_event_info->head_cache;

  print_query_header(head, print_event_info);
  /**
    reduce the size of io cache so that the write function is called
    for every call to my_b_printf().
   */
  DBUG_EXECUTE_IF ("simulate_execute_event_write_error",
                   {head->write_pos= head->write_end;
                   DBUG_SET("+d,simulate_file_write_error");});

  if (local_fname)
  {
    my_b_write(head, (uchar*) query, fn_pos_start);
    my_b_printf(head, " LOCAL INFILE \'");
    my_b_printf(head, "%s", local_fname);
    my_b_printf(head, "\'");
    if (dup_handling == LOAD_DUP_REPLACE)
      my_b_printf(head, " REPLACE");
    my_b_printf(head, " INTO");
    my_b_write(head, (uchar*) query + fn_pos_end, q_len-fn_pos_end);
    my_b_printf(head, "\n%s\n", print_event_info->delimiter);
  }
  else
  {
    my_b_write(head, (uchar*) query, q_len);
    my_b_printf(head, "\n%s\n", print_event_info->delimiter);
  }

  if (!print_event_info->short_form)
    my_b_printf(head, "# file_id: %d \n", file_id);
}
#endif


#if defined(HAVE_REPLICATION) && !defined(MYSQL_CLIENT)
int Execute_load_query_log_event::pack_info(Protocol *protocol)
{
  char *buf, *pos;
  if (!(buf= (char*) my_malloc(9 + (db_len * 2) + 2 + q_len + 10 + 21,
                               MYF(MY_WME))))
    return 1;
  pos= buf;
  if (db && db_len)
  {
    /*
      Statically allocates room to store '\0' and an identifier
      that may have NAME_LEN * 2 due to quoting and there are
      two quoting characters that wrap them.
    */
    char quoted_db[1 + NAME_LEN * 2 + 2];// quoted length of the identifier
    size_t size= 0;
    size= my_strmov_quoted_identifier(this->thd, quoted_db, db, 0);
    pos= strmov(buf, "use ");
    memcpy(pos, quoted_db, size);
    pos= strmov(pos + size, "; ");
  }
  if (query && q_len)
  {
    memcpy(pos, query, q_len);
    pos+= q_len;
  }
  pos= strmov(pos, " ;file_id=");
  pos= int10_to_str((long) file_id, pos, 10);
  protocol->store(buf, pos-buf, &my_charset_bin);
  my_free(buf);
  return 0;
}


int
Execute_load_query_log_event::do_apply_event(Relay_log_info const *rli)
{
  char *p;
  char *buf;
  char *fname;
  char *fname_end;
  int error;

  buf= (char*) my_malloc(q_len + 1 - (fn_pos_end - fn_pos_start) +
                         (FN_REFLEN + TEMP_FILE_MAX_LEN) + 10 + 8 + 5, MYF(MY_WME));

  DBUG_EXECUTE_IF("LOAD_DATA_INFILE_has_fatal_error", my_free(buf); buf= NULL;);

  /* Replace filename and LOCAL keyword in query before executing it */
  if (buf == NULL)
  {
    rli->report(ERROR_LEVEL, ER_SLAVE_FATAL_ERROR,
                ER(ER_SLAVE_FATAL_ERROR), "Not enough memory");
    return 1;
  }

  p= buf;
  memcpy(p, query, fn_pos_start);
  p+= fn_pos_start;
  fname= (p= strmake(p, STRING_WITH_LEN(" INFILE \'")));
  p= slave_load_file_stem(p, file_id, server_id, ".data");
  fname_end= p= strend(p);                      // Safer than p=p+5
  *(p++)='\'';
  switch (dup_handling) {
  case LOAD_DUP_IGNORE:
    p= strmake(p, STRING_WITH_LEN(" IGNORE"));
    break;
  case LOAD_DUP_REPLACE:
    p= strmake(p, STRING_WITH_LEN(" REPLACE"));
    break;
  default:
    /* Ordinary load data */
    break;
  }
  p= strmake(p, STRING_WITH_LEN(" INTO "));
  p= strmake(p, query+fn_pos_end, q_len-fn_pos_end);

  error= Query_log_event::do_apply_event(rli, buf, p-buf);

  /* Forging file name for deletion in same buffer */
  *fname_end= 0;

  /*
    If there was an error the slave is going to stop, leave the
    file so that we can re-execute this event at START SLAVE.
  */
  if (!error)
    mysql_file_delete(key_file_log_event_data, fname, MYF(MY_WME));

  my_free(buf);
  return error;
}
#endif


/**************************************************************************
	sql_ex_info methods
**************************************************************************/

/*
  sql_ex_info::write_data()
*/

bool sql_ex_info::write_data(IO_CACHE* file)
{
  if (new_format())
  {
    return (write_str_at_most_255_bytes(file, field_term, (uint) field_term_len) ||
	    write_str_at_most_255_bytes(file, enclosed,   (uint) enclosed_len) ||
	    write_str_at_most_255_bytes(file, line_term,  (uint) line_term_len) ||
	    write_str_at_most_255_bytes(file, line_start, (uint) line_start_len) ||
	    write_str_at_most_255_bytes(file, escaped,    (uint) escaped_len) ||
	    my_b_safe_write(file,(uchar*) &opt_flags,1));
  }
  else
  {
    /**
      @todo This is sensitive to field padding. We should write a
      char[7], not an old_sql_ex. /sven
    */
    old_sql_ex old_ex;
    old_ex.field_term= *field_term;
    old_ex.enclosed=   *enclosed;
    old_ex.line_term=  *line_term;
    old_ex.line_start= *line_start;
    old_ex.escaped=    *escaped;
    old_ex.opt_flags=  opt_flags;
    old_ex.empty_flags=empty_flags;
    return my_b_safe_write(file, (uchar*) &old_ex, sizeof(old_ex)) != 0;
  }
}


/*
  sql_ex_info::init()
*/

const char *sql_ex_info::init(const char *buf, const char *buf_end,
                              bool use_new_format)
{
  cached_new_format = use_new_format;
  if (use_new_format)
  {
    empty_flags=0;
    /*
      The code below assumes that buf will not disappear from
      under our feet during the lifetime of the event. This assumption
      holds true in the slave thread if the log is in new format, but is not
      the case when we have old format because we will be reusing net buffer
      to read the actual file before we write out the Create_file event.
    */
    if (read_str_at_most_255_bytes(&buf, buf_end, &field_term, &field_term_len) ||
        read_str_at_most_255_bytes(&buf, buf_end, &enclosed,   &enclosed_len) ||
        read_str_at_most_255_bytes(&buf, buf_end, &line_term,  &line_term_len) ||
        read_str_at_most_255_bytes(&buf, buf_end, &line_start, &line_start_len) ||
        read_str_at_most_255_bytes(&buf, buf_end, &escaped,    &escaped_len))
      return 0;
    opt_flags = *buf++;
  }
  else
  {
    field_term_len= enclosed_len= line_term_len= line_start_len= escaped_len=1;
    field_term = buf++;			// Use first byte in string
    enclosed=	 buf++;
    line_term=   buf++;
    line_start=  buf++;
    escaped=     buf++;
    opt_flags =  *buf++;
    empty_flags= *buf++;
    if (empty_flags & FIELD_TERM_EMPTY)
      field_term_len=0;
    if (empty_flags & ENCLOSED_EMPTY)
      enclosed_len=0;
    if (empty_flags & LINE_TERM_EMPTY)
      line_term_len=0;
    if (empty_flags & LINE_START_EMPTY)
      line_start_len=0;
    if (empty_flags & ESCAPED_EMPTY)
      escaped_len=0;
  }
  return buf;
}

#ifndef DBUG_OFF
#ifndef MYSQL_CLIENT
static uchar dbug_extra_row_data_val= 0;

/**
   set_extra_data

   Called during self-test to generate various
   self-consistent binlog row event extra
   thread data structures which can be checked
   when reading the binlog.

   @param arr  Buffer to use
*/
const uchar* set_extra_data(uchar* arr)
{
  uchar val= (dbug_extra_row_data_val++) %
    (EXTRA_ROW_INFO_MAX_PAYLOAD + 1); /* 0 .. MAX_PAYLOAD + 1 */
  arr[EXTRA_ROW_INFO_LEN_OFFSET]= val + EXTRA_ROW_INFO_HDR_BYTES;
  arr[EXTRA_ROW_INFO_FORMAT_OFFSET]= val;
  for (uchar i=0; i<val; i++)
    arr[EXTRA_ROW_INFO_HDR_BYTES+i]= val;

  return arr;
}

#endif // #ifndef MYSQL_CLIENT

/**
   check_extra_data

   Called during self-test to check that
   binlog row event extra data is self-
   consistent as defined by the set_extra_data
   function above.

   Will assert(false) if not.

   @param extra_row_data
*/
void check_extra_data(uchar* extra_row_data)
{
  assert(extra_row_data);
  uint16 len= extra_row_data[EXTRA_ROW_INFO_LEN_OFFSET];
  uint8 val= len - EXTRA_ROW_INFO_HDR_BYTES;
  assert(extra_row_data[EXTRA_ROW_INFO_FORMAT_OFFSET] == val);
  for (uint16 i= 0; i < val; i++)
  {
    assert(extra_row_data[EXTRA_ROW_INFO_HDR_BYTES + i] == val);
  }
}

#endif  // #ifndef DBUG_OFF

/**************************************************************************
	Rows_log_event member functions
**************************************************************************/

#ifndef MYSQL_CLIENT
Rows_log_event::Rows_log_event(THD *thd_arg, TABLE *tbl_arg, const Table_id& tid,
                               MY_BITMAP const *cols, bool using_trans,
                               Log_event_type event_type,
                               const uchar* extra_row_info)
  : Log_event(thd_arg, 0,
             using_trans ? Log_event::EVENT_TRANSACTIONAL_CACHE :
                           Log_event::EVENT_STMT_CACHE,
             Log_event::EVENT_NORMAL_LOGGING),
    m_row_count(0),
    m_table(tbl_arg),
    m_table_id(tid),
    m_width(tbl_arg ? tbl_arg->s->fields : 1),
    m_rows_buf(0), m_rows_cur(0), m_rows_end(0), m_flags(0),
    m_type(event_type), m_extra_row_data(0)
#ifdef HAVE_REPLICATION
    , m_curr_row(NULL), m_curr_row_end(NULL), m_key(NULL), last_hashed_key(NULL)
#endif
{
  DBUG_ASSERT(tbl_arg && tbl_arg->s && tid.is_valid());

  if (thd_arg->variables.option_bits & OPTION_NO_FOREIGN_KEY_CHECKS)
      set_flags(NO_FOREIGN_KEY_CHECKS_F);
  if (thd_arg->variables.option_bits & OPTION_RELAXED_UNIQUE_CHECKS)
      set_flags(RELAXED_UNIQUE_CHECKS_F);
#ifndef DBUG_OFF
  uchar extra_data[255];
  DBUG_EXECUTE_IF("extra_row_data_set",
                  /* Set extra row data to a known value */
                  extra_row_info = set_extra_data(extra_data););
#endif
  if (extra_row_info)
  {
    /* Copy Extra data from thd into new event */
    uint8 extra_data_len= extra_row_info[EXTRA_ROW_INFO_LEN_OFFSET];
    assert(extra_data_len >= EXTRA_ROW_INFO_HDR_BYTES);

    m_extra_row_data= (uchar*) my_malloc(extra_data_len, MYF(MY_WME));

    if (likely(m_extra_row_data != NULL))
    {
      memcpy(m_extra_row_data, extra_row_info,
             extra_data_len);
    }
  }

  /* if bitmap_init fails, caught in is_valid() */
  if (likely(!bitmap_init(&m_cols,
                          m_width <= sizeof(m_bitbuf)*8 ? m_bitbuf : NULL,
                          m_width,
                          false)))
  {
    /* Cols can be zero if this is a dummy binrows event */
    if (likely(cols != NULL))
    {
      memcpy(m_cols.bitmap, cols->bitmap, no_bytes_in_map(cols));
      create_last_word_mask(&m_cols);
    }
  }
  else
  {
    // Needed because bitmap_init() does not set it to null on failure
    m_cols.bitmap= 0;
  }
}
#endif

Rows_log_event::Rows_log_event(const char *buf, uint event_len,
                               const Format_description_log_event
                               *description_event)
  : Log_event(buf, description_event),
    m_row_count(0),
#ifndef MYSQL_CLIENT
    m_table(NULL),
#endif
    m_table_id(0), m_rows_buf(0), m_rows_cur(0), m_rows_end(0),
    m_extra_row_data(0)
#if !defined(MYSQL_CLIENT) && defined(HAVE_REPLICATION)
    , m_curr_row(NULL), m_curr_row_end(NULL), m_key(NULL), last_hashed_key(NULL)
#endif
{
  DBUG_ENTER("Rows_log_event::Rows_log_event(const char*,...)");
  uint8 const common_header_len= description_event->common_header_len;
  Log_event_type event_type= (Log_event_type) buf[EVENT_TYPE_OFFSET];
  m_type= event_type;
  
  uint8 const post_header_len= description_event->post_header_len[event_type-1];

  DBUG_PRINT("enter",("event_len: %u  common_header_len: %d  "
		      "post_header_len: %d",
		      event_len, common_header_len,
		      post_header_len));

  const char *post_start= buf + common_header_len;
  post_start+= RW_MAPID_OFFSET;
  if (post_header_len == 6)
  {
    /* Master is of an intermediate source tree before 5.1.4. Id is 4 bytes */
    m_table_id= uint4korr(post_start);
    post_start+= 4;
  }
  else
  {
    m_table_id= uint6korr(post_start);
    post_start+= RW_FLAGS_OFFSET;
  }

  m_flags= uint2korr(post_start);
  post_start+= 2;

  uint16 var_header_len= 0;
  if (post_header_len == ROWS_HEADER_LEN_V2)
  {
    /*
      Have variable length header, check length,
      which includes length bytes
    */
    var_header_len= uint2korr(post_start);
    assert(var_header_len >= 2);
    var_header_len-= 2;

    /* Iterate over var-len header, extracting 'chunks' */
    const char* start= post_start + 2;
    const char* end= start + var_header_len;
    for (const char* pos= start; pos < end;)
    {
      switch(*pos++)
      {
      case RW_V_EXTRAINFO_TAG:
      {
        /* Have an 'extra info' section, read it in */
        assert((end - pos) >= EXTRA_ROW_INFO_HDR_BYTES);
        uint8 infoLen= pos[EXTRA_ROW_INFO_LEN_OFFSET];
        assert((end - pos) >= infoLen);
        /* Just store/use the first tag of this type, skip others */
        if (likely(!m_extra_row_data))
        {
          m_extra_row_data= (uchar*) my_malloc(infoLen,
                                               MYF(MY_WME));
          if (likely(m_extra_row_data != NULL))
          {
            memcpy(m_extra_row_data, pos, infoLen);
          }
          DBUG_EXECUTE_IF("extra_row_data_check",
                          /* Check extra data has expected value */
                          check_extra_data(m_extra_row_data););
        }
        pos+= infoLen;
        break;
      }
      default:
        /* Unknown code, we will not understand anything further here */
        pos= end; /* Break loop */
      }
    }
  }

  uchar const *const var_start=
    (const uchar *)buf + common_header_len + post_header_len + var_header_len;
  uchar const *const ptr_width= var_start;
  uchar *ptr_after_width= (uchar*) ptr_width;
  DBUG_PRINT("debug", ("Reading from %p", ptr_after_width));
  m_width = net_field_length(&ptr_after_width);
  DBUG_PRINT("debug", ("m_width=%lu", m_width));
  /* if bitmap_init fails, catched in is_valid() */
  if (likely(!bitmap_init(&m_cols,
                          m_width <= sizeof(m_bitbuf)*8 ? m_bitbuf : NULL,
                          m_width,
                          false)))
  {
    DBUG_PRINT("debug", ("Reading from %p", ptr_after_width));
    memcpy(m_cols.bitmap, ptr_after_width, (m_width + 7) / 8);
    create_last_word_mask(&m_cols);
    ptr_after_width+= (m_width + 7) / 8;
    DBUG_DUMP("m_cols", (uchar*) m_cols.bitmap, no_bytes_in_map(&m_cols));
  }
  else
  {
    // Needed because bitmap_init() does not set it to null on failure
    m_cols.bitmap= NULL;
    DBUG_VOID_RETURN;
  }

  m_cols_ai.bitmap= m_cols.bitmap; /* See explanation in is_valid() */

  if ((event_type == UPDATE_ROWS_EVENT) ||
      (event_type == UPDATE_ROWS_EVENT_V1))
  {
    DBUG_PRINT("debug", ("Reading from %p", ptr_after_width));

    /* if bitmap_init fails, caught in is_valid() */
    if (likely(!bitmap_init(&m_cols_ai,
                            m_width <= sizeof(m_bitbuf_ai)*8 ? m_bitbuf_ai : NULL,
                            m_width,
                            false)))
    {
      DBUG_PRINT("debug", ("Reading from %p", ptr_after_width));
      memcpy(m_cols_ai.bitmap, ptr_after_width, (m_width + 7) / 8);
      create_last_word_mask(&m_cols_ai);
      ptr_after_width+= (m_width + 7) / 8;
      DBUG_DUMP("m_cols_ai", (uchar*) m_cols_ai.bitmap,
                no_bytes_in_map(&m_cols_ai));
    }
    else
    {
      // Needed because bitmap_init() does not set it to null on failure
      m_cols_ai.bitmap= 0;
      DBUG_VOID_RETURN;
    }
  }

  const uchar* const ptr_rows_data= (const uchar*) ptr_after_width;

  size_t const data_size= event_len - (ptr_rows_data - (const uchar *) buf);
  DBUG_PRINT("info",("m_table_id: %llu  m_flags: %d  m_width: %lu  data_size: %lu",
                     m_table_id.id(), m_flags, m_width, (ulong) data_size));

  // Allocate one extra byte, in case we have to do uint3korr!
  m_rows_buf= (uchar*) my_malloc(data_size + 1, MYF(MY_WME)); // didrik
  if (likely((bool)m_rows_buf))
  {
#if !defined(MYSQL_CLIENT) && defined(HAVE_REPLICATION)
    m_curr_row= m_rows_buf;
#endif
    m_rows_end= m_rows_buf + data_size;
    m_rows_cur= m_rows_end;
    memcpy(m_rows_buf, ptr_rows_data, data_size);
  }
  else
    m_cols.bitmap= 0; // to not free it

  DBUG_VOID_RETURN;
}

Rows_log_event::~Rows_log_event()
{
  if (m_cols.bitmap == m_bitbuf) // no my_malloc happened
    m_cols.bitmap= 0; // so no my_free in bitmap_free
  bitmap_free(&m_cols); // To pair with bitmap_init().
  my_free(m_rows_buf);
  my_free(m_extra_row_data);
}

int Rows_log_event::get_data_size()
{
  int const general_type_code= get_general_type_code();

  uchar buf[sizeof(m_width) + 1];
  uchar *end= net_store_length(buf, m_width);

  DBUG_EXECUTE_IF("old_row_based_repl_4_byte_map_id_master",
                  return 6 + no_bytes_in_map(&m_cols) + (end - buf) +
                  (general_type_code == UPDATE_ROWS_EVENT ? no_bytes_in_map(&m_cols_ai) : 0) +
                  (m_rows_cur - m_rows_buf););

  int data_size= 0;
  bool is_v2_event= get_type_code() > DELETE_ROWS_EVENT_V1;
  if (is_v2_event)
  {
    data_size= ROWS_HEADER_LEN_V2 +
      (m_extra_row_data ?
       RW_V_TAG_LEN + m_extra_row_data[EXTRA_ROW_INFO_LEN_OFFSET]:
       0);
  }
  else
  {
    data_size= ROWS_HEADER_LEN_V1;
  }
  data_size+= no_bytes_in_map(&m_cols);
  data_size+= (uint) (end - buf);

  if (general_type_code == UPDATE_ROWS_EVENT)
    data_size+= no_bytes_in_map(&m_cols_ai);

  data_size+= (uint) (m_rows_cur - m_rows_buf);
  return data_size; 
}


#ifndef MYSQL_CLIENT
int Rows_log_event::do_add_row_data(uchar *row_data, size_t length)
{
  /*
    When the table has a primary key, we would probably want, by default, to
    log only the primary key value instead of the entire "before image". This
    would save binlog space. TODO
  */
  DBUG_ENTER("Rows_log_event::do_add_row_data");
  DBUG_PRINT("enter", ("row_data: 0x%lx  length: %lu", (ulong) row_data,
                       (ulong) length));

  /*
    If length is zero, there is nothing to write, so we just
    return. Note that this is not an optimization, since calling
    realloc() with size 0 means free().
   */
  if (length == 0)
  {
    m_row_count++;
    DBUG_RETURN(0);
  }

  /*
    Don't print debug messages when running valgrind since they can
    trigger false warnings.
   */
#ifndef HAVE_purify
  DBUG_DUMP("row_data", row_data, min<size_t>(length, 32));
#endif

  DBUG_ASSERT(m_rows_buf <= m_rows_cur);
  DBUG_ASSERT(!m_rows_buf || (m_rows_end && m_rows_buf < m_rows_end));
  DBUG_ASSERT(m_rows_cur <= m_rows_end);

  /* The cast will always work since m_rows_cur <= m_rows_end */
  if (static_cast<size_t>(m_rows_end - m_rows_cur) <= length)
  {
    size_t const block_size= 1024;
    my_ptrdiff_t const cur_size= m_rows_cur - m_rows_buf;
    my_ptrdiff_t const new_alloc= 
        block_size * ((cur_size + length + block_size - 1) / block_size);

    // Allocate one extra byte, in case we have to do uint3korr!
    uchar* const new_buf=
      (uchar*)my_realloc((uchar*)m_rows_buf, (uint) new_alloc + 1,
                         MYF(MY_ALLOW_ZERO_PTR|MY_WME));
    if (unlikely(!new_buf))
      DBUG_RETURN(HA_ERR_OUT_OF_MEM);

    /* If the memory moved, we need to move the pointers */
    if (new_buf != m_rows_buf)
    {
      m_rows_buf= new_buf;
      m_rows_cur= m_rows_buf + cur_size;
    }

    /*
       The end pointer should always be changed to point to the end of
       the allocated memory.
    */
    m_rows_end= m_rows_buf + new_alloc;
  }

  DBUG_ASSERT(m_rows_cur + length <= m_rows_end);
  memcpy(m_rows_cur, row_data, length);
  m_rows_cur+= length;
  m_row_count++;
  DBUG_RETURN(0);
}
#endif

#if !defined(MYSQL_CLIENT) && defined(HAVE_REPLICATION)

/**
  Checks if any of the columns in the given table is
  signaled in the bitmap.

  For each column in the given table checks if it is
  signaled in the bitmap. This is most useful when deciding
  whether a before image (BI) can be used or not for
  searching a row. If no column is signaled, then the
  image cannot be used for searching a record (regardless
  of using position(), index scan or table scan). Here is
  an example:

  MASTER> SET @@binlog_row_image='MINIMAL';
  MASTER> CREATE TABLE t1 (a int, b int, c int, primary key(c));
  SLAVE>  CREATE TABLE t1 (a int, b int);
  MASTER> INSERT INTO t1 VALUES (1,2,3);
  MASTER> UPDATE t1 SET a=2 WHERE b=2;

  For the update statement only the PK (column c) is
  logged in the before image (BI). As such, given that
  the slave has no column c, it will not be able to
  find the row, because BI has no values for the columns
  the slave knows about (column a and b).

  @param table   the table reference on the slave.
  @param cols the bitmap signaling columns available in
                 the BI.

  @return TRUE if BI contains usable colums for searching,
          FALSE otherwise.
*/
static
my_bool is_any_column_signaled_for_table(TABLE *table, MY_BITMAP *cols)
{
  DBUG_ENTER("is_any_column_signaled_for_table");

  for (Field **ptr= table->field ;
       *ptr && ((*ptr)->field_index < cols->n_bits);
       ptr++)
  {
    if (bitmap_is_set(cols, (*ptr)->field_index))
      DBUG_RETURN(TRUE);
  }

  DBUG_RETURN (FALSE);
}

/**
  Checks if the fields in the given key are signaled in
  the bitmap.

  Validates whether the before image is usable for the
  given key. It can be the case that the before image
  does not contain values for the key (eg, master was
  using 'minimal' option for image logging and slave has
  different index structure on the table). Here is an
  example:

  MASTER> SET @@binlog_row_image='MINIMAL';
  MASTER> CREATE TABLE t1 (a int, b int, c int, primary key(c));
  SLAVE> CREATE TABLE t1 (a int, b int, c int, key(a,c));
  MASTER> INSERT INTO t1 VALUES (1,2,3);
  MASTER> UPDATE t1 SET a=2 WHERE b=2;

  When finding the row on the slave, one cannot use the
  index (a,c) to search for the row, because there is only
  data in the before image for column c. This function
  checks the fields needed for a given key and searches
  the bitmap to see if all the fields required are
  signaled.

  @param keyinfo  reference to key.
  @param cols     the bitmap signaling which columns
                  have available data.

  @return TRUE if all fields are signaled in the bitmap
          for the given key, FALSE otherwise.
*/
static
my_bool are_all_columns_signaled_for_key(KEY *keyinfo, MY_BITMAP *cols)
{
  DBUG_ENTER("are_all_columns_signaled_for_key");

  for (uint i=0 ; i < keyinfo->user_defined_key_parts ;i++)
  {
    uint fieldnr= keyinfo->key_part[i].fieldnr - 1;
    if (fieldnr >= cols->n_bits ||
        !bitmap_is_set(cols, fieldnr))
      DBUG_RETURN(FALSE);
  }

  DBUG_RETURN(TRUE);
}

/**
  Searches the table for a given key that can be used
  according to the existing values, ie, columns set
  in the bitmap.

  The caller can specify which type of key to find by
  setting the following flags in the key_type parameter:

    - PRI_KEY_FLAG
      Returns the primary key.

    - UNIQUE_KEY_FLAG
      Returns a unique key (flagged with HA_NOSAME)

    - MULTIPLE_KEY_FLAG
      Returns a key that is not unique (flagged with HA_NOSAME
      and without HA_NULL_PART_KEY) nor PK.

  The above flags can be used together, in which case, the
  search is conducted in the above listed order. Eg, the
  following flag:

    (PRI_KEY_FLAG | UNIQUE_KEY_FLAG | MULTIPLE_KEY_FLAG)

  means that a primary key is returned if it is suitable. If
  not then the unique keys are searched. If no unique key is
  suitable, then the keys are searched. Finally, if no key
  is suitable, MAX_KEY is returned.

  @param table    reference to the table.
  @param bi_cols  a bitmap that filters out columns that should
                  not be considered while searching the key.
                  Columns that should be considered are set.
  @param key_type the type of key to search for.

  @return MAX_KEY if no key, according to the key_type specified
          is suitable. Returns the key otherwise.

*/
static
uint
search_key_in_table(TABLE *table, MY_BITMAP *bi_cols, uint key_type)
{
  DBUG_ENTER("search_key_in_table");

  KEY *keyinfo;
  uint res= MAX_KEY;
  uint key;

  if (key_type & PRI_KEY_FLAG &&
      (table->s->primary_key < MAX_KEY))
  {
    DBUG_PRINT("debug", ("Searching for PK"));
    keyinfo= table->s->key_info + (uint) table->s->primary_key;
    if (are_all_columns_signaled_for_key(keyinfo, bi_cols))
      DBUG_RETURN(table->s->primary_key);
  }

  DBUG_PRINT("debug", ("Unique keys count: %u", table->s->uniques));

  if (key_type & UNIQUE_KEY_FLAG && table->s->uniques)
  {
    DBUG_PRINT("debug", ("Searching for UK"));
    for (key=0,keyinfo= table->key_info ;
         (key < table->s->keys) && (res == MAX_KEY);
         key++,keyinfo++)
    {
      /*
        - Unique keys cannot be disabled, thence we skip the check.
        - Skip unique keys with nullable parts
        - Skip primary keys
      */
      if (!((keyinfo->flags & (HA_NOSAME | HA_NULL_PART_KEY)) == HA_NOSAME) ||
          (key == table->s->primary_key))
        continue;
      res= are_all_columns_signaled_for_key(keyinfo, bi_cols) ?
           key : MAX_KEY;

      if (res < MAX_KEY)
        DBUG_RETURN(res);
    }
    DBUG_PRINT("debug", ("UK has NULLABLE parts or not all columns signaled."));
  }

  if (key_type & MULTIPLE_KEY_FLAG && table->s->keys)
  {
    DBUG_PRINT("debug", ("Searching for K."));
    for (key=0,keyinfo= table->key_info ;
         (key < table->s->keys) && (res == MAX_KEY);
         key++,keyinfo++)
    {
      /*
        - Skip innactive keys
        - Skip unique keys without nullable parts
        - Skip indices that do not support ha_index_next() e.g. full-text
        - Skip primary keys
      */
      if (!(table->s->keys_in_use.is_set(key)) ||
          ((keyinfo->flags & (HA_NOSAME | HA_NULL_PART_KEY)) == HA_NOSAME) ||
          !(table->file->index_flags(key, 0, true) & HA_READ_NEXT) ||
          (key == table->s->primary_key))
        continue;

      res= are_all_columns_signaled_for_key(keyinfo, bi_cols) ?
           key : MAX_KEY;

      if (res < MAX_KEY)
        DBUG_RETURN(res);
    }
    DBUG_PRINT("debug", ("Not all columns signaled for K."));
  }

  DBUG_RETURN(res);
}

void
Rows_log_event::decide_row_lookup_algorithm_and_key()
{

  DBUG_ENTER("decide_row_lookup_algorithm_and_key");

  /*
    Decision table:
    - I  --> Index scan / search
    - T  --> Table scan
    - Hi --> Hash over index
    - Ht --> Hash over the entire table

    |--------------+-----------+------+------+------|
    | Index\Option | I , T , H | I, T | I, H | T, H |
    |--------------+-----------+------+------+------|
    | PK / UK      | I         | I    | I    | Hi   |
    | K            | Hi        | I    | Hi   | Hi   |
    | No Index     | Ht        | T    | Ht   | Ht   |
    |--------------+-----------+------+------+------|

  */

  TABLE *table= this->m_table;
  uint event_type= this->get_general_type_code();
  MY_BITMAP *cols= &this->m_cols;
  this->m_rows_lookup_algorithm= ROW_LOOKUP_NOT_NEEDED;
  this->m_key_index= MAX_KEY;

  if (event_type == WRITE_ROWS_EVENT)  // row lookup not needed
    DBUG_VOID_RETURN;

  if (!(slave_rows_search_algorithms_options & SLAVE_ROWS_INDEX_SCAN))
    goto TABLE_OR_INDEX_HASH_SCAN;

  /* PK or UK => use LOOKUP_INDEX_SCAN */
  this->m_key_index= search_key_in_table(table, cols, (PRI_KEY_FLAG | UNIQUE_KEY_FLAG));
  if (this->m_key_index != MAX_KEY)
  {
    DBUG_PRINT("info", ("decide_row_lookup_algorithm_and_key: decided - INDEX_SCAN"));
    this->m_rows_lookup_algorithm= ROW_LOOKUP_INDEX_SCAN;
    goto end;
  }

TABLE_OR_INDEX_HASH_SCAN:

  /*
     NOTE: Engines like Blackhole cannot use HASH_SCAN, because
           they do not syncronize reads .
   */
  if (!(slave_rows_search_algorithms_options & SLAVE_ROWS_HASH_SCAN) ||
      (table->file->ha_table_flags() & HA_READ_OUT_OF_SYNC))
    goto TABLE_OR_INDEX_FULL_SCAN;

  /* search for a key to see if we can narrow the lookup domain further. */
  this->m_key_index= search_key_in_table(table, cols, (PRI_KEY_FLAG | UNIQUE_KEY_FLAG | MULTIPLE_KEY_FLAG));
  this->m_rows_lookup_algorithm= ROW_LOOKUP_HASH_SCAN;
  DBUG_PRINT("info", ("decide_row_lookup_algorithm_and_key: decided - HASH_SCAN"));
  goto end;

TABLE_OR_INDEX_FULL_SCAN:

  this->m_key_index= MAX_KEY;

  /* If we can use an index, try to narrow the scan a bit further. */
  if (slave_rows_search_algorithms_options & SLAVE_ROWS_INDEX_SCAN)
    this->m_key_index= search_key_in_table(table, cols, (PRI_KEY_FLAG | UNIQUE_KEY_FLAG | MULTIPLE_KEY_FLAG));

  if (this->m_key_index != MAX_KEY)
  {
    DBUG_PRINT("info", ("decide_row_lookup_algorithm_and_key: decided - INDEX_SCAN"));
    this->m_rows_lookup_algorithm= ROW_LOOKUP_INDEX_SCAN;
  }
  else
  {
    DBUG_PRINT("info", ("decide_row_lookup_algorithm_and_key: decided - TABLE_SCAN"));
    this->m_rows_lookup_algorithm= ROW_LOOKUP_TABLE_SCAN;
  }

end:
#ifndef DBUG_OFF
  const char* s= ((m_rows_lookup_algorithm == Rows_log_event::ROW_LOOKUP_TABLE_SCAN) ? "TABLE_SCAN" :
                  ((m_rows_lookup_algorithm == Rows_log_event::ROW_LOOKUP_HASH_SCAN) ? "HASH_SCAN" :
                   "INDEX_SCAN"));

  // only for testing purposes
  slave_rows_last_search_algorithm_used= m_rows_lookup_algorithm;
  DBUG_PRINT("debug", ("Row lookup method: %s", s));
#endif

  DBUG_VOID_RETURN;
}

/*
  Encapsulates the  operations to be done before applying
  row events for update and delete.

  @ret value error code
             0 success
*/
int
Rows_log_event::row_operations_scan_and_key_setup()
{
  int error= 0;
  DBUG_ENTER("Row_log_event::row_operations_scan_and_key_setup");

  /*
     Prepare memory structures for search operations. If
     search is performed:

     1. using hash search => initialize the hash
     2. using key => decide on key to use and allocate mem structures
     3. using table scan => do nothing
   */
  decide_row_lookup_algorithm_and_key();

  switch (m_rows_lookup_algorithm)
  {
  case ROW_LOOKUP_HASH_SCAN:
    {
      if (m_hash.init())
        error= HA_ERR_OUT_OF_MEM;
      goto err;
    }
  case ROW_LOOKUP_INDEX_SCAN:
    {
      DBUG_ASSERT (m_key_index < MAX_KEY);
      // Allocate buffer for key searches
      m_key= (uchar*)my_malloc(MAX_KEY_LENGTH, MYF(MY_WME));
      if (!m_key)
        error= HA_ERR_OUT_OF_MEM;
      goto err;
    }
  case ROW_LOOKUP_TABLE_SCAN:
  default: break;
  }
err:
  DBUG_RETURN(error);
}

/*
  Encapsulates the  operations to be done after applying
  row events for update and delete.

  @ret value error code
             0 success
*/

int
Rows_log_event::row_operations_scan_and_key_teardown(int error)
{
  DBUG_ENTER("Rows_log_event::row_operations_scan_and_key_teardown");

  DBUG_ASSERT(!m_table->file->inited);
  switch (m_rows_lookup_algorithm)
  {
  case ROW_LOOKUP_HASH_SCAN:
    {
      m_hash.deinit(); // we don't need the hash anymore.
      goto err;
    }

  case ROW_LOOKUP_INDEX_SCAN:
    {
      if (m_table->s->keys > 0)
      {
        my_free(m_key); // Free for multi_malloc
        m_key= NULL;
        m_key_index= MAX_KEY;
      }
     goto err;
    }

  case ROW_LOOKUP_TABLE_SCAN:
  default: break;
  }

err:
  m_rows_lookup_algorithm= ROW_LOOKUP_UNDEFINED;
  DBUG_RETURN(error);
}

/*
  Compares table->record[0] and table->record[1]

  Returns TRUE if different.
*/
static bool record_compare(TABLE *table, MY_BITMAP *cols)
{
  DBUG_ENTER("record_compare");

  /*
    Need to set the X bit and the filler bits in both records since
    there are engines that do not set it correctly.

    In addition, since MyISAM checks that one hasn't tampered with the
    record, it is necessary to restore the old bytes into the record
    after doing the comparison.

    TODO[record format ndb]: Remove it once NDB returns correct
    records. Check that the other engines also return correct records.
   */

  DBUG_DUMP("record[0]", table->record[0], table->s->reclength);
  DBUG_DUMP("record[1]", table->record[1], table->s->reclength);

  bool result= FALSE;
  uchar saved_x[2]= {0, 0}, saved_filler[2]= {0, 0};

  if (table->s->null_bytes > 0)
  {
    for (int i = 0 ; i < 2 ; ++i)
    {
      /*
        If we have an X bit then we need to take care of it.
      */
      if (!(table->s->db_options_in_use & HA_OPTION_PACK_RECORD))
      {
        saved_x[i]= table->record[i][0];
        table->record[i][0]|= 1U;
      }

      /*
         If (last_null_bit_pos == 0 && null_bytes > 1), then:

         X bit (if any) + N nullable fields + M Field_bit fields = 8 bits

         Ie, the entire byte is used.
      */
      if (table->s->last_null_bit_pos > 0)
      {
        saved_filler[i]= table->record[i][table->s->null_bytes - 1];
        table->record[i][table->s->null_bytes - 1]|=
          256U - (1U << table->s->last_null_bit_pos);
      }
    }
  }

  if (table->s->blob_fields + table->s->varchar_fields == 0 &&
      bitmap_is_set_all(cols))
  {
    result= cmp_record(table,record[1]);
    goto record_compare_exit;
  }

  /* Compare null bits */
  if (bitmap_is_set_all(cols) &&
      memcmp(table->null_flags,
       table->null_flags+table->s->rec_buff_length,
       table->s->null_bytes))
  {
    result= TRUE;       // Diff in NULL value
    goto record_compare_exit;
  }

  /* Compare updated fields */
  for (Field **ptr= table->field ;
       *ptr && ((*ptr)->field_index < cols->n_bits);
       ptr++)
  {
    if (bitmap_is_set(cols, (*ptr)->field_index))
    {
      if ((*ptr)->cmp_binary_offset(table->s->rec_buff_length))
      {
        result= TRUE;
        goto record_compare_exit;
      }
    }
  }

record_compare_exit:
  /*
    Restore the saved bytes.

    TODO[record format ndb]: Remove this code once NDB returns the
    correct record format.
  */
  if (table->s->null_bytes > 0)
  {
    for (int i = 0 ; i < 2 ; ++i)
    {
      if (!(table->s->db_options_in_use & HA_OPTION_PACK_RECORD))
        table->record[i][0]= saved_x[i];

      if (table->s->last_null_bit_pos)
        table->record[i][table->s->null_bytes - 1]= saved_filler[i];
    }
  }

  DBUG_RETURN(result);
}

void Rows_log_event::do_post_row_operations(Relay_log_info const *rli, int error)
{

  /*
    If m_curr_row_end  was not set during event execution (e.g., because
    of errors) we can't proceed to the next row. If the error is transient
    (i.e., error==0 at this point) we must call unpack_current_row() to set
    m_curr_row_end.
  */

  DBUG_PRINT("info", ("curr_row: 0x%lu; curr_row_end: 0x%lu; rows_end: 0x%lu",
                      (ulong) m_curr_row, (ulong) m_curr_row_end, (ulong) m_rows_end));

  if (!m_curr_row_end && !error)
  {
    error= unpack_current_row(rli, &m_cols);
  }

  // at this moment m_curr_row_end should be set
  DBUG_ASSERT(error || m_curr_row_end != NULL);
  DBUG_ASSERT(error || m_curr_row <= m_curr_row_end);
  DBUG_ASSERT(error || m_curr_row_end <= m_rows_end);

  m_curr_row= m_curr_row_end;

  if (error == 0 && !m_table->file->has_transactions())
  {
    thd->transaction.all.set_unsafe_rollback_flags(TRUE);
    thd->transaction.stmt.set_unsafe_rollback_flags(TRUE);
  }
}

int Rows_log_event::handle_idempotent_and_ignored_errors(Relay_log_info const *rli, int *err)
{
  int error= *err;
  if (error)
  {
    int actual_error= convert_handler_error(error, thd, m_table);
    bool idempotent_error= (idempotent_error_code(error) &&
                           (slave_exec_mode == SLAVE_EXEC_MODE_IDEMPOTENT));
    bool ignored_error= (idempotent_error == 0 ?
                         ignored_error_code(actual_error) : 0);

    if (idempotent_error || ignored_error)
    {
      if ( (idempotent_error && log_warnings) || 
		(ignored_error && log_warnings > 1) )
        slave_rows_error_report(WARNING_LEVEL, error, rli, thd, m_table,
                                get_type_str(),
                                const_cast<Relay_log_info*>(rli)->get_rpl_log_name(),
                                (ulong) log_pos);
      thd->get_stmt_da()->clear_warning_info(thd->query_id);
      clear_all_errors(thd, const_cast<Relay_log_info*>(rli));
      *err= 0;
      if (idempotent_error == 0)
        return ignored_error;
    }
  }

  return *err;
}

int Rows_log_event::do_apply_row(Relay_log_info const *rli)
{
  DBUG_ENTER("Rows_log_event::do_apply_row");

  int error= 0;

  /* in_use can have been set to NULL in close_tables_for_reopen */
  THD* old_thd= m_table->in_use;
  if (!m_table->in_use)
    m_table->in_use= thd;

  error= do_exec_row(rli);

  if(error)
  {
    DBUG_PRINT("info", ("error: %s", HA_ERR(error)));
    DBUG_ASSERT(error != HA_ERR_RECORD_DELETED);
  }

  m_table->in_use = old_thd;

  DBUG_RETURN(error);
}

/**
   Does the cleanup
     -  deallocates all the elements in m_distinct_key_list if any
     -  closes the index if opened by open_record_scan
     -  closes the table if opened for scanning.
*/
int
Rows_log_event::close_record_scan()
{
  DBUG_ENTER("Rows_log_event::close_record_scan");
  int error= 0;

  // if there is something to actually close
  if (m_key_index < MAX_KEY)
  {
    if (m_table->file->inited)
      error= m_table->file->ha_index_end();

    if(m_rows_lookup_algorithm == ROW_LOOKUP_HASH_SCAN)
    {
      uchar *key_val;
      /* free the allocated memory for each key values */
      List_iterator_fast<uchar> it(m_distinct_key_list);
      while((key_val= it++) && (key_val))
        my_free(key_val);
    }
  }
  else if (m_table->file->inited)
    error= m_table->file->ha_rnd_end();

  DBUG_RETURN(error);
}

/**
  Fetches next row. If it is a HASH_SCAN over an index, it populates
  table->record[0] with the next row corresponding to the index. If
  the indexes are in non-contigous ranges it fetches record corresponding
  to the key value in the next range.

  @parms: bool first_read : signifying if this is the first time we are reading a row
          over an index.
  @return_value: -  error code when there are no more reeords to be fetched or some other
                    error occured,
                 -  0 otherwise.
*/
int
Rows_log_event::next_record_scan(bool first_read)
{
  DBUG_ENTER("Rows_log_event::next_record_scan");
  DBUG_ASSERT(m_table->file->inited);
  TABLE *table= m_table;
  int error= 0;

  if (m_key_index >= MAX_KEY)
    error= table->file->ha_rnd_next(table->record[0]);
  else
  {
    KEY *keyinfo= m_table->key_info + m_key_index;
    /*
      We need to set the null bytes to ensure that the filler bit are
      all set when returning.  There are storage engines that just set
      the necessary bits on the bytes and don't set the filler bits
      correctly.
    */
    if (table->s->null_bytes > 0)
      table->record[0][table->s->null_bytes - 1]|=
        256U - (1U << table->s->last_null_bit_pos);

    if (!first_read)
    {
      /*
        if we fail to fetch next record corresponding to an index value, we
        move to the next key value. If we are out of key values as well an error
        will be returned.
       */
      error= table->file->ha_index_next(table->record[0]);
      if(m_rows_lookup_algorithm == ROW_LOOKUP_HASH_SCAN)
        /*
          if we are out of rows for this particular key value
          or we have jumped to the next key value, we reposition the
          marker according to the next key value that we have in the
          list.
         */
        if ((error) ||
            (key_cmp(keyinfo->key_part, m_key, keyinfo->key_length) != 0))
        {
          if ((m_key= m_itr++))
            first_read= true;
          else
            error= HA_ERR_KEY_NOT_FOUND;
        }
    }

    if (first_read)
      if ((error= table->file->ha_index_read_map(table->record[0], m_key,
                                                 HA_WHOLE_KEY,
                                                 HA_READ_KEY_EXACT)))
      {
        DBUG_PRINT("info",("no record matching the key found in the table"));
        if (error == HA_ERR_RECORD_DELETED)
          error= HA_ERR_KEY_NOT_FOUND;
      }
  }

  DBUG_RETURN(error);
}

/**
  Initializes scanning of rows. Opens an index and initializes an iterator
  over a list of distinct keys (m_distinct_key_list) if it is a HASH_SCAN
  over an index or the table if its a HASH_SCAN over the table.
*/
int
Rows_log_event::open_record_scan()
{
  int error= 0;
  TABLE *table= m_table;
  DBUG_ENTER("Rows_log_event::open_record_scan");

  if (m_key_index < MAX_KEY )
  {
    KEY *keyinfo= m_table->key_info + m_key_index;
    if(m_rows_lookup_algorithm == ROW_LOOKUP_HASH_SCAN)
    {
      /* initialize the iterator over the list of distinct keys that we have */
      m_itr.init(m_distinct_key_list);

      /* get the first element from the list of keys and increment the
         iterator
       */
      m_key= m_itr++;
    }
    else {
      /* this is an INDEX_SCAN we need to store the key in m_key */
      DBUG_ASSERT((m_rows_lookup_algorithm == ROW_LOOKUP_INDEX_SCAN) && m_key);
      key_copy(m_key, m_table->record[0], keyinfo, 0);
    }

    /*
      Save copy of the record in table->record[1]. It might be needed
      later if linear search is used to find exact match.
     */
    store_record(table,record[1]);

    DBUG_PRINT("info",("locating record using a key (index_read)"));

    /* The m_key_index'th key is active and usable: search the table using the index */
    if (!table->file->inited && (error= table->file->ha_index_init(m_key_index, FALSE)))
    {
      DBUG_PRINT("info",("ha_index_init returns error %d",error));
      goto end;
    }

    /*
      Don't print debug messages when running valgrind since they can
      trigger false warnings.
     */
#ifndef HAVE_purify
    DBUG_DUMP("key data", m_key, keyinfo->key_length);
#endif
  }
  else
  {
    if ((error= table->file->ha_rnd_init(1)))
    {
      DBUG_PRINT("info",("error initializing table scan"
          " (ha_rnd_init returns %d)",error));
      table->file->print_error(error, MYF(0));
    }
  }

end:
  DBUG_RETURN(error);
}

/**
  Populates the m_distinct_key_list with unique keys to be modified
  during HASH_SCAN over keys.
  @return_value -0 success
                -Err_code
*/
int
Rows_log_event::add_key_to_distinct_keyset()
{
  int error= 0;
  bool distinct= true;
  DBUG_ENTER("Rows_log_event::add_key_to_distinct_keyset");
  DBUG_ASSERT(m_key_index < MAX_KEY);
  KEY *cur_key_info= m_table->key_info + m_key_index;

  if ((last_hashed_key))
    distinct= key_cmp(cur_key_info->key_part, last_hashed_key,
                      cur_key_info->key_length);

  if (distinct)
  {
    uchar *cur_key= (uchar *)my_malloc(cur_key_info->key_length,
                                       MYF(MY_WME));
    if (!cur_key )
    {
      error= HA_ERR_OUT_OF_MEM;
      goto err;
    }
    m_distinct_key_list.push_back(cur_key);
    last_hashed_key= cur_key;
    key_copy(cur_key, m_table->record[0], cur_key_info, 0);
  }

err:
  DBUG_RETURN(error);
}


int Rows_log_event::do_index_scan_and_update(Relay_log_info const *rli)
{
  DBUG_ENTER("Rows_log_event::do_index_scan_and_update");
  DBUG_ASSERT(m_table && m_table->in_use != NULL);

  KEY *keyinfo= NULL;
  TABLE *table= m_table;
  int error= 0;
  const uchar *saved_m_curr_row= m_curr_row;

  /*
    rpl_row_tabledefs.test specifies that
    if the extra field on the slave does not have a default value
    and this is okay with Delete or Update events.
    Todo: fix wl3228 hld that requires defaults for all types of events
  */

  prepare_record(table, &m_cols, FALSE);
  if ((error= unpack_current_row(rli, &m_cols)))
    goto end;

  // Temporary fix to find out why it fails [/Matz]
  memcpy(m_table->read_set->bitmap, m_cols.bitmap, (m_table->read_set->n_bits + 7) / 8);

  /*
    Trying to do an index scan without a usable key
    This is a valid state because we allow the user
    to set Slave_rows_search_algorithm= 'INDEX_SCAN'.

    Therefore on tables with no indexes we will end
    up here.
   */
  if (m_key_index >= MAX_KEY)
  {
    error= HA_ERR_END_OF_FILE;
    goto end;
  }

#ifndef DBUG_OFF
  DBUG_PRINT("info",("looking for the following record"));
  DBUG_DUMP("record[0]", table->record[0], table->s->reclength);
#endif

  if (m_key_index != m_table->s->primary_key)
    /* we dont have a PK, or PK is not usable */
    goto INDEX_SCAN;

  if ((table->file->ha_table_flags() & HA_READ_BEFORE_WRITE_REMOVAL))
  {
    /*
      Read removal is possible since the engine supports write without
      previous read using full primary key
    */
    DBUG_PRINT("info", ("using read before write removal"));
    DBUG_ASSERT(m_key_index == m_table->s->primary_key);

    /*
      Tell the handler to ignore if key exists or not, since it's
      not yet known if the key does exist(when using rbwr)
    */
    table->file->extra(HA_EXTRA_IGNORE_NO_KEY);

    goto end;
  }

  if ((table->file->ha_table_flags() & HA_PRIMARY_KEY_REQUIRED_FOR_POSITION))
  {
    /*
      Use a more efficient method to fetch the record given by
      table->record[0] if the engine allows it.  We first compute a
      row reference using the position() member function (it will be
      stored in table->file->ref) and then use rnd_pos() to position
      the "cursor" (i.e., record[0] in this case) at the correct row.

      TODO: Check that the correct record has been fetched by
      comparing it with the original record. Take into account that the
      record on the master and slave can be of different
      length. Something along these lines should work:

      ADD>>>  store_record(table,record[1]);
              int error= table->file->rnd_pos(table->record[0], table->file->ref);
      ADD>>>  DBUG_ASSERT(memcmp(table->record[1], table->record[0],
                                 table->s->reclength) == 0);

    */

    DBUG_PRINT("info",("locating record using primary key (position)"));
    if (table->file->inited && (error= table->file->ha_index_end()))
      goto end;

    if ((error= table->file->ha_rnd_init(FALSE)))
      goto end;

    error= table->file->rnd_pos_by_record(table->record[0]);

    table->file->ha_rnd_end();
    if (error)
    {
      DBUG_PRINT("info",("rnd_pos returns error %d",error));
      if (error == HA_ERR_RECORD_DELETED)
        error= HA_ERR_KEY_NOT_FOUND;
    }

    goto end;
  }

  // We can't use position() - try other methods.

INDEX_SCAN:

  /* Use the m_key_index'th key */
  keyinfo= table->key_info + m_key_index;

  if ((error= open_record_scan()))
    goto end;

  error= next_record_scan(true);
  if (error)
  {
    DBUG_PRINT("info",("no record matching the key found in the table"));
    if (error == HA_ERR_RECORD_DELETED)
      error= HA_ERR_KEY_NOT_FOUND;
    goto end;
  }


  /*
    Don't print debug messages when running valgrind since they can
    trigger false warnings.
   */
#ifndef HAVE_purify
  DBUG_PRINT("info",("found first matching record"));
  DBUG_DUMP("record[0]", table->record[0], table->s->reclength);
#endif
  /*
    Below is a minor "optimization".  If the key (i.e., key number
    0) has the HA_NOSAME flag set, we know that we have found the
    correct record (since there can be no duplicates); otherwise, we
    have to compare the record with the one found to see if it is
    the correct one.

    CAVEAT! This behaviour is essential for the replication of,
    e.g., the mysql.proc table since the correct record *shall* be
    found using the primary key *only*.  There shall be no
    comparison of non-PK columns to decide if the correct record is
    found.  I can see no scenario where it would be incorrect to
    chose the row to change only using a PK or an UNNI.
  */
  if (keyinfo->flags & HA_NOSAME || m_key_index == table->s->primary_key)
  {
    /* Unique does not have non nullable part */
    if (!(keyinfo->flags & (HA_NULL_PART_KEY)))
      goto end;  // record found
    else
    {
      /*
        Unique has nullable part. We need to check if there is any field in the
        BI image that is null and part of UNNI.
      */
      bool null_found= FALSE;
      for (uint i=0; i < keyinfo->user_defined_key_parts && !null_found; i++)
      {
        uint fieldnr= keyinfo->key_part[i].fieldnr - 1;
        Field **f= table->field+fieldnr;
        null_found= (*f)->is_null();
      }

      if (!null_found)
        goto end;           // record found

      /* else fall through to index scan */
    }
  }

  /*
    In case key is not unique, we still have to iterate over records found
    and find the one which is identical to the row given. A copy of the
    record we are looking for is stored in record[1].
   */
  DBUG_PRINT("info",("non-unique index, scanning it to find matching record"));

  while (record_compare(table, &m_cols))
  {
    while((error= next_record_scan(false)))
    {
      /* We just skip records that has already been deleted */
      if (error == HA_ERR_RECORD_DELETED)
        continue;
      DBUG_PRINT("info",("no record matching the given row found"));
      goto end;
    }
  }

end:

  DBUG_ASSERT(error != HA_ERR_RECORD_DELETED);

  if (error && error != HA_ERR_RECORD_DELETED)
    table->file->print_error(error, MYF(0));
  else
    error= do_apply_row(rli);

  if (!error)
    error= close_record_scan();  
  else
    /* 
      we are already with errors. Keep the error code and 
      try to close the scan anyway.
    */
    (void) close_record_scan(); 

  if ((get_general_type_code() == UPDATE_ROWS_EVENT) &&
      (saved_m_curr_row == m_curr_row))
  {
    /* we need to unpack the AI so that positions get updated */
    m_curr_row= m_curr_row_end;
    unpack_current_row(rli, &m_cols);
  }
  table->default_column_bitmaps();
  DBUG_RETURN(error);

}


int Rows_log_event::do_hash_scan_and_update(Relay_log_info const *rli)
{
  DBUG_ASSERT(m_table && m_table->in_use != NULL);
  TABLE *table= m_table;

  int error= 0;
  const uchar *saved_last_m_curr_row= NULL;
  const uchar *bi_start= NULL;
  const uchar *bi_ends= NULL;
  const uchar *ai_start= NULL;
  const uchar *ai_ends= NULL;
  HASH_ROW_ENTRY* entry;
  int idempotent_errors= 0;

  DBUG_ENTER("Rows_log_event::do_hash_scan_and_update");

  bi_start= m_curr_row;
  if ((error= unpack_current_row(rli, &m_cols)))
    goto err;
  bi_ends= m_curr_row_end;

  store_record(m_table, record[1]);

  if (get_general_type_code() == UPDATE_ROWS_EVENT)
  {
    /*
      This is the situation after hashing the BI:

      ===|=== before image ====|=== after image ===|===
         ^                     ^
         m_curr_row            m_curr_row_end

      We need to skip the AI as well, before moving on to the
      next row.
    */
    ai_start= m_curr_row= m_curr_row_end;
    error= unpack_current_row(rli, &m_cols_ai);
    ai_ends= m_curr_row_end;
  }

  /* move BI to index 0 */
  memcpy(m_table->record[0], m_table->record[1], m_table->s->reclength);

  /* create an entry to add to the hash table */
  entry= m_hash.make_entry(bi_start, bi_ends, ai_start, ai_ends);

  /* add it to the hash table */
  m_hash.put(m_table, &m_cols, entry);
  if (m_key_index < MAX_KEY)
    add_key_to_distinct_keyset();

  /*
    Last row hashed. We are handling the last (pair of) row(s).  So
    now we do the table scan and match against the entries in the hash
    table.
   */
  if (m_curr_row_end == m_rows_end)
  {
    saved_last_m_curr_row=m_curr_row;

    DBUG_PRINT("info",("Hash was populated with %d records!", m_hash.size()));

    /* open table or index depending on whether we have set m_key_index or not. */
    if ((error= open_record_scan()))
      goto err;

    /*
       Scan the table only once and compare against entries in hash.
       When a match is found, apply the changes.
     */
    int i= 0;
    do
    {
      /* get the next record from the table */
      error= next_record_scan(i == 0);
      i++;

      if(error)
        DBUG_PRINT("info", ("error: %s", HA_ERR(error)));
      switch (error) {
        case 0:
        {
          entry= m_hash.get(table, &m_cols);
          store_record(table, record[1]);

          /**
             If there are collisions we need to be sure that this is
             indeed the record we want.  Loop through all records for
             the given key and explicitly compare them against the
             record we got from the storage engine.
           */
          while(entry)
          {
            m_curr_row= entry->positions->bi_start;
            m_curr_row_end= entry->positions->bi_ends;

            if ((error= unpack_current_row(rli, &m_cols)))
              goto close_table;

            if (record_compare(m_table, &m_cols))
              m_hash.next(&entry);
            else
              break;   // we found a match
          }

          /**
             We found the entry we needed, just apply the changes.
           */
          if (entry)
          {
            // just to be safe, copy the record from the SE to table->record[0]
            memcpy(table->record[0], table->record[1], table->s->reclength);

            /**
               At this point, both table->record[0] and
               table->record[1] have the SE row that matched the one
               in the hash table.

               Thence if this is a DELETE we wouldn't need to mess
               around with positions anymore, but since this can be an
               update, we need to provide positions so that AI is
               unpacked correctly to table->record[0] in UPDATE
               implementation of do_exec_row().
            */
            m_curr_row= entry->positions->bi_start;
            m_curr_row_end= entry->positions->bi_ends;

            /* we don't need this entry anymore, just delete it */
            if ((error= m_hash.del(entry)))
              goto err;

            if ((error= do_apply_row(rli)))
            {
              if (handle_idempotent_and_ignored_errors(rli, &error))
                goto close_table;

              do_post_row_operations(rli, error);
            }
          }
        }
        break;

        case HA_ERR_RECORD_DELETED:
          // get next
          continue;

        case HA_ERR_KEY_NOT_FOUND:
          /* If the slave exec mode is idempotent or the error is
              skipped error, then don't break */
          if (handle_idempotent_and_ignored_errors(rli, &error))
            goto close_table;
          idempotent_errors++;
          continue;

        case HA_ERR_END_OF_FILE:
        default:
          // exception (hash is not empty and we have reached EOF or
          // other error happened)
          goto close_table;
      }
    }
   /**
     if the slave_exec_mode is set to Idempotent, we cannot expect the hash to
     be empty. In such cases we count the number of idempotent errors and check
     if it is equal to or greater than the number of rows left in the hash.
    */
    while (((idempotent_errors < m_hash.size()) && !m_hash.is_empty()) &&
           (!error || (error == HA_ERR_RECORD_DELETED)));

close_table:
    if (error)
    {
      m_table->file->print_error(error, MYF(0));
      DBUG_PRINT("info", ("Failed to get next record"
                          " (ha_rnd_next returns %d)",error));
    }

    if (!error)
      error= close_record_scan();  
    else
      /* 
        we are already with errors. Keep the error code and 
        try to close the scan anyway.
      */
      (void) close_record_scan(); 

    if (error == HA_ERR_RECORD_DELETED)
      error= 0;

    DBUG_ASSERT((m_hash.is_empty() && !error) ||
                (!m_hash.is_empty() &&
                 ((error) || (idempotent_errors >= m_hash.size()))));
  }

err:

  if ((m_hash.is_empty() && !error) || (idempotent_errors >= m_hash.size()))
  {
    /**
       Reset the last positions, because the positions are lost while
       handling entries in the hash.
     */
    m_curr_row= saved_last_m_curr_row;
    m_curr_row_end= m_rows_end;
  }

  DBUG_RETURN(error);
}

int Rows_log_event::do_table_scan_and_update(Relay_log_info const *rli)
{
  int error= 0;
  const uchar* saved_m_curr_row= m_curr_row;
  TABLE* table= m_table;

  DBUG_ENTER("Rows_log_event::do_table_scan_and_update");
  DBUG_ASSERT(m_curr_row != m_rows_end);
  DBUG_PRINT("info",("locating record using table scan (ha_rnd_next)"));

  saved_m_curr_row= m_curr_row;

  /** unpack the before image */
  prepare_record(table, &m_cols, FALSE);
  if (!(error= unpack_current_row(rli, &m_cols)))
  {
    // Temporary fix to find out why it fails [/Matz]
    memcpy(m_table->read_set->bitmap, m_cols.bitmap, (m_table->read_set->n_bits + 7) / 8);

    /** save a copy so that we can compare against it later */
    store_record(m_table, record[1]);

    int restart_count= 0; // Number of times scanning has restarted from top

    if ((error= m_table->file->ha_rnd_init(1)))
    {
      DBUG_PRINT("info",("error initializing table scan"
                         " (ha_rnd_init returns %d)",error));
      goto end;
    }

    /* Continue until we find the right record or have made a full loop */
    do
    {
      error= m_table->file->ha_rnd_next(m_table->record[0]);
      if (error)
        DBUG_PRINT("info", ("error: %s", HA_ERR(error)));
      switch (error) {
      case HA_ERR_END_OF_FILE:
        // restart scan from top
        if (++restart_count < 2)
          error= m_table->file->ha_rnd_init(1);
        break;

      case HA_ERR_RECORD_DELETED:
        // fetch next
      case 0:
        // we're good, check if record matches
        break;

      default:
        // exception
        goto end;
      }
    }
    while ((error == HA_ERR_END_OF_FILE && restart_count < 2) ||
           (error == HA_ERR_RECORD_DELETED) ||
           (!error && record_compare(m_table, &m_cols)));
  }

end:

  DBUG_ASSERT(error != HA_ERR_RECORD_DELETED);

  /* either we report error or apply the changes */
  if (error && error != HA_ERR_RECORD_DELETED)
  {
    DBUG_PRINT("info", ("Failed to get next record"
                        " (ha_rnd_next returns %d)",error));
    m_table->file->print_error(error, MYF(0));
  }
  else
    error= do_apply_row(rli);


  if (!error)
    error= close_record_scan();  
  else
    /* 
      we are already with errors. Keep the error code and 
      try to close the scan anyway.
    */
    (void) close_record_scan(); 

  if ((get_general_type_code() == UPDATE_ROWS_EVENT) &&
      (saved_m_curr_row == m_curr_row)) // we need to unpack the AI
  {
    m_curr_row= m_curr_row_end;
    unpack_current_row(rli, &m_cols);
  }

  table->default_column_bitmaps();
  DBUG_RETURN(error);
}

int Rows_log_event::do_apply_event(Relay_log_info const *rli)
{
  DBUG_ENTER("Rows_log_event::do_apply_event(Relay_log_info*)");
  int error= 0;

  if (opt_bin_log)
  {
    enum_gtid_statement_status state= gtid_pre_statement_checks(thd);
    if (state == GTID_STATEMENT_CANCEL)
      // error has already been printed; don't print anything more here
      DBUG_RETURN(-1);
    else if (state == GTID_STATEMENT_SKIP)
      DBUG_RETURN(0);
  }

  /*
    'thd' has been set by exec_relay_log_event(), just before calling
    do_apply_event(). We still check here to prevent future coding
    errors.
  */
  DBUG_ASSERT(rli->info_thd == thd);

  /*
    If there is no locks taken, this is the first binrow event seen
    after the table map events.  We should then lock all the tables
    used in the transaction and proceed with execution of the actual
    event.
  */
  if (!thd->lock)
  {
    /*
      Lock_tables() reads the contents of thd->lex, so they must be
      initialized.

      We also call the mysql_reset_thd_for_next_command(), since this
      is the logical start of the next "statement". Note that this
      call might reset the value of current_stmt_binlog_format, so
      we need to do any changes to that value after this function.
    */
    lex_start(thd);
    mysql_reset_thd_for_next_command(thd);
    /*
      The current statement is just about to begin and 
      has not yet modified anything. Note, all.modified is reset
      by mysql_reset_thd_for_next_command.
    */
    thd->transaction.stmt.reset_unsafe_rollback_flags();
    /*
      This is a row injection, so we flag the "statement" as
      such. Note that this code is called both when the slave does row
      injections and when the BINLOG statement is used to do row
      injections.
    */
    thd->lex->set_stmt_row_injection();

    /*
      There are a few flags that are replicated with each row event.
      Make sure to set/clear them before executing the main body of
      the event.
    */
    if (get_flags(NO_FOREIGN_KEY_CHECKS_F))
        thd->variables.option_bits|= OPTION_NO_FOREIGN_KEY_CHECKS;
    else
        thd->variables.option_bits&= ~OPTION_NO_FOREIGN_KEY_CHECKS;

    if (get_flags(RELAXED_UNIQUE_CHECKS_F))
        thd->variables.option_bits|= OPTION_RELAXED_UNIQUE_CHECKS;
    else
        thd->variables.option_bits&= ~OPTION_RELAXED_UNIQUE_CHECKS;

    thd->binlog_row_event_extra_data = m_extra_row_data;

    /* A small test to verify that objects have consistent types */
    DBUG_ASSERT(sizeof(thd->variables.option_bits) == sizeof(OPTION_RELAXED_UNIQUE_CHECKS));

    if (open_and_lock_tables(thd, rli->tables_to_lock, FALSE, 0))
    {
      uint actual_error= thd->get_stmt_da()->sql_errno();
      if (thd->is_slave_error || thd->is_fatal_error)
      {
        /*
          Error reporting borrowed from Query_log_event with many excessive
          simplifications. 
          We should not honour --slave-skip-errors at this point as we are
          having severe errors which should not be skiped.
        */
        rli->report(ERROR_LEVEL, actual_error,
                    "Error executing row event: '%s'",
                    (actual_error ? thd->get_stmt_da()->message() :
                     "unexpected success or fatal error"));
        thd->is_slave_error= 1;
      }
      const_cast<Relay_log_info*>(rli)->slave_close_thread_tables(thd);
      DBUG_RETURN(actual_error);
    }

    /*
      When the open and locking succeeded, we check all tables to
      ensure that they still have the correct type.

      We can use a down cast here since we know that every table added
      to the tables_to_lock is a RPL_TABLE_LIST.
    */

    {
      DBUG_PRINT("debug", ("Checking compability of tables to lock - tables_to_lock: %p",
                           rli->tables_to_lock));

      /**
        When using RBR and MyISAM MERGE tables the base tables that make
        up the MERGE table can be appended to the list of tables to lock.
  
        Thus, we just check compatibility for those that tables that have
        a correspondent table map event (ie, those that are actually going
        to be accessed while applying the event). That's why the loop stops
        at rli->tables_to_lock_count .

        NOTE: The base tables are added here are removed when 
              close_thread_tables is called.
       */
      RPL_TABLE_LIST *ptr= rli->tables_to_lock;
      for (uint i= 0 ; ptr && (i < rli->tables_to_lock_count);
           ptr= static_cast<RPL_TABLE_LIST*>(ptr->next_global), i++)
      {
        DBUG_ASSERT(ptr->m_tabledef_valid);
        TABLE *conv_table;
        if (!ptr->m_tabledef.compatible_with(thd, const_cast<Relay_log_info*>(rli),
                                             ptr->table, &conv_table))
        {
          DBUG_PRINT("debug", ("Table: %s.%s is not compatible with master",
                               ptr->table->s->db.str,
                               ptr->table->s->table_name.str));
          /*
            We should not honour --slave-skip-errors at this point as we are
            having severe errors which should not be skiped.
          */
          thd->is_slave_error= 1;
          const_cast<Relay_log_info*>(rli)->slave_close_thread_tables(thd);
          DBUG_RETURN(ERR_BAD_TABLE_DEF);
        }
        DBUG_PRINT("debug", ("Table: %s.%s is compatible with master"
                             " - conv_table: %p",
                             ptr->table->s->db.str,
                             ptr->table->s->table_name.str, conv_table));
        ptr->m_conv_table= conv_table;
      }
    }

    /*
      ... and then we add all the tables to the table map and but keep
      them in the tables to lock list.

      We also invalidate the query cache for all the tables, since
      they will now be changed.

      TODO [/Matz]: Maybe the query cache should not be invalidated
      here? It might be that a table is not changed, even though it
      was locked for the statement.  We do know that each
      Rows_log_event contain at least one row, so after processing one
      Rows_log_event, we can invalidate the query cache for the
      associated table.
     */
    TABLE_LIST *ptr= rli->tables_to_lock;
    for (uint i=0 ;  ptr && (i < rli->tables_to_lock_count); ptr= ptr->next_global, i++)
      const_cast<Relay_log_info*>(rli)->m_table_map.set_table(ptr->table_id, ptr->table);

#ifdef HAVE_QUERY_CACHE
    query_cache.invalidate_locked_for_write(rli->tables_to_lock);
#endif
  }

  TABLE* 
    table= 
    m_table= const_cast<Relay_log_info*>(rli)->m_table_map.get_table(m_table_id);

  DBUG_PRINT("debug", ("m_table: 0x%lx, m_table_id: %llu", (ulong) m_table,
                       m_table_id.id()));

  if (table)
  {
    /*
      table == NULL means that this table should not be replicated
      (this was set up by Table_map_log_event::do_apply_event()
      which tested replicate-* rules).
    */

    /*
      It's not needed to set_time() but
      1) it continues the property that "Time" in SHOW PROCESSLIST shows how
      much slave is behind
      2) it will be needed when we allow replication from a table with no
      TIMESTAMP column to a table with one.
      So we call set_time(), like in SBR. Presently it changes nothing.
    */
    thd->set_time(&when);

    thd->binlog_row_event_extra_data = m_extra_row_data;

    /*
      Now we are in a statement and will stay in a statement until we
      see a STMT_END_F.

      We set this flag here, before actually applying any rows, in
      case the SQL thread is stopped and we need to detect that we're
      inside a statement and halting abruptly might cause problems
      when restarting.
     */
    const_cast<Relay_log_info*>(rli)->set_flag(Relay_log_info::IN_STMT);

     if ( m_width == table->s->fields && bitmap_is_set_all(&m_cols))
      set_flags(COMPLETE_ROWS_F);

    /*
      Set tables write and read sets.

      Read_set contains all slave columns (in case we are going to fetch
      a complete record from slave)

      Write_set equals the m_cols bitmap sent from master but it can be
      longer if slave has extra columns.
     */

    DBUG_PRINT_BITSET("debug", "Setting table's read_set from: %s", &m_cols);

    bitmap_set_all(table->read_set);
    if (get_general_type_code() == DELETE_ROWS_EVENT ||
        get_general_type_code() == UPDATE_ROWS_EVENT)
        bitmap_intersect(table->read_set,&m_cols);

    bitmap_set_all(table->write_set);

    /* WRITE ROWS EVENTS store the bitmap in m_cols instead of m_cols_ai */
    MY_BITMAP *after_image= ((get_general_type_code() == UPDATE_ROWS_EVENT) ?
                             &m_cols_ai : &m_cols);
    bitmap_intersect(table->write_set, after_image);

    this->slave_exec_mode= slave_exec_mode_options; // fix the mode

    // Do event specific preparations
    error= do_before_row_operations(rli);

    /*
      Bug#56662 Assertion failed: next_insert_id == 0, file handler.cc
      Don't allow generation of auto_increment value when processing
      rows event by setting 'MODE_NO_AUTO_VALUE_ON_ZERO'.
    */
    ulong saved_sql_mode= thd->variables.sql_mode;
    thd->variables.sql_mode= MODE_NO_AUTO_VALUE_ON_ZERO;

    // row processing loop

    /*
      set the initial time of this ROWS statement if it was not done
      before in some other ROWS event.
     */
    const_cast<Relay_log_info*>(rli)->set_row_stmt_start_timestamp();

    const uchar *saved_m_curr_row= m_curr_row;

    int (Rows_log_event::*do_apply_row_ptr)(Relay_log_info const *)= NULL;

    /**
       Skip update rows events that don't have data for this slave's
       table.
     */
    if ((get_general_type_code() == UPDATE_ROWS_EVENT) &&
        !is_any_column_signaled_for_table(table, &m_cols_ai))
      goto AFTER_MAIN_EXEC_ROW_LOOP;

    /**
       If there are no columns marked in the read_set for this table,
       that means that we cannot lookup any row using the available BI
       in the binarr log. Thence, we immediatly raise an error:
       HA_ERR_END_OF_FILE.
     */

    if ((m_rows_lookup_algorithm != ROW_LOOKUP_NOT_NEEDED) &&
        !is_any_column_signaled_for_table(table, &m_cols))
    {
      error= HA_ERR_END_OF_FILE;
      goto AFTER_MAIN_EXEC_ROW_LOOP;
    }
    switch (m_rows_lookup_algorithm)
    {
      case ROW_LOOKUP_HASH_SCAN:
        do_apply_row_ptr= &Rows_log_event::do_hash_scan_and_update;
        break;

      case ROW_LOOKUP_INDEX_SCAN:
        do_apply_row_ptr= &Rows_log_event::do_index_scan_and_update;
        break;

      case ROW_LOOKUP_TABLE_SCAN:
        do_apply_row_ptr= &Rows_log_event::do_table_scan_and_update;
        break;

      case ROW_LOOKUP_NOT_NEEDED:
        DBUG_ASSERT(get_general_type_code() == WRITE_ROWS_EVENT);

        /* No need to scan for rows, just apply it */
        do_apply_row_ptr= &Rows_log_event::do_apply_row;
        break;

      default:
        DBUG_ASSERT(0);
        error= 1;
        goto AFTER_MAIN_EXEC_ROW_LOOP;
        break;
    }

    do {

      error= (this->*do_apply_row_ptr)(rli);

      if (handle_idempotent_and_ignored_errors(rli, &error))
        break;

      /* this advances m_curr_row */
      do_post_row_operations(rli, error);

    } while (!error && (m_curr_row != m_rows_end));

AFTER_MAIN_EXEC_ROW_LOOP:

    if (saved_m_curr_row != m_curr_row && !table->file->has_transactions())
    {
      /*
        Usually, the trans_commit_stmt() propagates unsafe_rollback_flags
        from statement to transaction level. However, we cannot rely on
        this when row format is in use as several events can be processed
        before calling this function. This happens because it is called
        only when the latest event generated by a statement is processed.

        There are however upper level functions that execute per event
        and check transaction's status. So if the unsafe_rollback_flags
        are not propagated here, this can lead to errors.

        For example, a transaction that updates non-transactional tables
        may be stopped in the middle thus leading to inconsistencies
        after a restart.
      */
      thd->transaction.stmt.mark_modified_non_trans_table();
      thd->transaction.merge_unsafe_rollback_flags();
    }

    /*
      Restore the sql_mode after the rows event is processed.
    */
    thd->variables.sql_mode= saved_sql_mode;

    {/*
         The following failure injecion works in cooperation with tests
         setting @@global.debug= 'd,stop_slave_middle_group'.
         The sql thread receives the killed status and will proceed
         to shutdown trying to finish incomplete events group.
     */
      DBUG_EXECUTE_IF("stop_slave_middle_group",
                      if (thd->transaction.all.cannot_safely_rollback())
                        const_cast<Relay_log_info*>(rli)->abort_slave= 1;);
    }

    if ((error= do_after_row_operations(rli, error)) &&
        ignored_error_code(convert_handler_error(error, thd, table)))
    {

      if (log_warnings > 1)
        slave_rows_error_report(WARNING_LEVEL, error, rli, thd, table,
                                get_type_str(),
                                const_cast<Relay_log_info*>(rli)->get_rpl_log_name(),
                                (ulong) log_pos);
      thd->get_stmt_da()->clear_warning_info(thd->query_id);
      clear_all_errors(thd, const_cast<Relay_log_info*>(rli));
      error= 0;
    }
  } // if (table)

  if (error)
  {
    slave_rows_error_report(ERROR_LEVEL, error, rli, thd, table,
                             get_type_str(),
                             const_cast<Relay_log_info*>(rli)->get_rpl_log_name(),
                             (ulong) log_pos);
    /*
      @todo We should probably not call
      reset_current_stmt_binlog_format_row() from here.

      Note: this applies to log_event_old.cc too.
      /Sven
    */
    thd->reset_current_stmt_binlog_format_row();
    thd->is_slave_error= 1;
    DBUG_RETURN(error);
  }

  if (get_flags(STMT_END_F) && (error= rows_event_stmt_cleanup(rli, thd)))
    slave_rows_error_report(ERROR_LEVEL,
                            thd->is_error() ? 0 : error,
                            rli, thd, table,
                            get_type_str(),
                            const_cast<Relay_log_info*>(rli)->get_rpl_log_name(),
                            (ulong) log_pos);
  DBUG_RETURN(error);
}

Log_event::enum_skip_reason
Rows_log_event::do_shall_skip(Relay_log_info *rli)
{
  /*
    If the slave skip counter is 1 and this event does not end a
    statement, then we should not start executing on the next event.
    Otherwise, we defer the decision to the normal skipping logic.
  */
  if (rli->slave_skip_counter == 1 && !get_flags(STMT_END_F))
    return Log_event::EVENT_SKIP_IGNORE;
  else
    return Log_event::do_shall_skip(rli);
}

/**
   The function is called at Rows_log_event statement commit time,
   normally from Rows_log_event::do_update_pos() and possibly from
   Query_log_event::do_apply_event() of the COMMIT.
   The function commits the last statement for engines, binlog and
   releases resources have been allocated for the statement.

   @retval  0         Ok.
   @retval  non-zero  Error at the commit.
 */

static int rows_event_stmt_cleanup(Relay_log_info const *rli, THD * thd)
{
  int error;
  {
    /*
      This is the end of a statement or transaction, so close (and
      unlock) the tables we opened when processing the
      Table_map_log_event starting the statement.

      OBSERVER.  This will clear *all* mappings, not only those that
      are open for the table. There is not good handle for on-close
      actions for tables.

      NOTE. Even if we have no table ('table' == 0) we still need to be
      here, so that we increase the group relay log position. If we didn't, we
      could have a group relay log position which lags behind "forever"
      (assume the last master's transaction is ignored by the slave because of
      replicate-ignore rules).
    */
    error= thd->binlog_flush_pending_rows_event(TRUE);

    /*
      If this event is not in a transaction, the call below will, if some
      transactional storage engines are involved, commit the statement into
      them and flush the pending event to binlog.
      If this event is in a transaction, the call will do nothing, but a
      Xid_log_event will come next which will, if some transactional engines
      are involved, commit the transaction and flush the pending event to the
      binlog.
    */
    error|= (error ? trans_rollback_stmt(thd) : trans_commit_stmt(thd));

    /*
      Now what if this is not a transactional engine? we still need to
      flush the pending event to the binlog; we did it with
      thd->binlog_flush_pending_rows_event(). Note that we imitate
      what is done for real queries: a call to
      ha_autocommit_or_rollback() (sometimes only if involves a
      transactional engine), and a call to be sure to have the pending
      event flushed.
    */

    /*
      @todo We should probably not call
      reset_current_stmt_binlog_format_row() from here.

      Note: this applies to log_event_old.cc too

      Btw, the previous comment about transactional engines does not
      seem related to anything that happens here.
      /Sven
    */
    thd->reset_current_stmt_binlog_format_row();

    const_cast<Relay_log_info*>(rli)->cleanup_context(thd, 0);
  }
  return error;
}

/**
   The method either increments the relay log position or
   commits the current statement and increments the master group
   possition if the event is STMT_END_F flagged and
   the statement corresponds to the autocommit query (i.e replicated
   without wrapping in BEGIN/COMMIT)

   @retval 0         Success
   @retval non-zero  Error in the statement commit
 */
int
Rows_log_event::do_update_pos(Relay_log_info *rli)
{
  DBUG_ENTER("Rows_log_event::do_update_pos");
  int error= 0;

  DBUG_PRINT("info", ("flags: %s",
                      get_flags(STMT_END_F) ? "STMT_END_F " : ""));

  /* Worker does not execute binlog update position logics */
  DBUG_ASSERT(!is_mts_worker(rli->info_thd));

  if (get_flags(STMT_END_F))
  {
    /*
      Indicate that a statement is finished.
      Step the group log position if we are not in a transaction,
      otherwise increase the event log position.
    */
    error= rli->stmt_done(log_pos);
  }
  else
  {
    rli->inc_event_relay_log_pos();
  }

  DBUG_RETURN(error);
}

#endif /* !defined(MYSQL_CLIENT) && defined(HAVE_REPLICATION) */

#ifndef MYSQL_CLIENT
bool Rows_log_event::write_data_header(IO_CACHE *file)
{
  uchar buf[ROWS_HEADER_LEN_V2];	// No need to init the buffer
  DBUG_ASSERT(m_table_id.is_valid());
  DBUG_EXECUTE_IF("old_row_based_repl_4_byte_map_id_master",
                  {
                    int4store(buf + 0, (ulong) m_table_id.id());
                    int2store(buf + 4, m_flags);
                    return (wrapper_my_b_safe_write(file, buf, 6));
                  });
  int6store(buf + RW_MAPID_OFFSET, m_table_id.id());
  int2store(buf + RW_FLAGS_OFFSET, m_flags);
  int rc = 0;
  if (likely(!log_bin_use_v1_row_events))
  {
    /*
       v2 event, with variable header portion.
       Determine length of variable header payload
    */
    uint16 vhlen= 2;
    uint16 vhpayloadlen= 0;
    uint16 extra_data_len= 0;
    if (m_extra_row_data)
    {
      extra_data_len= m_extra_row_data[EXTRA_ROW_INFO_LEN_OFFSET];
      vhpayloadlen= RW_V_TAG_LEN + extra_data_len;
    }

    /* Var-size header len includes len itself */
    int2store(buf + RW_VHLEN_OFFSET, vhlen + vhpayloadlen);
    rc= wrapper_my_b_safe_write(file, buf, ROWS_HEADER_LEN_V2);

    /* Write var-sized payload, if any */
    if ((vhpayloadlen > 0) &&
        (rc == 0))
    {
      /* Add tag and extra row info */
      uchar type_code= RW_V_EXTRAINFO_TAG;
      rc= wrapper_my_b_safe_write(file, &type_code, RW_V_TAG_LEN);
      if (rc==0)
        rc= wrapper_my_b_safe_write(file, m_extra_row_data, extra_data_len);
    }
  }
  else
  {
    rc= wrapper_my_b_safe_write(file, buf, ROWS_HEADER_LEN_V1);
  }

  return (rc != 0);
}

bool Rows_log_event::write_data_body(IO_CACHE*file)
{
  /*
     Note that this should be the number of *bits*, not the number of
     bytes.
  */
  uchar sbuf[sizeof(m_width) + 1];
  my_ptrdiff_t const data_size= m_rows_cur - m_rows_buf;
  bool res= false;
  uchar *const sbuf_end= net_store_length(sbuf, (size_t) m_width);
  DBUG_ASSERT(static_cast<size_t>(sbuf_end - sbuf) <= sizeof(sbuf));

  DBUG_DUMP("m_width", sbuf, (size_t) (sbuf_end - sbuf));
  res= res || wrapper_my_b_safe_write(file, sbuf, (size_t) (sbuf_end - sbuf));

  DBUG_DUMP("m_cols", (uchar*) m_cols.bitmap, no_bytes_in_map(&m_cols));
  res= res || wrapper_my_b_safe_write(file, (uchar*) m_cols.bitmap,
                              no_bytes_in_map(&m_cols));
  /*
    TODO[refactor write]: Remove the "down cast" here (and elsewhere).
   */
  if (get_general_type_code() == UPDATE_ROWS_EVENT)
  {
    DBUG_DUMP("m_cols_ai", (uchar*) m_cols_ai.bitmap,
              no_bytes_in_map(&m_cols_ai));
    res= res || wrapper_my_b_safe_write(file, (uchar*) m_cols_ai.bitmap,
                                no_bytes_in_map(&m_cols_ai));
  }
  DBUG_DUMP("rows", m_rows_buf, data_size);
  res= res || wrapper_my_b_safe_write(file, m_rows_buf, (size_t) data_size);

  return res;

}
#endif

#if defined(HAVE_REPLICATION) && !defined(MYSQL_CLIENT)
int Rows_log_event::pack_info(Protocol *protocol)
{
  char buf[256];
  char const *const flagstr=
    get_flags(STMT_END_F) ? " flags: STMT_END_F" : "";
  size_t bytes= my_snprintf(buf, sizeof(buf),
                            "table_id: %llu%s", m_table_id.id(), flagstr);
  protocol->store(buf, bytes, &my_charset_bin);
  return 0;
}
#endif

#ifdef MYSQL_CLIENT
void Rows_log_event::print_helper(FILE *file,
                                  PRINT_EVENT_INFO *print_event_info,
                                  char const *const name)
{
  IO_CACHE *const head= &print_event_info->head_cache;
  IO_CACHE *const body= &print_event_info->body_cache;
  if (!print_event_info->short_form)
  {
    bool const last_stmt_event= get_flags(STMT_END_F);
    print_header(head, print_event_info, !last_stmt_event);
    my_b_printf(head, "\t%s: table id %llu%s\n",
                name, m_table_id.id(),
                last_stmt_event ? " flags: STMT_END_F" : "");
    print_base64(body, print_event_info, !last_stmt_event);
  }
}
#endif

/**************************************************************************
	Table_map_log_event member functions and support functions
**************************************************************************/

/**
  @page How replication of field metadata works.
  
  When a table map is created, the master first calls 
  Table_map_log_event::save_field_metadata() which calculates how many 
  values will be in the field metadata. Only those fields that require the 
  extra data are added. The method also loops through all of the fields in 
  the table calling the method Field::save_field_metadata() which returns the
  values for the field that will be saved in the metadata and replicated to
  the slave. Once all fields have been processed, the table map is written to
  the binlog adding the size of the field metadata and the field metadata to
  the end of the body of the table map.

  When a table map is read on the slave, the field metadata is read from the 
  table map and passed to the table_def class constructor which saves the 
  field metadata from the table map into an array based on the type of the 
  field. Field metadata values not present (those fields that do not use extra 
  data) in the table map are initialized as zero (0). The array size is the 
  same as the columns for the table on the slave.

  Additionally, values saved for field metadata on the master are saved as a 
  string of bytes (uchar) in the binlog. A field may require 1 or more bytes
  to store the information. In cases where values require multiple bytes 
  (e.g. values > 255), the endian-safe methods are used to properly encode 
  the values on the master and decode them on the slave. When the field
  metadata values are captured on the slave, they are stored in an array of
  type uint16. This allows the least number of casts to prevent casting bugs
  when the field metadata is used in comparisons of field attributes. When
  the field metadata is used for calculating addresses in pointer math, the
  type used is uint32. 
*/

#if !defined(MYSQL_CLIENT)
/**
  Save the field metadata based on the real_type of the field.
  The metadata saved depends on the type of the field. Some fields
  store a single byte for pack_length() while others store two bytes
  for field_length (max length).
  
  @retval  0  Ok.

  @todo
  We may want to consider changing the encoding of the information.
  Currently, the code attempts to minimize the number of bytes written to 
  the tablemap. There are at least two other alternatives; 1) using 
  net_store_length() to store the data allowing it to choose the number of
  bytes that are appropriate thereby making the code much easier to 
  maintain (only 1 place to change the encoding), or 2) use a fixed number
  of bytes for each field. The problem with option 1 is that net_store_length()
  will use one byte if the value < 251, but 3 bytes if it is > 250. Thus,
  for fields like CHAR which can be no larger than 255 characters, the method
  will use 3 bytes when the value is > 250. Further, every value that is
  encoded using 2 parts (e.g., pack_length, field_length) will be numerically
  > 250 therefore will use 3 bytes for eah value. The problem with option 2
  is less wasteful for space but does waste 1 byte for every field that does
  not encode 2 parts. 
*/
int Table_map_log_event::save_field_metadata()
{
  DBUG_ENTER("Table_map_log_event::save_field_metadata");
  int index= 0;
  for (unsigned int i= 0 ; i < m_table->s->fields ; i++)
  {
    DBUG_PRINT("debug", ("field_type: %d", m_coltype[i]));
    index+= m_table->s->field[i]->save_field_metadata(&m_field_metadata[index]);
  }
  DBUG_RETURN(index);
}
#endif /* !defined(MYSQL_CLIENT) */

/*
  Constructor used to build an event for writing to the binary log.
  Mats says tbl->s lives longer than this event so it's ok to copy pointers
  (tbl->s->db etc) and not pointer content.
 */
#if !defined(MYSQL_CLIENT)
Table_map_log_event::Table_map_log_event(THD *thd, TABLE *tbl,
                                         const Table_id& tid,
                                         bool using_trans)
  : Log_event(thd, 0,
              using_trans ? Log_event::EVENT_TRANSACTIONAL_CACHE :
                            Log_event::EVENT_STMT_CACHE,
              Log_event::EVENT_NORMAL_LOGGING),
    m_table(tbl),
    m_dbnam(tbl->s->db.str),
    m_dblen(m_dbnam ? tbl->s->db.length : 0),
    m_tblnam(tbl->s->table_name.str),
    m_tbllen(tbl->s->table_name.length),
    m_colcnt(tbl->s->fields),
    m_memory(NULL),
    m_table_id(tid),
    m_flags(TM_BIT_LEN_EXACT_F),
    m_data_size(0),
    m_field_metadata(0),
    m_field_metadata_size(0),
    m_null_bits(0),
    m_meta_memory(NULL)
{
  uchar cbuf[sizeof(m_colcnt) + 1];
  uchar *cbuf_end;
  DBUG_ASSERT(m_table_id.is_valid());
  /*
    In TABLE_SHARE, "db" and "table_name" are 0-terminated (see this comment in
    table.cc / alloc_table_share():
      Use the fact the key is db/0/table_name/0
    As we rely on this let's assert it.
  */
  DBUG_ASSERT((tbl->s->db.str == 0) ||
              (tbl->s->db.str[tbl->s->db.length] == 0));
  DBUG_ASSERT(tbl->s->table_name.str[tbl->s->table_name.length] == 0);


  m_data_size=  TABLE_MAP_HEADER_LEN;
  DBUG_EXECUTE_IF("old_row_based_repl_4_byte_map_id_master", m_data_size= 6;);
  m_data_size+= m_dblen + 2;	// Include length and terminating \0
  m_data_size+= m_tbllen + 2;	// Include length and terminating \0
  cbuf_end= net_store_length(cbuf, (size_t) m_colcnt);
  DBUG_ASSERT(static_cast<size_t>(cbuf_end - cbuf) <= sizeof(cbuf));
  m_data_size+= (cbuf_end - cbuf) + m_colcnt;	// COLCNT and column types

  /* If malloc fails, caught in is_valid() */
  if ((m_memory= (uchar*) my_malloc(m_colcnt, MYF(MY_WME))))
  {
    m_coltype= reinterpret_cast<uchar*>(m_memory);
    for (unsigned int i= 0 ; i < m_table->s->fields ; ++i)
      m_coltype[i]= m_table->field[i]->binlog_type();
  }

  /*
    Calculate a bitmap for the results of maybe_null() for all columns.
    The bitmap is used to determine when there is a column from the master
    that is not on the slave and is null and thus not in the row data during
    replication.
  */
  uint num_null_bytes= (m_table->s->fields + 7) / 8;
  m_data_size+= num_null_bytes;
  m_meta_memory= (uchar *)my_multi_malloc(MYF(MY_WME),
                                 &m_null_bits, num_null_bytes,
                                 &m_field_metadata, (m_colcnt * 2),
                                 NULL);

  memset(m_field_metadata, 0, (m_colcnt * 2));

  /*
    Create an array for the field metadata and store it.
  */
  m_field_metadata_size= save_field_metadata();
  DBUG_ASSERT(m_field_metadata_size <= (m_colcnt * 2));

  /*
    Now set the size of the data to the size of the field metadata array
    plus one or three bytes (see pack.c:net_store_length) for number of 
    elements in the field metadata array.
  */
  if (m_field_metadata_size < 251)
    m_data_size+= m_field_metadata_size + 1; 
  else
    m_data_size+= m_field_metadata_size + 3; 

  memset(m_null_bits, 0, num_null_bytes);
  for (unsigned int i= 0 ; i < m_table->s->fields ; ++i)
    if (m_table->field[i]->maybe_null())
      m_null_bits[(i / 8)]+= 1 << (i % 8);
  /*
    Marking event to require sequential execution in MTS
    if the query might have updated FK-referenced db.
    Unlike Query_log_event where this fact is encoded through 
    the accessed db list in the Table_map case m_flags is exploited.
  */
  uchar dbs= thd->get_binlog_accessed_db_names() ?
    thd->get_binlog_accessed_db_names()->elements : 0;
  if (dbs == 1)
  {
    char *db_name= thd->get_binlog_accessed_db_names()->head();
    if (!strcmp(db_name, ""))
      m_flags |= TM_REFERRED_FK_DB_F;
  }
}
#endif /* !defined(MYSQL_CLIENT) */

/*
  Constructor used by slave to read the event from the binary log.
 */
#if defined(HAVE_REPLICATION)
Table_map_log_event::Table_map_log_event(const char *buf, uint event_len,
                                         const Format_description_log_event
                                         *description_event)

  : Log_event(buf, description_event),
#ifndef MYSQL_CLIENT
    m_table(NULL),
#endif
    m_dbnam(NULL), m_dblen(0), m_tblnam(NULL), m_tbllen(0),
    m_colcnt(0), m_coltype(0),
    m_memory(NULL), m_table_id(ULONGLONG_MAX), m_flags(0),
    m_data_size(0), m_field_metadata(0), m_field_metadata_size(0),
    m_null_bits(0), m_meta_memory(NULL)
{
  unsigned int bytes_read= 0;
  DBUG_ENTER("Table_map_log_event::Table_map_log_event(const char*,uint,...)");

  uint8 common_header_len= description_event->common_header_len;
  uint8 post_header_len= description_event->post_header_len[TABLE_MAP_EVENT-1];
  DBUG_PRINT("info",("event_len: %u  common_header_len: %d  post_header_len: %d",
                     event_len, common_header_len, post_header_len));

  /*
    Don't print debug messages when running valgrind since they can
    trigger false warnings.
   */
#ifndef HAVE_purify
  DBUG_DUMP("event buffer", (uchar*) buf, event_len);
#endif

  /* Read the post-header */
  const char *post_start= buf + common_header_len;

  post_start+= TM_MAPID_OFFSET;
  if (post_header_len == 6)
  {
    /* Master is of an intermediate source tree before 5.1.4. Id is 4 bytes */
    m_table_id= uint4korr(post_start);
    post_start+= 4;
  }
  else
  {
    DBUG_ASSERT(post_header_len == TABLE_MAP_HEADER_LEN);
    m_table_id= uint6korr(post_start);
    post_start+= TM_FLAGS_OFFSET;
  }

  m_flags= uint2korr(post_start);

  /* Read the variable part of the event */
  const char *const vpart= buf + common_header_len + post_header_len;

  /* Extract the length of the various parts from the buffer */
  uchar const *const ptr_dblen= (uchar const*)vpart + 0;
  m_dblen= *(uchar*) ptr_dblen;

  /* Length of database name + counter + terminating null */
  uchar const *const ptr_tbllen= ptr_dblen + m_dblen + 2;
  m_tbllen= *(uchar*) ptr_tbllen;

  /* Length of table name + counter + terminating null */
  uchar const *const ptr_colcnt= ptr_tbllen + m_tbllen + 2;
  uchar *ptr_after_colcnt= (uchar*) ptr_colcnt;
  m_colcnt= net_field_length(&ptr_after_colcnt);

  DBUG_PRINT("info",("m_dblen: %lu  off: %ld  m_tbllen: %lu  off: %ld  m_colcnt: %lu  off: %ld",
                     (ulong) m_dblen, (long) (ptr_dblen-(const uchar*)vpart), 
                     (ulong) m_tbllen, (long) (ptr_tbllen-(const uchar*)vpart),
                     m_colcnt, (long) (ptr_colcnt-(const uchar*)vpart)));

  /* Allocate mem for all fields in one go. If fails, caught in is_valid() */
  m_memory= (uchar*) my_multi_malloc(MYF(MY_WME),
                                     &m_dbnam, (uint) m_dblen + 1,
                                     &m_tblnam, (uint) m_tbllen + 1,
                                     &m_coltype, (uint) m_colcnt,
                                     NullS);

  if (m_memory)
  {
    /* Copy the different parts into their memory */
    strncpy(const_cast<char*>(m_dbnam), (const char*)ptr_dblen  + 1, m_dblen + 1);
    strncpy(const_cast<char*>(m_tblnam), (const char*)ptr_tbllen + 1, m_tbllen + 1);
    memcpy(m_coltype, ptr_after_colcnt, m_colcnt);

    ptr_after_colcnt= ptr_after_colcnt + m_colcnt;
    bytes_read= (uint) (ptr_after_colcnt - (uchar *)buf);
    DBUG_PRINT("info", ("Bytes read: %d.\n", bytes_read));
    if (bytes_read < event_len)
    {
      m_field_metadata_size= net_field_length(&ptr_after_colcnt);
      DBUG_ASSERT(m_field_metadata_size <= (m_colcnt * 2));
      uint num_null_bytes= (m_colcnt + 7) / 8;
      m_meta_memory= (uchar *)my_multi_malloc(MYF(MY_WME),
                                     &m_null_bits, num_null_bytes,
                                     &m_field_metadata, m_field_metadata_size,
                                     NULL);
      memcpy(m_field_metadata, ptr_after_colcnt, m_field_metadata_size);
      ptr_after_colcnt= (uchar*)ptr_after_colcnt + m_field_metadata_size;
      memcpy(m_null_bits, ptr_after_colcnt, num_null_bytes);
    }
  }

  DBUG_VOID_RETURN;
}
#endif

Table_map_log_event::~Table_map_log_event()
{
  my_free(m_meta_memory);
  my_free(m_memory);
}

/*
  Return value is an error code, one of:

      -1     Failure to open table   [from open_tables()]
       0     Success
       1     No room for more tables [from set_table()]
       2     Out of memory           [from set_table()]
       3     Wrong table definition
       4     Daisy-chaining RBR with SBR not possible
 */

#if !defined(MYSQL_CLIENT) && defined(HAVE_REPLICATION)

enum enum_tbl_map_status
{
  /* no duplicate identifier found */
  OK_TO_PROCESS= 0,

  /* this table map must be filtered out */
  FILTERED_OUT= 1,

  /* identifier mapping table with different properties */
  SAME_ID_MAPPING_DIFFERENT_TABLE= 2,
  
  /* a duplicate identifier was found mapping the same table */
  SAME_ID_MAPPING_SAME_TABLE= 3
};

/*
  Checks if this table map event should be processed or not. First
  it checks the filtering rules, and then looks for duplicate identifiers
  in the existing list of rli->tables_to_lock.

  It checks that there hasn't been any corruption by verifying that there
  are no duplicate entries with different properties.

  In some cases, some binary logs could get corrupted, showing several
  tables mapped to the same table_id, 0 (see: BUG#56226). Thus we do this
  early sanity check for such cases and avoid that the server crashes 
  later.

  In some corner cases, the master logs duplicate table map events, i.e.,
  same id, same database name, same table name (see: BUG#37137). This is
  different from the above as it's the same table that is mapped again 
  to the same identifier. Thus we cannot just check for same ids and 
  assume that the event is corrupted we need to check every property. 

  NOTE: in the event that BUG#37137 ever gets fixed, this extra check 
        will still be valid because we would need to support old binary 
        logs anyway.

  @param rli The relay log info reference.
  @param table_list A list element containing the table to check against.
  @return OK_TO_PROCESS 
            if there was no identifier already in rli->tables_to_lock 
            
          FILTERED_OUT
            if the event is filtered according to the filtering rules

          SAME_ID_MAPPING_DIFFERENT_TABLE 
            if the same identifier already maps a different table in 
            rli->tables_to_lock

          SAME_ID_MAPPING_SAME_TABLE 
            if the same identifier already maps the same table in 
            rli->tables_to_lock.
*/
static enum_tbl_map_status
check_table_map(Relay_log_info const *rli, RPL_TABLE_LIST *table_list)
{
  DBUG_ENTER("check_table_map");
  enum_tbl_map_status res= OK_TO_PROCESS;

  if (rli->info_thd->slave_thread /* filtering is for slave only */ &&
      (!rpl_filter->db_ok(table_list->db) ||
       (rpl_filter->is_on() && !rpl_filter->tables_ok("", table_list))))
    res= FILTERED_OUT;
  else
  {
    RPL_TABLE_LIST *ptr= static_cast<RPL_TABLE_LIST*>(rli->tables_to_lock);
    for(uint i=0 ; ptr && (i< rli->tables_to_lock_count); 
        ptr= static_cast<RPL_TABLE_LIST*>(ptr->next_local), i++)
    {
      if (ptr->table_id == table_list->table_id)
      {

        if (strcmp(ptr->db, table_list->db) || 
            strcmp(ptr->alias, table_list->table_name) || 
            ptr->lock_type != TL_WRITE) // the ::do_apply_event always sets TL_WRITE
          res= SAME_ID_MAPPING_DIFFERENT_TABLE;
        else
          res= SAME_ID_MAPPING_SAME_TABLE;

        break;
      }
    }
  }

  DBUG_PRINT("debug", ("check of table map ended up with: %u", res));

  DBUG_RETURN(res);
}

int Table_map_log_event::do_apply_event(Relay_log_info const *rli)
{
  RPL_TABLE_LIST *table_list;
  char *db_mem, *tname_mem, *ptr;
  size_t dummy_len;
  void *memory;
  DBUG_ENTER("Table_map_log_event::do_apply_event(Relay_log_info*)");
  DBUG_ASSERT(rli->info_thd == thd);

  /* Step the query id to mark what columns that are actually used. */
  thd->set_query_id(next_query_id());

  if (!(memory= my_multi_malloc(MYF(MY_WME),
                                &table_list, (uint) sizeof(RPL_TABLE_LIST),
                                &db_mem, (uint) NAME_LEN + 1,
                                &tname_mem, (uint) NAME_LEN + 1,
                                NullS)))
    DBUG_RETURN(HA_ERR_OUT_OF_MEM);

  strmov(db_mem, m_dbnam);
  strmov(tname_mem, m_tblnam);

  if (lower_case_table_names == 1)
  {
    my_casedn_str(system_charset_info, db_mem);
    my_casedn_str(system_charset_info, tname_mem);
  }

  /* rewrite rules changed the database */
  if (((ptr= (char*) rpl_filter->get_rewrite_db(db_mem, &dummy_len)) != db_mem))
    strmov(db_mem, ptr);

  table_list->init_one_table(db_mem, strlen(db_mem),
                             tname_mem, strlen(tname_mem),
                             tname_mem, TL_WRITE);

  table_list->table_id=
    DBUG_EVALUATE_IF("inject_tblmap_same_id_maps_diff_table", 0, m_table_id.id());
  table_list->updating= 1;
  table_list->required_type= FRMTYPE_TABLE;
  DBUG_PRINT("debug", ("table: %s is mapped to %llu", table_list->table_name,
                       table_list->table_id.id()));

  enum_tbl_map_status tblmap_status= check_table_map(rli, table_list);
  if (tblmap_status == OK_TO_PROCESS)
  {
    DBUG_ASSERT(thd->lex->query_tables != table_list);

    /*
      Use placement new to construct the table_def instance in the
      memory allocated for it inside table_list.

      The memory allocated by the table_def structure (i.e., not the
      memory allocated *for* the table_def structure) is released
      inside Relay_log_info::clear_tables_to_lock() by calling the
      table_def destructor explicitly.
    */
    new (&table_list->m_tabledef)
      table_def(m_coltype, m_colcnt,
                m_field_metadata, m_field_metadata_size,
                m_null_bits, m_flags);
    table_list->m_tabledef_valid= TRUE;
    table_list->m_conv_table= NULL;
    table_list->open_type= OT_BASE_ONLY;

    /*
      We record in the slave's information that the table should be
      locked by linking the table into the list of tables to lock.
    */
    table_list->next_global= table_list->next_local= rli->tables_to_lock;
    const_cast<Relay_log_info*>(rli)->tables_to_lock= table_list;
    const_cast<Relay_log_info*>(rli)->tables_to_lock_count++;
    /* 'memory' is freed in clear_tables_to_lock */
  }
  else  // FILTERED_OUT, SAME_ID_MAPPING_*
  {
    /*
      If mapped already but with different properties, we raise an
      error.
      If mapped already but with same properties we skip the event.
      If filtered out we skip the event.

      In all three cases, we need to free the memory previously 
      allocated.
     */
    if (tblmap_status == SAME_ID_MAPPING_DIFFERENT_TABLE)
    {
      /*
        Something bad has happened. We need to stop the slave as strange things
        could happen if we proceed: slave crash, wrong table being updated, ...
        As a consequence we push an error in this case.
       */

      char buf[256];

      my_snprintf(buf, sizeof(buf), 
                  "Found table map event mapping table id %llu which "
                  "was already mapped but with different settings.",
                  table_list->table_id.id());

      if (thd->slave_thread)
        rli->report(ERROR_LEVEL, ER_SLAVE_FATAL_ERROR, 
                    ER(ER_SLAVE_FATAL_ERROR), buf);
      else
        /* 
          For the cases in which a 'BINLOG' statement is set to 
          execute in a user session 
         */
        my_printf_error(ER_SLAVE_FATAL_ERROR, ER(ER_SLAVE_FATAL_ERROR), 
                        MYF(0), buf);
    } 
    
    my_free(memory);
  }

  DBUG_RETURN(tblmap_status == SAME_ID_MAPPING_DIFFERENT_TABLE);
}

Log_event::enum_skip_reason
Table_map_log_event::do_shall_skip(Relay_log_info *rli)
{
  /*
    If the slave skip counter is 1, then we should not start executing
    on the next event.
  */
  return continue_group(rli);
}

int Table_map_log_event::do_update_pos(Relay_log_info *rli)
{
  rli->inc_event_relay_log_pos();
  return 0;
}

#endif /* !defined(MYSQL_CLIENT) && defined(HAVE_REPLICATION) */

#ifndef MYSQL_CLIENT
bool Table_map_log_event::write_data_header(IO_CACHE *file)
{
  DBUG_ASSERT(m_table_id.is_valid());
  uchar buf[TABLE_MAP_HEADER_LEN];
  DBUG_EXECUTE_IF("old_row_based_repl_4_byte_map_id_master",
                  {
                    int4store(buf + 0, m_table_id.id());
                    int2store(buf + 4, m_flags);
                    return (wrapper_my_b_safe_write(file, buf, 6));
                  });
  int6store(buf + TM_MAPID_OFFSET, m_table_id.id());
  int2store(buf + TM_FLAGS_OFFSET, m_flags);
  return (wrapper_my_b_safe_write(file, buf, TABLE_MAP_HEADER_LEN));
}

bool Table_map_log_event::write_data_body(IO_CACHE *file)
{
  DBUG_ASSERT(m_dbnam != NULL);
  DBUG_ASSERT(m_tblnam != NULL);
  /* We use only one byte per length for storage in event: */
  DBUG_ASSERT(m_dblen < 128);
  DBUG_ASSERT(m_tbllen < 128);

  uchar const dbuf[]= { (uchar) m_dblen };
  uchar const tbuf[]= { (uchar) m_tbllen };

  uchar cbuf[sizeof(m_colcnt) + 1];
  uchar *const cbuf_end= net_store_length(cbuf, (size_t) m_colcnt);
  DBUG_ASSERT(static_cast<size_t>(cbuf_end - cbuf) <= sizeof(cbuf));

  /*
    Store the size of the field metadata.
  */
  uchar mbuf[sizeof(m_field_metadata_size)];
  uchar *const mbuf_end= net_store_length(mbuf, m_field_metadata_size);

  return (wrapper_my_b_safe_write(file, dbuf,      sizeof(dbuf)) ||
          wrapper_my_b_safe_write(file, (const uchar*)m_dbnam,   m_dblen+1) ||
          wrapper_my_b_safe_write(file, tbuf,      sizeof(tbuf)) ||
          wrapper_my_b_safe_write(file, (const uchar*)m_tblnam,  m_tbllen+1) ||
          wrapper_my_b_safe_write(file, cbuf, (size_t) (cbuf_end - cbuf)) ||
          wrapper_my_b_safe_write(file, m_coltype, m_colcnt) ||
          wrapper_my_b_safe_write(file, mbuf, (size_t) (mbuf_end - mbuf)) ||
          wrapper_my_b_safe_write(file, m_field_metadata, m_field_metadata_size),
          wrapper_my_b_safe_write(file, m_null_bits, (m_colcnt + 7) / 8));
 }
#endif

#if defined(HAVE_REPLICATION) && !defined(MYSQL_CLIENT)

/*
  Print some useful information for the SHOW BINARY LOG information
  field.
 */

#if defined(HAVE_REPLICATION) && !defined(MYSQL_CLIENT)
int Table_map_log_event::pack_info(Protocol *protocol)
{
  char buf[256];
  size_t bytes= my_snprintf(buf, sizeof(buf),
                            "table_id: %llu (%s.%s)",
                            m_table_id.id(), m_dbnam, m_tblnam);
  protocol->store(buf, bytes, &my_charset_bin);
  return 0;
}
#endif


#endif


#ifdef MYSQL_CLIENT
void Table_map_log_event::print(FILE *, PRINT_EVENT_INFO *print_event_info)
{
<<<<<<< HEAD
  if (!print_event_info->short_form)
  {
    print_header(&print_event_info->head_cache, print_event_info, TRUE);
    my_b_printf(&print_event_info->head_cache,
                "\tTable_map: `%s`.`%s` mapped to number %llu\n",
                m_dbnam, m_tblnam, m_table_id.id());
    print_base64(&print_event_info->body_cache, print_event_info, TRUE);
  }
=======
  DBUG_EXECUTE_IF("simulate_cache_read_error",
                  {DBUG_SET("+d,simulate_my_b_fill_error");});
  Rows_log_event::print_helper(file, print_event_info, "Write_rows");
>>>>>>> 5c6611b5
}
#endif

/**************************************************************************
	Write_rows_log_event member functions
**************************************************************************/

/*
  Constructor used to build an event for writing to the binary log.
 */
#if !defined(MYSQL_CLIENT)
Write_rows_log_event::Write_rows_log_event(THD *thd_arg, TABLE *tbl_arg,
                                           const Table_id& tid_arg,
                                           bool is_transactional,
                                           const uchar* extra_row_info)
  : Rows_log_event(thd_arg, tbl_arg, tid_arg, tbl_arg->write_set, is_transactional,
                   log_bin_use_v1_row_events?
                   WRITE_ROWS_EVENT_V1:
                   WRITE_ROWS_EVENT,
                   extra_row_info)
{
}
#endif

/*
  Constructor used by slave to read the event from the binary log.
 */
#ifdef HAVE_REPLICATION
Write_rows_log_event::Write_rows_log_event(const char *buf, uint event_len,
                                           const Format_description_log_event
                                           *description_event)
: Rows_log_event(buf, event_len, description_event)
{
}
#endif

#if !defined(MYSQL_CLIENT) && defined(HAVE_REPLICATION)
int 
Write_rows_log_event::do_before_row_operations(const Slave_reporting_capability *const)
{
  int error= 0;

  /*
    Increment the global status insert count variable
  */
  if (get_flags(STMT_END_F))
    status_var_increment(thd->status_var.com_stat[SQLCOM_INSERT]);

  /**
     todo: to introduce a property for the event (handler?) which forces
     applying the event in the replace (idempotent) fashion.
  */
  if ((slave_exec_mode == SLAVE_EXEC_MODE_IDEMPOTENT) ||
      (m_table->s->db_type()->db_type == DB_TYPE_NDBCLUSTER))
  {
    /*
      We are using REPLACE semantics and not INSERT IGNORE semantics
      when writing rows, that is: new rows replace old rows.  We need to
      inform the storage engine that it should use this behaviour.
    */
    
    /* Tell the storage engine that we are using REPLACE semantics. */
    thd->lex->duplicates= DUP_REPLACE;
    
    /*
      Pretend we're executing a REPLACE command: this is needed for
      InnoDB and NDB Cluster since they are not (properly) checking the
      lex->duplicates flag.
    */
    thd->lex->sql_command= SQLCOM_REPLACE;
    /* 
       Do not raise the error flag in case of hitting to an unique attribute
    */
    m_table->file->extra(HA_EXTRA_IGNORE_DUP_KEY);
    /* 
       NDB specific: update from ndb master wrapped as Write_rows
       so that the event should be applied to replace slave's row
    */
    m_table->file->extra(HA_EXTRA_WRITE_CAN_REPLACE);
    /* 
       NDB specific: if update from ndb master wrapped as Write_rows
       does not find the row it's assumed idempotent binlog applying
       is taking place; don't raise the error.
    */
    m_table->file->extra(HA_EXTRA_IGNORE_NO_KEY);
    /*
      TODO: the cluster team (Tomas?) says that it's better if the engine knows
      how many rows are going to be inserted, then it can allocate needed memory
      from the start.
    */
  }

 
  /* Honor next number column if present */
  m_table->next_number_field= m_table->found_next_number_field;
  /*
   * Fixed Bug#45999, In RBR, Store engine of Slave auto-generates new
   * sequence numbers for auto_increment fields if the values of them are 0.
   * If generateing a sequence number is decided by the values of
   * table->auto_increment_field_not_null and SQL_MODE(if includes
   * MODE_NO_AUTO_VALUE_ON_ZERO) in update_auto_increment function.
   * SQL_MODE of slave sql thread is always consistency with master's.
   * In RBR, auto_increment fields never are NULL.
   */
  m_table->auto_increment_field_not_null= TRUE;

  /**
     Sets it to ROW_LOOKUP_NOT_NEEDED.
   */
  decide_row_lookup_algorithm_and_key();
  DBUG_ASSERT(m_rows_lookup_algorithm==ROW_LOOKUP_NOT_NEEDED);
  return error;
}

int 
Write_rows_log_event::do_after_row_operations(const Slave_reporting_capability *const,
                                              int error)
{
  int local_error= 0;
  m_table->next_number_field=0;
  m_table->auto_increment_field_not_null= FALSE;
  if ((slave_exec_mode == SLAVE_EXEC_MODE_IDEMPOTENT) ||
      m_table->s->db_type()->db_type == DB_TYPE_NDBCLUSTER)
  {
    m_table->file->extra(HA_EXTRA_NO_IGNORE_DUP_KEY);
    m_table->file->extra(HA_EXTRA_WRITE_CANNOT_REPLACE);
    /*
      resetting the extra with 
      table->file->extra(HA_EXTRA_NO_IGNORE_NO_KEY); 
      fires bug#27077
      explanation: file->reset() performs this duty
      ultimately. Still todo: fix
    */
  }
  if ((local_error= m_table->file->ha_end_bulk_insert()))
  {
    m_table->file->print_error(local_error, MYF(0));
  }

  m_rows_lookup_algorithm= ROW_LOOKUP_UNDEFINED;

  return error? error : local_error;
}

#if !defined(MYSQL_CLIENT) && defined(HAVE_REPLICATION)

/*
  Check if there are more UNIQUE keys after the given key.
*/
static int
last_uniq_key(TABLE *table, uint keyno)
{
  while (++keyno < table->s->keys)
    if (table->key_info[keyno].flags & HA_NOSAME)
      return 0;
  return 1;
}

/**
   Check if an error is a duplicate key error.

   This function is used to check if an error code is one of the
   duplicate key error, i.e., and error code for which it is sensible
   to do a <code>get_dup_key()</code> to retrieve the duplicate key.

   @param errcode The error code to check.

   @return <code>true</code> if the error code is such that
   <code>get_dup_key()</code> will return true, <code>false</code>
   otherwise.
 */
bool
is_duplicate_key_error(int errcode)
{
  switch (errcode)
  {
  case HA_ERR_FOUND_DUPP_KEY:
  case HA_ERR_FOUND_DUPP_UNIQUE:
    return true;
  }
  return false;
}

/**
  Write the current row into event's table.

  The row is located in the row buffer, pointed by @c m_curr_row member.
  Number of columns of the row is stored in @c m_width member (it can be 
  different from the number of columns in the table to which we insert). 
  Bitmap @c m_cols indicates which columns are present in the row. It is assumed 
  that event's table is already open and pointed by @c m_table.

  If the same record already exists in the table it can be either overwritten 
  or an error is reported depending on the value of @c overwrite flag 
  (error reporting not yet implemented). Note that the matching record can be
  different from the row we insert if we use primary keys to identify records in
  the table.

  The row to be inserted can contain values only for selected columns. The 
  missing columns are filled with default values using @c prepare_record() 
  function. If a matching record is found in the table and @c overwritte is
  true, the missing columns are taken from it.

  @param  rli   Relay log info (needed for row unpacking).
  @param  overwrite  
                Shall we overwrite if the row already exists or signal 
                error (currently ignored).

  @returns Error code on failure, 0 on success.

  This method, if successful, sets @c m_curr_row_end pointer to point at the
  next row in the rows buffer. This is done when unpacking the row to be 
  inserted.

  @note If a matching record is found, it is either updated using 
  @c ha_update_row() or first deleted and then new record written.
*/ 

int
Write_rows_log_event::write_row(const Relay_log_info *const rli,
                                const bool overwrite)
{
  DBUG_ENTER("write_row");
  DBUG_ASSERT(m_table != NULL && thd != NULL);

  TABLE *table= m_table;  // pointer to event's table
  int error;
  int UNINIT_VAR(keynum);
  auto_afree_ptr<char> key(NULL);

  prepare_record(table, &m_cols,
                 table->file->ht->db_type != DB_TYPE_NDBCLUSTER);

  /* unpack row into table->record[0] */
  if ((error= unpack_current_row(rli, &m_cols)))
    DBUG_RETURN(error);

  if (m_curr_row == m_rows_buf)
  {
    /* this is the first row to be inserted, we estimate the rows with
       the size of the first row and use that value to initialize
       storage engine for bulk insertion */
    DBUG_ASSERT(!(m_curr_row > m_curr_row_end));
    ulong estimated_rows= 0;
    if (m_curr_row < m_curr_row_end)
      estimated_rows= (m_rows_end - m_curr_row) / (m_curr_row_end - m_curr_row);
    else if (m_curr_row == m_curr_row_end)
      estimated_rows= 1;

    m_table->file->ha_start_bulk_insert(estimated_rows);
  }
  
  
#ifndef DBUG_OFF
  DBUG_DUMP("record[0]", table->record[0], table->s->reclength);
  DBUG_PRINT_BITSET("debug", "write_set = %s", table->write_set);
  DBUG_PRINT_BITSET("debug", "read_set = %s", table->read_set);
#endif

  /* 
    Try to write record. If a corresponding record already exists in the table,
    we try to change it using ha_update_row() if possible. Otherwise we delete
    it and repeat the whole process again. 

    TODO: Add safety measures against infinite looping. 
   */

  m_table->mark_columns_per_binlog_row_image();

  while ((error= table->file->ha_write_row(table->record[0])))
  {
    if (error == HA_ERR_LOCK_DEADLOCK ||
        error == HA_ERR_LOCK_WAIT_TIMEOUT ||
        (keynum= table->file->get_dup_key(error)) < 0 ||
        !overwrite)
    {
      DBUG_PRINT("info",("get_dup_key returns %d)", keynum));
      /*
        Deadlock, waiting for lock or just an error from the handler
        such as HA_ERR_FOUND_DUPP_KEY when overwrite is false.
        Retrieval of the duplicate key number may fail
        - either because the error was not "duplicate key" error
        - or because the information which key is not available
      */
      table->file->print_error(error, MYF(0));
      goto error;
    }
    /*
       We need to retrieve the old row into record[1] to be able to
       either update or delete the offending record.  We either:

       - use ha_rnd_pos() with a row-id (available as dupp_row) to the
         offending row, if that is possible (MyISAM and Blackhole), or else

       - use ha_index_read_idx_map() with the key that is duplicated, to
         retrieve the offending row.
     */
    if (table->file->ha_table_flags() & HA_DUPLICATE_POS)
    {
      DBUG_PRINT("info",("Locating offending record using ha_rnd_pos()"));

      if (table->file->inited && (error= table->file->ha_index_end()))
      {
        table->file->print_error(error, MYF(0));
        goto error;
      }
      if ((error= table->file->ha_rnd_init(FALSE)))
      {
        table->file->print_error(error, MYF(0));
        goto error;
      }

      error= table->file->ha_rnd_pos(table->record[1], table->file->dup_ref);

      table->file->ha_rnd_end();
      if (error)
      {
        DBUG_PRINT("info",("ha_rnd_pos() returns error %d",error));
        if (error == HA_ERR_RECORD_DELETED)
          error= HA_ERR_KEY_NOT_FOUND;
        table->file->print_error(error, MYF(0));
        goto error;
      }
    }
    else
    {
      DBUG_PRINT("info",("Locating offending record using index_read_idx()"));

      if (table->file->extra(HA_EXTRA_FLUSH_CACHE))
      {
        DBUG_PRINT("info",("Error when setting HA_EXTRA_FLUSH_CACHE"));
        error= my_errno;
        goto error;
      }

      if (key.get() == NULL)
      {
        key.assign(static_cast<char*>(my_alloca(table->s->max_unique_length)));
        if (key.get() == NULL)
        {
          DBUG_PRINT("info",("Can't allocate key buffer"));
          error= ENOMEM;
          goto error;
        }
      }

      key_copy((uchar*)key.get(), table->record[0], table->key_info + keynum,
               0);
      error= table->file->ha_index_read_idx_map(table->record[1], keynum,
                                                (const uchar*)key.get(),
                                                HA_WHOLE_KEY,
                                                HA_READ_KEY_EXACT);
      if (error)
      {
        DBUG_PRINT("info",("ha_index_read_idx_map() returns %s", HA_ERR(error)));
        if (error == HA_ERR_RECORD_DELETED)
          error= HA_ERR_KEY_NOT_FOUND;
        table->file->print_error(error, MYF(0));
        goto error;
      }
    }

    /*
       Now, record[1] should contain the offending row.  That
       will enable us to update it or, alternatively, delete it (so
       that we can insert the new row afterwards).
     */

    /*
      If row is incomplete we will use the record found to fill
      missing columns.
    */
    if (!get_flags(COMPLETE_ROWS_F))
    {
      restore_record(table,record[1]);
      error= unpack_current_row(rli, &m_cols);
    }

#ifndef DBUG_OFF
    DBUG_PRINT("debug",("preparing for update: before and after image"));
    DBUG_DUMP("record[1] (before)", table->record[1], table->s->reclength);
    DBUG_DUMP("record[0] (after)", table->record[0], table->s->reclength);
#endif

    /*
       REPLACE is defined as either INSERT or DELETE + INSERT.  If
       possible, we can replace it with an UPDATE, but that will not
       work on InnoDB if FOREIGN KEY checks are necessary.

       I (Matz) am not sure of the reason for the last_uniq_key()
       check as, but I'm guessing that it's something along the
       following lines.

       Suppose that we got the duplicate key to be a key that is not
       the last unique key for the table and we perform an update:
       then there might be another key for which the unique check will
       fail, so we're better off just deleting the row and inserting
       the correct row.
     */
    if (last_uniq_key(table, keynum) &&
        !table->file->referenced_by_foreign_key())
    {
      DBUG_PRINT("info",("Updating row using ha_update_row()"));
      error=table->file->ha_update_row(table->record[1],
                                       table->record[0]);
      switch (error) {
                
      case HA_ERR_RECORD_IS_THE_SAME:
        DBUG_PRINT("info",("ignoring HA_ERR_RECORD_IS_THE_SAME error from"
                           " ha_update_row()"));
        error= 0;
      
      case 0:
        break;
        
      default:    
        DBUG_PRINT("info",("ha_update_row() returns error %d",error));
        table->file->print_error(error, MYF(0));
      }
      
      goto error;
    }
    else
    {
      DBUG_PRINT("info",("Deleting offending row and trying to write new one again"));
      if ((error= table->file->ha_delete_row(table->record[1])))
      {
        DBUG_PRINT("info",("ha_delete_row() returns error %d",error));
        table->file->print_error(error, MYF(0));
        goto error;
      }
      /* Will retry ha_write_row() with the offending row removed. */
    }
  }

error:
  m_table->default_column_bitmaps();
  DBUG_RETURN(error);
}

#endif

int
Write_rows_log_event::do_exec_row(const Relay_log_info *const rli)
{
  DBUG_ASSERT(m_table != NULL);
  int error= write_row(rli, slave_exec_mode == SLAVE_EXEC_MODE_IDEMPOTENT);

  if (error && !thd->is_error())
  {
    DBUG_ASSERT(0);
    my_error(ER_UNKNOWN_ERROR, MYF(0));
  }

  return error;
}

#endif /* !defined(MYSQL_CLIENT) && defined(HAVE_REPLICATION) */

#ifdef MYSQL_CLIENT
void Write_rows_log_event::print(FILE *file, PRINT_EVENT_INFO* print_event_info)
{
  Rows_log_event::print_helper(file, print_event_info, "Write_rows");
}
#endif

/**************************************************************************
	Delete_rows_log_event member functions
**************************************************************************/

/*
  Constructor used to build an event for writing to the binary log.
 */

#ifndef MYSQL_CLIENT
Delete_rows_log_event::Delete_rows_log_event(THD *thd_arg, TABLE *tbl_arg,
                                             const Table_id& tid,
                                             bool is_transactional,
                                             const uchar* extra_row_info)
  : Rows_log_event(thd_arg, tbl_arg, tid, tbl_arg->read_set, is_transactional,
                   log_bin_use_v1_row_events?
                   DELETE_ROWS_EVENT_V1:
                   DELETE_ROWS_EVENT,
                   extra_row_info)
{
}
#endif /* #if !defined(MYSQL_CLIENT) */

/*
  Constructor used by slave to read the event from the binary log.
 */
#ifdef HAVE_REPLICATION
Delete_rows_log_event::Delete_rows_log_event(const char *buf, uint event_len,
                                             const Format_description_log_event
                                             *description_event)
  : Rows_log_event(buf, event_len, description_event)
{
}
#endif

#if !defined(MYSQL_CLIENT) && defined(HAVE_REPLICATION)

int
Delete_rows_log_event::do_before_row_operations(const Slave_reporting_capability *const)
{
  int error= 0;
  DBUG_ENTER("Delete_rows_log_event::do_before_row_operations");
  /*
    Increment the global status delete count variable
   */
  if (get_flags(STMT_END_F))
    status_var_increment(thd->status_var.com_stat[SQLCOM_DELETE]);  
  error= row_operations_scan_and_key_setup();
  DBUG_RETURN(error);

}

int
Delete_rows_log_event::do_after_row_operations(const Slave_reporting_capability *const,
                                               int error)
{
  DBUG_ENTER("Delete_rows_log_event::do_after_row_operations");
  error= row_operations_scan_and_key_teardown(error);
  DBUG_RETURN(error);
}

int Delete_rows_log_event::do_exec_row(const Relay_log_info *const rli)
{
  int error;
  DBUG_ASSERT(m_table != NULL);
  /* m_table->record[0] contains the BI */
  m_table->mark_columns_per_binlog_row_image();
  error= m_table->file->ha_delete_row(m_table->record[0]);
  m_table->default_column_bitmaps();
  return error;
}

#endif /* !defined(MYSQL_CLIENT) && defined(HAVE_REPLICATION) */

#ifdef MYSQL_CLIENT
void Delete_rows_log_event::print(FILE *file,
                                  PRINT_EVENT_INFO* print_event_info)
{
  Rows_log_event::print_helper(file, print_event_info, "Delete_rows");
}
#endif


/**************************************************************************
	Update_rows_log_event member functions
**************************************************************************/

/*
  Constructor used to build an event for writing to the binary log.
 */
#if !defined(MYSQL_CLIENT)
Update_rows_log_event::Update_rows_log_event(THD *thd_arg, TABLE *tbl_arg,
                                             const Table_id& tid,
                                             bool is_transactional,
                                             const uchar* extra_row_info)
: Rows_log_event(thd_arg, tbl_arg, tid, tbl_arg->read_set, is_transactional,
                 log_bin_use_v1_row_events?
                 UPDATE_ROWS_EVENT_V1:
                 UPDATE_ROWS_EVENT,
                 extra_row_info)
{
  init(tbl_arg->write_set);
}

void Update_rows_log_event::init(MY_BITMAP const *cols)
{
  /* if bitmap_init fails, caught in is_valid() */
  if (likely(!bitmap_init(&m_cols_ai,
                          m_width <= sizeof(m_bitbuf_ai)*8 ? m_bitbuf_ai : NULL,
                          m_width,
                          false)))
  {
    /* Cols can be zero if this is a dummy binrows event */
    if (likely(cols != NULL))
    {
      memcpy(m_cols_ai.bitmap, cols->bitmap, no_bytes_in_map(cols));
      create_last_word_mask(&m_cols_ai);
    }
  }
}
#endif /* !defined(MYSQL_CLIENT) */


Update_rows_log_event::~Update_rows_log_event()
{
  if (m_cols_ai.bitmap == m_bitbuf_ai) // no my_malloc happened
    m_cols_ai.bitmap= 0; // so no my_free in bitmap_free
  bitmap_free(&m_cols_ai); // To pair with bitmap_init().
}


/*
  Constructor used by slave to read the event from the binary log.
 */
#ifdef HAVE_REPLICATION
Update_rows_log_event::Update_rows_log_event(const char *buf, uint event_len,
                                             const
                                             Format_description_log_event
                                             *description_event)
  : Rows_log_event(buf, event_len, description_event)
{
}
#endif

#if !defined(MYSQL_CLIENT) && defined(HAVE_REPLICATION)

int
Update_rows_log_event::do_before_row_operations(const Slave_reporting_capability *const)
{
  int error= 0;
  DBUG_ENTER("Update_rows_log_event::do_before_row_operations");
  /*
    Increment the global status update count variable
  */
  if (get_flags(STMT_END_F))
    status_var_increment(thd->status_var.com_stat[SQLCOM_UPDATE]);
  error= row_operations_scan_and_key_setup();
  DBUG_RETURN(error);

}

int
Update_rows_log_event::do_after_row_operations(const Slave_reporting_capability *const,
                                               int error)
{
  DBUG_ENTER("Update_rows_log_event::do_after_row_operations");
  error= row_operations_scan_and_key_teardown(error);
  DBUG_RETURN(error);
}

int
Update_rows_log_event::do_exec_row(const Relay_log_info *const rli)
{
  DBUG_ASSERT(m_table != NULL);
  int error= 0;

  /*
    This is the situation after locating BI:

    ===|=== before image ====|=== after image ===|===
       ^                     ^
       m_curr_row            m_curr_row_end

    BI found in the table is stored in record[0]. We copy it to record[1]
    and unpack AI to record[0].
   */

  store_record(m_table,record[1]);

  m_curr_row= m_curr_row_end;
  /* this also updates m_curr_row_end */
  if ((error= unpack_current_row(rli, &m_cols_ai)))
    return error;

  /*
    Now we have the right row to update.  The old row (the one we're
    looking for) is in record[1] and the new row is in record[0].
  */
#ifndef HAVE_purify
  /*
    Don't print debug messages when running valgrind since they can
    trigger false warnings.
   */
  DBUG_PRINT("info",("Updating row in table"));
  DBUG_DUMP("old record", m_table->record[1], m_table->s->reclength);
  DBUG_DUMP("new values", m_table->record[0], m_table->s->reclength);
#endif

  // Temporary fix to find out why it fails [/Matz]
  memcpy(m_table->read_set->bitmap, m_cols.bitmap, (m_table->read_set->n_bits + 7) / 8);
  memcpy(m_table->write_set->bitmap, m_cols_ai.bitmap, (m_table->write_set->n_bits + 7) / 8);

  m_table->mark_columns_per_binlog_row_image();
  error= m_table->file->ha_update_row(m_table->record[1], m_table->record[0]);
  if (error == HA_ERR_RECORD_IS_THE_SAME)
    error= 0;
  m_table->default_column_bitmaps();

  return error;
}

#endif /* !defined(MYSQL_CLIENT) && defined(HAVE_REPLICATION) */

#ifdef MYSQL_CLIENT
void Update_rows_log_event::print(FILE *file,
				  PRINT_EVENT_INFO* print_event_info)
{
  Rows_log_event::print_helper(file, print_event_info, "Update_rows");
}
#endif


Incident_log_event::Incident_log_event(const char *buf, uint event_len,
                                       const Format_description_log_event *descr_event)
  : Log_event(buf, descr_event)
{
  DBUG_ENTER("Incident_log_event::Incident_log_event");
  uint8 const common_header_len=
    descr_event->common_header_len;
  uint8 const post_header_len=
    descr_event->post_header_len[INCIDENT_EVENT-1];

  DBUG_PRINT("info",("event_len: %u; common_header_len: %d; post_header_len: %d",
                     event_len, common_header_len, post_header_len));

  m_message.str= NULL;
  m_message.length= 0;
  int incident_number= uint2korr(buf + common_header_len);
  if (incident_number >= INCIDENT_COUNT ||
      incident_number <= INCIDENT_NONE)
  {
    // If the incident is not recognized, this binlog event is
    // invalid.  If we set incident_number to INCIDENT_NONE, the
    // invalidity will be detected by is_valid().
    m_incident= INCIDENT_NONE;
    DBUG_VOID_RETURN;
  }
  m_incident= static_cast<Incident>(incident_number);
  char const *ptr= buf + common_header_len + post_header_len;
  char const *const str_end= buf + event_len;
  uint8 len= 0;                   // Assignment to keep compiler happy
  const char *str= NULL;          // Assignment to keep compiler happy
  read_str_at_most_255_bytes(&ptr, str_end, &str, &len);
  if (!(m_message.str= (char*) my_malloc(len+1, MYF(MY_WME))))
  {
    /* Mark this event invalid */
    m_incident= INCIDENT_NONE;
    DBUG_VOID_RETURN;
  }
  strmake(m_message.str, str, len);
  m_message.length= len;
  DBUG_PRINT("info", ("m_incident: %d", m_incident));
  DBUG_VOID_RETURN;
}


Incident_log_event::~Incident_log_event()
{
  if (m_message.str)
    my_free(m_message.str);
}


const char *
Incident_log_event::description() const
{
  static const char *const description[]= {
    "NOTHING",                                  // Not used
    "LOST_EVENTS"
  };

  DBUG_PRINT("info", ("m_incident: %d", m_incident));

  return description[m_incident];
}


#ifndef MYSQL_CLIENT
int Incident_log_event::pack_info(Protocol *protocol)
{
  char buf[256];
  size_t bytes;
  if (m_message.length > 0)
    bytes= my_snprintf(buf, sizeof(buf), "#%d (%s)",
                       m_incident, description());
  else
    bytes= my_snprintf(buf, sizeof(buf), "#%d (%s): %s",
                       m_incident, description(), m_message.str);
  protocol->store(buf, bytes, &my_charset_bin);
  return 0;
}
#endif


#ifdef MYSQL_CLIENT
void
Incident_log_event::print(FILE *file,
                          PRINT_EVENT_INFO *print_event_info)
{
  if (print_event_info->short_form)
    return;

  print_header(&print_event_info->head_cache, print_event_info, FALSE);
  my_b_printf(&print_event_info->head_cache,
              "\n# Incident: %s\nRELOAD DATABASE; # Shall generate syntax error\n",
              description());
}
#endif

#if defined(HAVE_REPLICATION) && !defined(MYSQL_CLIENT)
int
Incident_log_event::do_apply_event(Relay_log_info const *rli)
{
  DBUG_ENTER("Incident_log_event::do_apply_event");

  if (ignored_error_code(ER_SLAVE_INCIDENT))
  {
    DBUG_PRINT("info", ("Ignoring Incident"));
    DBUG_RETURN(0);
  }
   
  rli->report(ERROR_LEVEL, ER_SLAVE_INCIDENT,
              ER(ER_SLAVE_INCIDENT),
              description(),
              m_message.length > 0 ? m_message.str : "<none>");
  DBUG_RETURN(1);
}
#endif

bool
Incident_log_event::write_data_header(IO_CACHE *file)
{
  DBUG_ENTER("Incident_log_event::write_data_header");
  DBUG_PRINT("enter", ("m_incident: %d", m_incident));
  uchar buf[sizeof(int16)];
  int2store(buf, (int16) m_incident);
#ifndef MYSQL_CLIENT
  DBUG_RETURN(wrapper_my_b_safe_write(file, buf, sizeof(buf)));
#else
   DBUG_RETURN(my_b_safe_write(file, buf, sizeof(buf)));
#endif
}

bool
Incident_log_event::write_data_body(IO_CACHE *file)
{
  uchar tmp[1];
  DBUG_ENTER("Incident_log_event::write_data_body");
  tmp[0]= (uchar) m_message.length;
  crc= my_checksum(crc, (uchar*) tmp, 1);
  if (m_message.length > 0)
  {
    crc= my_checksum(crc, (uchar*) m_message.str, m_message.length);
    // todo: report a bug on write_str accepts uint but treats it as uchar
  }
  DBUG_RETURN(write_str_at_most_255_bytes(file, m_message.str, (uint) m_message.length));
}


Ignorable_log_event::Ignorable_log_event(const char *buf,
                                         const Format_description_log_event *descr_event)
  : Log_event(buf, descr_event)
{
  DBUG_ENTER("Ignorable_log_event::Ignorable_log_event");
  DBUG_VOID_RETURN;
}

Ignorable_log_event::~Ignorable_log_event()
{
}

#ifndef MYSQL_CLIENT
/* Pack info for its unrecognized ignorable event */
int Ignorable_log_event::pack_info(Protocol *protocol)
{
  char buf[256];
  size_t bytes;
  bytes= my_snprintf(buf, sizeof(buf), "# Unrecognized ignorable event");
  protocol->store(buf, bytes, &my_charset_bin);
  return 0;
}
#endif

#ifdef MYSQL_CLIENT
/* Print for its unrecognized ignorable event */
void
Ignorable_log_event::print(FILE *file,
                           PRINT_EVENT_INFO *print_event_info)
{
  if (print_event_info->short_form)
    return;

  print_header(&print_event_info->head_cache, print_event_info, FALSE);
  my_b_printf(&print_event_info->head_cache, "\tIgnorable\n");
  my_b_printf(&print_event_info->head_cache,
              "# Unrecognized ignorable event\n");
}
#endif


Rows_query_log_event::Rows_query_log_event(const char *buf, uint event_len,
                                           const Format_description_log_event *descr_event)
  : Ignorable_log_event(buf, descr_event)
{
  DBUG_ENTER("Rows_query_log_event::Rows_query_log_event");
  uint8 const common_header_len=
    descr_event->common_header_len;
  uint8 const post_header_len=
    descr_event->post_header_len[ROWS_QUERY_LOG_EVENT-1];

  DBUG_PRINT("info",("event_len: %u; common_header_len: %d; post_header_len: %d",
                     event_len, common_header_len, post_header_len));

  /*
   m_rows_query length is stored using only one byte, but that length is
   ignored and the complete query is read.
  */
  int offset= common_header_len + post_header_len + 1;
  int len= event_len - offset;
  if (!(m_rows_query= (char*) my_malloc(len+1, MYF(MY_WME))))
    return;
  strmake(m_rows_query, buf + offset, len);
  DBUG_PRINT("info", ("m_rows_query: %s", m_rows_query));
  DBUG_VOID_RETURN;
}

Rows_query_log_event::~Rows_query_log_event()
{
  my_free(m_rows_query);
}

#ifndef MYSQL_CLIENT
int Rows_query_log_event::pack_info(Protocol *protocol)
{
  char *buf;
  size_t bytes;
  ulong len= sizeof("# ") + (ulong) strlen(m_rows_query);
  if (!(buf= (char*) my_malloc(len, MYF(MY_WME))))
    return 1;
  bytes= my_snprintf(buf, len, "# %s", m_rows_query);
  protocol->store(buf, bytes, &my_charset_bin);
  my_free(buf);
  return 0;
}
#endif

#ifdef MYSQL_CLIENT
void
Rows_query_log_event::print(FILE *file,
                            PRINT_EVENT_INFO *print_event_info)
{
  if (!print_event_info->short_form && print_event_info->verbose > 1)
  {
    IO_CACHE *const head= &print_event_info->head_cache;
    IO_CACHE *const body= &print_event_info->body_cache;
    char *token= NULL, *saveptr= NULL;
    char *rows_query_copy= NULL;
    if (!(rows_query_copy= my_strdup(m_rows_query, MYF(MY_WME))))
      return;

    print_header(head, print_event_info, FALSE);
    my_b_printf(head, "\tRows_query\n");
    /*
      Prefix every line of a multi-line query with '#' to prevent the
      statement from being executed when binary log will be processed
      using 'mysqlbinlog --verbose --verbose'.
    */
    for (token= strtok_r(rows_query_copy, "\n", &saveptr); token;
         token= strtok_r(NULL, "\n", &saveptr))
      my_b_printf(head, "# %s\n", token);
    my_free(rows_query_copy);
    print_base64(body, print_event_info, true);
  }
}
#endif

bool
Rows_query_log_event::write_data_body(IO_CACHE *file)
{
  DBUG_ENTER("Rows_query_log_event::write_data_body");
  /*
   m_rows_query length will be stored using only one byte, but on read
   that length will be ignored and the complete query will be read.
  */
  DBUG_RETURN(write_str_at_most_255_bytes(file, m_rows_query,
              (uint) strlen(m_rows_query)));
}

#if defined(MYSQL_SERVER) && defined(HAVE_REPLICATION)
int Rows_query_log_event::do_apply_event(Relay_log_info const *rli)
{
  DBUG_ENTER("Rows_query_log_event::do_apply_event");
  DBUG_ASSERT(rli->info_thd == thd);
  /* Set query for writing Rows_query log event into binlog later.*/
  thd->set_query(m_rows_query, (uint32) strlen(m_rows_query));

  DBUG_ASSERT(rli->rows_query_ev == NULL);

  const_cast<Relay_log_info*>(rli)->rows_query_ev= this;

  DBUG_RETURN(0);
}
#endif


const char *Gtid_log_event::SET_STRING_PREFIX= "SET @@SESSION.GTID_NEXT= '";


Gtid_log_event::Gtid_log_event(const char *buffer, uint event_len,
                               const Format_description_log_event *descr_event)
  : Log_event(buffer, descr_event)
{
  DBUG_ENTER("Gtid_log_event::Gtid_log_event(const char *, uint, const Format_description_log_event *");
  uint8 const common_header_len=
    descr_event->common_header_len;

#ifndef DBUG_OFF
  uint8 const post_header_len=
    buffer[EVENT_TYPE_OFFSET] == ANONYMOUS_GTID_LOG_EVENT ?
    descr_event->post_header_len[ANONYMOUS_GTID_LOG_EVENT - 1] :
    descr_event->post_header_len[GTID_LOG_EVENT - 1];
  DBUG_PRINT("info",("event_len: %u; common_header_len: %d; post_header_len: %d",
                     event_len, common_header_len, post_header_len));
#endif

  char const *ptr_buffer= buffer + common_header_len;

  spec.type= buffer[EVENT_TYPE_OFFSET] == ANONYMOUS_GTID_LOG_EVENT ? 
    ANONYMOUS_GROUP : GTID_GROUP;

  commit_flag= *ptr_buffer != 0;
  ptr_buffer+= ENCODED_FLAG_LENGTH;

  sid.copy_from((uchar *)ptr_buffer);
  ptr_buffer+= ENCODED_SID_LENGTH;

  // SIDNO is only generated if needed, in get_sidno().
  spec.gtid.sidno= -1;

  spec.gtid.gno= uint8korr(ptr_buffer);
  ptr_buffer+= ENCODED_GNO_LENGTH;

  DBUG_VOID_RETURN;
}

#ifndef MYSQL_CLIENT
Gtid_log_event::Gtid_log_event(THD* thd_arg, bool using_trans,
                               const Gtid_specification *spec_arg)
: Log_event(thd_arg, thd_arg->variables.gtid_next.type == ANONYMOUS_GROUP ?
            LOG_EVENT_IGNORABLE_F : 0,
            using_trans ? Log_event::EVENT_TRANSACTIONAL_CACHE :
            Log_event::EVENT_STMT_CACHE, Log_event::EVENT_NORMAL_LOGGING),
  commit_flag(true)
{
  DBUG_ENTER("Gtid_log_event::Gtid_log_event(THD *)");
  spec= spec_arg ? *spec_arg : thd_arg->variables.gtid_next;
  if (spec.type == GTID_GROUP)
  {
    global_sid_lock->rdlock();
    sid= global_sid_map->sidno_to_sid(spec.gtid.sidno);
    global_sid_lock->unlock();
  }
  else
    sid.clear();
#ifndef DBUG_OFF
  char buf[MAX_SET_STRING_LENGTH + 1];
  to_string(buf);
  DBUG_PRINT("info", ("%s", buf));
#endif
  DBUG_VOID_RETURN;
}
#endif

#ifndef MYSQL_CLIENT
int Gtid_log_event::pack_info(Protocol *protocol)
{
  char buffer[MAX_SET_STRING_LENGTH + 1];
  size_t len= to_string(buffer);
  protocol->store(buffer, len, &my_charset_bin);
  return 0;
}
#endif

size_t Gtid_log_event::to_string(char *buf) const
{
  char *p= buf;
  DBUG_ASSERT(strlen(SET_STRING_PREFIX) == SET_STRING_PREFIX_LENGTH);
  strcpy(p, SET_STRING_PREFIX);
  p+= SET_STRING_PREFIX_LENGTH;
  p+= spec.to_string(&sid, p);
  *p++= '\'';
  *p= '\0';
  return p - buf;
}

#ifdef MYSQL_CLIENT
void
Gtid_log_event::print(FILE *file, PRINT_EVENT_INFO *print_event_info)
{
  char buffer[MAX_SET_STRING_LENGTH + 1];
  IO_CACHE *const head= &print_event_info->head_cache;
  if (!print_event_info->short_form)
  {
    print_header(head, print_event_info, FALSE);
    my_b_printf(head, "\tGTID [commit=%s]\n", commit_flag ? "yes" : "no");
  }
  to_string(buffer);
  my_b_printf(head, "%s%s\n", buffer, print_event_info->delimiter);
}
#endif

#ifdef MYSQL_SERVER
bool Gtid_log_event::write_data_header(IO_CACHE *file)
{
  DBUG_ENTER("Gtid_log_event::write_data_header");
  char buffer[POST_HEADER_LENGTH];
  char* ptr_buffer= buffer;

  *ptr_buffer= commit_flag ? 1 : 0;
  ptr_buffer+= ENCODED_FLAG_LENGTH;

#ifndef DBUG_OFF
  char buf[rpl_sid::TEXT_LENGTH + 1];
  sid.to_string(buf);
  DBUG_PRINT("info", ("sid=%s sidno=%d gno=%lld",
                      buf, spec.gtid.sidno, spec.gtid.gno));
#endif

  sid.copy_to((uchar *)ptr_buffer);
  ptr_buffer+= ENCODED_SID_LENGTH;

  int8store(ptr_buffer, spec.gtid.gno);
  ptr_buffer+= ENCODED_GNO_LENGTH;

  DBUG_ASSERT(ptr_buffer == (buffer + sizeof(buffer)));
  DBUG_RETURN(wrapper_my_b_safe_write(file, (uchar *) buffer, sizeof(buffer)));
}
#endif // MYSQL_SERVER

#if defined(MYSQL_SERVER) && defined(HAVE_REPLICATION)
int Gtid_log_event::do_apply_event(Relay_log_info const *rli)
{
  DBUG_ENTER("Gtid_log_event::do_apply_event");
  DBUG_ASSERT(rli->info_thd == thd);

  // Gtid_log_events should be filtered out at earlier stages if gtid_mode == 0
  DBUG_ASSERT(gtid_mode > 0);

  rpl_sidno sidno= get_sidno(true);
  if (sidno < 0)
    DBUG_RETURN(1); // out of memory
  if (thd->owned_gtid.sidno)
  {
    gtid_rollback(thd);
  }
  thd->variables.gtid_next.set(sidno, spec.gtid.gno);
  DBUG_PRINT("info", ("setting gtid_next=%d:%lld",
                      sidno, spec.gtid.gno));

  if (gtid_acquire_ownership_single(thd))
    DBUG_RETURN(1);

  DBUG_RETURN(0);
}

int Gtid_log_event::do_update_pos(Relay_log_info *rli)
{
  /*
    This event does not increment group positions. This means
    that if there is a failure after it has been processed,
    it will be automatically re-executed.
  */
  rli->inc_event_relay_log_pos();
  DBUG_EXECUTE_IF("crash_after_update_pos_gtid",
                  sql_print_information("Crashing crash_after_update_pos_gtid.");
                  DBUG_SUICIDE(););
  return 0;
}
#endif

Previous_gtids_log_event::Previous_gtids_log_event(
  const char *buffer, uint event_len,
  const Format_description_log_event *descr_event)
  : Log_event(buffer, descr_event)
{
  DBUG_ENTER("Previous_gtids_log_event::Previous_gtids_log_event");
  uint8 const common_header_len=
    descr_event->common_header_len;
  uint8 const post_header_len=
    descr_event->post_header_len[PREVIOUS_GTIDS_LOG_EVENT - 1];

  DBUG_PRINT("info",("event_len: %u; common_header_len: %d; post_header_len: %d",
                     event_len, common_header_len, post_header_len));

  buf= (const uchar *)buffer + common_header_len + post_header_len;
  buf_size= (const uchar *)buffer + event_len - buf;
  DBUG_PRINT("info", ("data size of the event: %d", buf_size));
  DBUG_VOID_RETURN;
}

#ifndef MYSQL_CLIENT
Previous_gtids_log_event::Previous_gtids_log_event(const Gtid_set *set)
: Log_event(Log_event::EVENT_NO_CACHE,
            Log_event::EVENT_IMMEDIATE_LOGGING)
{
  DBUG_ENTER("Previous_gtids_log_event::Previous_gtids_log_event(THD *, const Gtid_set *)");
  global_sid_lock->assert_some_lock();
  buf_size= set->get_encoded_length();
  uchar *buffer= (uchar *) my_malloc(buf_size, MYF(MY_WME));
  if (buffer != NULL)
  {
    set->encode(buffer);
    register_temp_buf((char *)buffer);
  }
  this->buf= buffer;
  // if buf == NULL, is_valid will return false
  DBUG_VOID_RETURN;
}
#endif

#ifndef MYSQL_CLIENT
int Previous_gtids_log_event::pack_info(Protocol *protocol)
{
  size_t length= 0;
  global_sid_lock->rdlock();
  char *str= get_str(&length, &Gtid_set::default_string_format);
  global_sid_lock->unlock();
  if (str == NULL)
    return 1;
  protocol->store(str, length, &my_charset_bin);
  my_free(str);
  return 0;
}
#endif

#ifdef MYSQL_CLIENT
void Previous_gtids_log_event::print(FILE *file,
                                     PRINT_EVENT_INFO *print_event_info)
{
  IO_CACHE *const head= &print_event_info->head_cache;

  global_sid_lock->rdlock();
  char *str= get_str(NULL, &Gtid_set::commented_string_format);
  global_sid_lock->unlock();
  if (str != NULL)
  {
    if (!print_event_info->short_form)
    {
      print_header(head, print_event_info, FALSE);
      my_b_printf(head, "\tPrevious-GTIDs\n");
    }
    my_b_printf(head, "%s\n", str);
    my_free(str);
  }
}
#endif

int Previous_gtids_log_event::add_to_set(Gtid_set *target) const
{
  DBUG_ENTER("Previous_gtids_log_event::add_to_set(Gtid_set *)");
  size_t end_pos= 0;
  size_t add_size= DBUG_EVALUATE_IF("gtid_has_extra_data", 10, 0);
  /* Silently ignore additional unknown data at the end of the encoding */
  PROPAGATE_REPORTED_ERROR_INT(target->add_gtid_encoding(buf,
                                                         buf_size + add_size,
                                                         &end_pos));
  DBUG_ASSERT(end_pos <= (size_t) buf_size);
  DBUG_RETURN(0);
}

char *Previous_gtids_log_event::get_str(
  size_t *length_p, const Gtid_set::String_format *string_format) const
{
  DBUG_ENTER("Previous_gtids_log_event::get_str(size_t *)");
  Sid_map sid_map(NULL);
  Gtid_set set(&sid_map, NULL);
  DBUG_PRINT("info", ("temp_buf=%p buf=%p", temp_buf, buf));
  if (set.add_gtid_encoding(buf, buf_size) != RETURN_STATUS_OK)
    DBUG_RETURN(NULL);
  set.dbug_print("set");
  size_t length= set.get_string_length(string_format);
  DBUG_PRINT("info", ("string length= %lu", (ulong) length));
  char* str= (char *)my_malloc(length + 1, MYF(MY_WME));
  if (str != NULL)
  {
    set.to_string(str, string_format);
    if (length_p != NULL)
      *length_p= length;
  }
  DBUG_RETURN(str);
}

#ifndef MYSQL_CLIENT
bool Previous_gtids_log_event::write_data_body(IO_CACHE *file)
{
  DBUG_ENTER("Previous_gtids_log_event::write_data_body");
  DBUG_PRINT("info", ("size=%d", buf_size));
  bool ret= wrapper_my_b_safe_write(file, buf, buf_size);
  DBUG_RETURN(ret);
}
#endif

#if defined(MYSQL_SERVER) && defined(HAVE_REPLICATION)
int Previous_gtids_log_event::do_update_pos(Relay_log_info *rli)
{
  rli->inc_event_relay_log_pos();
  return 0;
}
#endif


#ifdef MYSQL_CLIENT
/**
  The default values for these variables should be values that are
  *incorrect*, i.e., values that cannot occur in an event.  This way,
  they will always be printed for the first event.
*/
st_print_event_info::st_print_event_info()
  :flags2_inited(0), sql_mode_inited(0), sql_mode(0),
   auto_increment_increment(0),auto_increment_offset(0), charset_inited(0),
   lc_time_names_number(~0),
   charset_database_number(ILLEGAL_CHARSET_INFO_NUMBER),
   thread_id(0), thread_id_printed(false),
   base64_output_mode(BASE64_OUTPUT_UNSPEC), printed_fd_event(FALSE),
   have_unflushed_events(FALSE), skipped_event_in_transaction(false)
{
  /*
    Currently we only use static PRINT_EVENT_INFO objects, so zeroed at
    program's startup, but these explicit memset() is for the day someone
    creates dynamic instances.
  */
  memset(db, 0, sizeof(db));
  memset(charset, 0, sizeof(charset));
  memset(time_zone_str, 0, sizeof(time_zone_str));
  delimiter[0]= ';';
  delimiter[1]= 0;
  myf const flags = MYF(MY_WME | MY_NABP);
  open_cached_file(&head_cache, NULL, NULL, 0, flags);
  open_cached_file(&body_cache, NULL, NULL, 0, flags);
}
#endif


#if defined(HAVE_REPLICATION) && !defined(MYSQL_CLIENT)
Heartbeat_log_event::Heartbeat_log_event(const char* buf, uint event_len,
                    const Format_description_log_event* description_event)
  :Log_event(buf, description_event)
{
  uint8 header_size= description_event->common_header_len;
  ident_len = event_len - header_size;
  set_if_smaller(ident_len,FN_REFLEN-1);
  log_ident= buf + header_size;
}
#endif

#ifdef MYSQL_SERVER
/*
  This is a utility function that adds a quoted identifier into the a buffer.
  This also escapes any existance of the quote string inside the identifier.

  SYNOPSIS
    my_strmov_quoted_identifier
    thd                   thread handler
    buffer                target buffer
    identifier            the identifier to be quoted
    length                length of the identifier
*/
size_t my_strmov_quoted_identifier(THD* thd, char *buffer,
                                   const char* identifier,
                                   uint length)
{
  int q= thd ? get_quote_char_for_identifier(thd, identifier, length) : '`';
  return my_strmov_quoted_identifier_helper(q, buffer, identifier, length);
}
#else
size_t my_strmov_quoted_identifier(char *buffer,  const char* identifier)
{
  int q= '`';
  return my_strmov_quoted_identifier_helper(q, buffer, identifier, 0);
}

#endif

size_t my_strmov_quoted_identifier_helper(int q, char *buffer,
                                          const char* identifier,
                                          uint length)
{
  size_t written= 0;
  char quote_char;
  uint id_length= (length) ? length : strlen(identifier);

  if (q == EOF)
  {
    (void) strncpy(buffer, identifier, id_length);
    return id_length;
  }
  quote_char= (char) q;
  *buffer++= quote_char;
  written++;
  while (id_length--)
  {
    if (*identifier == quote_char)
    {
      *buffer++= quote_char;
      written++;
    }
    *buffer++= *identifier++;
    written++;
  }
  *buffer++= quote_char;
  return ++written;
}
<|MERGE_RESOLUTION|>--- conflicted
+++ resolved
@@ -12006,7 +12006,6 @@
 #ifdef MYSQL_CLIENT
 void Table_map_log_event::print(FILE *, PRINT_EVENT_INFO *print_event_info)
 {
-<<<<<<< HEAD
   if (!print_event_info->short_form)
   {
     print_header(&print_event_info->head_cache, print_event_info, TRUE);
@@ -12015,11 +12014,6 @@
                 m_dbnam, m_tblnam, m_table_id.id());
     print_base64(&print_event_info->body_cache, print_event_info, TRUE);
   }
-=======
-  DBUG_EXECUTE_IF("simulate_cache_read_error",
-                  {DBUG_SET("+d,simulate_my_b_fill_error");});
-  Rows_log_event::print_helper(file, print_event_info, "Write_rows");
->>>>>>> 5c6611b5
 }
 #endif
 
@@ -12482,6 +12476,8 @@
 #ifdef MYSQL_CLIENT
 void Write_rows_log_event::print(FILE *file, PRINT_EVENT_INFO* print_event_info)
 {
+  DBUG_EXECUTE_IF("simulate_cache_read_error",
+                  {DBUG_SET("+d,simulate_my_b_fill_error");});
   Rows_log_event::print_helper(file, print_event_info, "Write_rows");
 }
 #endif
