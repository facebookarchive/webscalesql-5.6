/* Copyright (c) 2000, 2010, Oracle and/or its affiliates. All rights reserved.

   This program is free software; you can redistribute it and/or modify
   it under the terms of the GNU General Public License as published by
   the Free Software Foundation; version 2 of the License.

   This program is distributed in the hope that it will be useful,
   but WITHOUT ANY WARRANTY; without even the implied warranty of
   MERCHANTABILITY or FITNESS FOR A PARTICULAR PURPOSE.  See the
   GNU General Public License for more details.

   You should have received a copy of the GNU General Public License
   along with this program; if not, write to the Free Software Foundation,
   51 Franklin Street, Suite 500, Boston, MA 02110-1335 USA */

/**
  @defgroup Semantic_Analysis Semantic Analysis
*/

#ifndef SQL_LEX_INCLUDED
#define SQL_LEX_INCLUDED

#include "violite.h"                            /* SSL_type */
#include "sql_trigger.h"
#include "item.h"               /* From item_subselect.h: subselect_union_engine */
#include "thr_lock.h"                  /* thr_lock_type, TL_UNLOCK */

/* YACC and LEX Definitions */

/* These may not be declared yet */
class Table_ident;
class sql_exchange;
class LEX_COLUMN;
class sp_head;
class sp_name;
class sp_instr;
class sp_pcontext;
class st_alter_tablespace;
class partition_info;
class Event_parse_data;
class set_var_base;
class sys_var;
class Item_func_match;
class Alter_drop;
class Alter_column;
class Key;
class File_parser;
class Key_part_spec;

#ifdef MYSQL_SERVER
/*
  There are 8 different type of table access so there is no more than
  combinations 2^8 = 256:

  . STMT_READS_TRANS_TABLE

  . STMT_READS_NON_TRANS_TABLE

  . STMT_READS_TEMP_TRANS_TABLE

  . STMT_READS_TEMP_NON_TRANS_TABLE

  . STMT_WRITES_TRANS_TABLE

  . STMT_WRITES_NON_TRANS_TABLE

  . STMT_WRITES_TEMP_TRANS_TABLE

  . STMT_WRITES_TEMP_NON_TRANS_TABLE

  The unsafe conditions for each combination is represented within a byte
  and stores the status of the option --binlog-direct-non-trans-updates,
  whether the trx-cache is empty or not, and whether the isolation level
  is lower than ISO_REPEATABLE_READ:

  . option (OFF/ON)
  . trx-cache (empty/not empty)
  . isolation (>= ISO_REPEATABLE_READ / < ISO_REPEATABLE_READ)

  bits 0 : . OFF, . empty, . >= ISO_REPEATABLE_READ
  bits 1 : . OFF, . empty, . < ISO_REPEATABLE_READ
  bits 2 : . OFF, . not empty, . >= ISO_REPEATABLE_READ
  bits 3 : . OFF, . not empty, . < ISO_REPEATABLE_READ
  bits 4 : . ON, . empty, . >= ISO_REPEATABLE_READ
  bits 5 : . ON, . empty, . < ISO_REPEATABLE_READ
  bits 6 : . ON, . not empty, . >= ISO_REPEATABLE_READ
  bits 7 : . ON, . not empty, . < ISO_REPEATABLE_READ
*/
extern uint binlog_unsafe_map[256];
/*
  Initializes the array with unsafe combinations and its respective
  conditions.
*/
void binlog_unsafe_map_init();
#endif

/**
  used by the parser to store internal variable name
*/
struct sys_var_with_base
{
  sys_var *var;
  LEX_STRING base_name;
};

#ifdef MYSQL_SERVER
/*
  The following hack is needed because mysql_yacc.cc does not define
  YYSTYPE before including this file
*/
#ifdef MYSQL_YACC
#define LEX_YYSTYPE void *
#else
#include "lex_symbol.h"
#if MYSQL_LEX
#include "item_func.h"            /* Cast_target used in sql_yacc.h */
#include "sql_yacc.h"
#define LEX_YYSTYPE YYSTYPE *
#else
#define LEX_YYSTYPE void *
#endif
#endif
#endif

/*
  When a command is added here, be sure it's also added in mysqld.cc
  in "struct show_var_st status_vars[]= {" ...

  If the command returns a result set or is not allowed in stored
  functions or triggers, please also make sure that
  sp_get_flags_for_command (sp_head.cc) returns proper flags for the
  added SQLCOM_.
*/

enum enum_sql_command {
  SQLCOM_SELECT, SQLCOM_CREATE_TABLE, SQLCOM_CREATE_INDEX, SQLCOM_ALTER_TABLE,
  SQLCOM_UPDATE, SQLCOM_INSERT, SQLCOM_INSERT_SELECT,
  SQLCOM_DELETE, SQLCOM_TRUNCATE, SQLCOM_DROP_TABLE, SQLCOM_DROP_INDEX,

  SQLCOM_SHOW_DATABASES, SQLCOM_SHOW_TABLES, SQLCOM_SHOW_FIELDS,
  SQLCOM_SHOW_KEYS, SQLCOM_SHOW_VARIABLES, SQLCOM_SHOW_STATUS,
  SQLCOM_SHOW_ENGINE_LOGS, SQLCOM_SHOW_ENGINE_STATUS, SQLCOM_SHOW_ENGINE_MUTEX,
  SQLCOM_SHOW_PROCESSLIST, SQLCOM_SHOW_MASTER_STAT, SQLCOM_SHOW_SLAVE_STAT,
  SQLCOM_SHOW_GRANTS, SQLCOM_SHOW_CREATE, SQLCOM_SHOW_CHARSETS,
  SQLCOM_SHOW_COLLATIONS, SQLCOM_SHOW_CREATE_DB, SQLCOM_SHOW_TABLE_STATUS,
  SQLCOM_SHOW_TRIGGERS,

  SQLCOM_LOAD,SQLCOM_SET_OPTION,SQLCOM_LOCK_TABLES,SQLCOM_UNLOCK_TABLES,
  SQLCOM_GRANT,
  SQLCOM_CHANGE_DB, SQLCOM_CREATE_DB, SQLCOM_DROP_DB, SQLCOM_ALTER_DB,
  SQLCOM_REPAIR, SQLCOM_REPLACE, SQLCOM_REPLACE_SELECT,
  SQLCOM_CREATE_FUNCTION, SQLCOM_DROP_FUNCTION,
  SQLCOM_REVOKE,SQLCOM_OPTIMIZE, SQLCOM_CHECK,
  SQLCOM_ASSIGN_TO_KEYCACHE, SQLCOM_PRELOAD_KEYS,
  SQLCOM_FLUSH, SQLCOM_KILL, SQLCOM_ANALYZE,
  SQLCOM_ROLLBACK, SQLCOM_ROLLBACK_TO_SAVEPOINT,
  SQLCOM_COMMIT, SQLCOM_SAVEPOINT, SQLCOM_RELEASE_SAVEPOINT,
  SQLCOM_SLAVE_START, SQLCOM_SLAVE_STOP,
  SQLCOM_BEGIN, SQLCOM_CHANGE_MASTER,
  SQLCOM_RENAME_TABLE,
  SQLCOM_RESET, SQLCOM_PURGE, SQLCOM_PURGE_BEFORE, SQLCOM_SHOW_BINLOGS,
  SQLCOM_SHOW_OPEN_TABLES,
  SQLCOM_HA_OPEN, SQLCOM_HA_CLOSE, SQLCOM_HA_READ,
  SQLCOM_SHOW_SLAVE_HOSTS, SQLCOM_DELETE_MULTI, SQLCOM_UPDATE_MULTI,
  SQLCOM_SHOW_BINLOG_EVENTS, SQLCOM_SHOW_NEW_MASTER, SQLCOM_DO,
  SQLCOM_SHOW_WARNS, SQLCOM_EMPTY_QUERY, SQLCOM_SHOW_ERRORS,
  SQLCOM_SHOW_STORAGE_ENGINES, SQLCOM_SHOW_PRIVILEGES,
  SQLCOM_HELP, SQLCOM_CREATE_USER, SQLCOM_DROP_USER, SQLCOM_RENAME_USER,
  SQLCOM_REVOKE_ALL, SQLCOM_CHECKSUM,
  SQLCOM_CREATE_PROCEDURE, SQLCOM_CREATE_SPFUNCTION, SQLCOM_CALL,
  SQLCOM_DROP_PROCEDURE, SQLCOM_ALTER_PROCEDURE,SQLCOM_ALTER_FUNCTION,
  SQLCOM_SHOW_CREATE_PROC, SQLCOM_SHOW_CREATE_FUNC,
  SQLCOM_SHOW_STATUS_PROC, SQLCOM_SHOW_STATUS_FUNC,
  SQLCOM_PREPARE, SQLCOM_EXECUTE, SQLCOM_DEALLOCATE_PREPARE,
  SQLCOM_CREATE_VIEW, SQLCOM_DROP_VIEW,
  SQLCOM_CREATE_TRIGGER, SQLCOM_DROP_TRIGGER,
  SQLCOM_XA_START, SQLCOM_XA_END, SQLCOM_XA_PREPARE,
  SQLCOM_XA_COMMIT, SQLCOM_XA_ROLLBACK, SQLCOM_XA_RECOVER,
  SQLCOM_SHOW_PROC_CODE, SQLCOM_SHOW_FUNC_CODE,
  SQLCOM_ALTER_TABLESPACE,
  SQLCOM_INSTALL_PLUGIN, SQLCOM_UNINSTALL_PLUGIN,
  SQLCOM_SHOW_AUTHORS, SQLCOM_BINLOG_BASE64_EVENT,
  SQLCOM_SHOW_PLUGINS,
  SQLCOM_SHOW_CONTRIBUTORS,
  SQLCOM_CREATE_SERVER, SQLCOM_DROP_SERVER, SQLCOM_ALTER_SERVER,
  SQLCOM_CREATE_EVENT, SQLCOM_ALTER_EVENT, SQLCOM_DROP_EVENT,
  SQLCOM_SHOW_CREATE_EVENT, SQLCOM_SHOW_EVENTS,
  SQLCOM_SHOW_CREATE_TRIGGER,
  SQLCOM_ALTER_DB_UPGRADE,
  SQLCOM_SHOW_PROFILE, SQLCOM_SHOW_PROFILES,
  SQLCOM_SIGNAL, SQLCOM_RESIGNAL,
  SQLCOM_SHOW_RELAYLOG_EVENTS, 
  /*
    When a command is added here, be sure it's also added in mysqld.cc
    in "struct show_var_st status_vars[]= {" ...
  */
  /* This should be the last !!! */
  SQLCOM_END
};

// describe/explain types
#define DESCRIBE_NONE		0 // Not explain query
#define DESCRIBE_NORMAL		1
#define DESCRIBE_EXTENDED	2
/*
  This is not within #ifdef because we want "EXPLAIN PARTITIONS ..." to produce
  additional "partitions" column even if partitioning is not compiled in.
*/
#define DESCRIBE_PARTITIONS	4

#ifdef MYSQL_SERVER

enum enum_sp_suid_behaviour
{
  SP_IS_DEFAULT_SUID= 0,
  SP_IS_NOT_SUID,
  SP_IS_SUID
};

enum enum_sp_data_access
{
  SP_DEFAULT_ACCESS= 0,
  SP_CONTAINS_SQL,
  SP_NO_SQL,
  SP_READS_SQL_DATA,
  SP_MODIFIES_SQL_DATA
};

const LEX_STRING sp_data_access_name[]=
{
  { C_STRING_WITH_LEN("") },
  { C_STRING_WITH_LEN("CONTAINS SQL") },
  { C_STRING_WITH_LEN("NO SQL") },
  { C_STRING_WITH_LEN("READS SQL DATA") },
  { C_STRING_WITH_LEN("MODIFIES SQL DATA") }
};

#define DERIVED_SUBQUERY	1
#define DERIVED_VIEW		2

enum enum_view_create_mode
{
  VIEW_CREATE_NEW,		// check that there are not such VIEW/table
  VIEW_ALTER,			// check that VIEW .frm with such name exists
  VIEW_CREATE_OR_REPLACE	// check only that there are not such table
};

enum enum_drop_mode
{
  DROP_DEFAULT, // mode is not specified
  DROP_CASCADE, // CASCADE option
  DROP_RESTRICT // RESTRICT option
};

/* Options to add_table_to_list() */
#define TL_OPTION_UPDATING	1
#define TL_OPTION_FORCE_INDEX	2
#define TL_OPTION_IGNORE_LEAVES 4
#define TL_OPTION_ALIAS         8

typedef List<Item> List_item;

/* SERVERS CACHE CHANGES */
typedef struct st_lex_server_options
{
  long port;
  uint server_name_length;
  char *server_name, *host, *db, *username, *password, *scheme, *socket, *owner;
} LEX_SERVER_OPTIONS;


/**
  Structure to hold parameters for CHANGE MASTER or START/STOP SLAVE
  or SHOW NEW MASTER.

  Remark: this should not be confused with Master_info (and perhaps
  would better be renamed to st_lex_replication_info).  Some fields,
  e.g., delay, are saved in Relay_log_info, not in Master_info.
*/
typedef struct st_lex_master_info
{
  char *host, *user, *password, *log_file_name;
  uint port, connect_retry;
  float heartbeat_period;
  int sql_delay;
  ulonglong pos;
  ulong server_id;
  /*
    Enum is used for making it possible to detect if the user
    changed variable or if it should be left at old value
   */
  enum {LEX_MI_UNCHANGED= 0, LEX_MI_DISABLE, LEX_MI_ENABLE}
    ssl, ssl_verify_server_cert, heartbeat_opt, repl_ignore_server_ids_opt;
  char *ssl_key, *ssl_cert, *ssl_ca, *ssl_capath, *ssl_cipher;
  char *relay_log_name;
  ulong relay_log_pos;
  DYNAMIC_ARRAY repl_ignore_server_ids;

  void set_unspecified();
} LEX_MASTER_INFO;


enum sub_select_type
{
  UNSPECIFIED_TYPE,UNION_TYPE, INTERSECT_TYPE,
  EXCEPT_TYPE, GLOBAL_OPTIONS_TYPE, DERIVED_TABLE_TYPE, OLAP_TYPE
};

enum olap_type 
{
  UNSPECIFIED_OLAP_TYPE, CUBE_TYPE, ROLLUP_TYPE
};

enum tablespace_op_type
{
  NO_TABLESPACE_OP, DISCARD_TABLESPACE, IMPORT_TABLESPACE
};

/* 
  String names used to print a statement with index hints.
  Keep in sync with index_hint_type.
*/
extern const char * index_hint_type_name[];
typedef uchar index_clause_map;

/*
  Bits in index_clause_map : one for each possible FOR clause in
  USE/FORCE/IGNORE INDEX index hint specification
*/
#define INDEX_HINT_MASK_JOIN  (1)
#define INDEX_HINT_MASK_GROUP (1 << 1)
#define INDEX_HINT_MASK_ORDER (1 << 2)

#define INDEX_HINT_MASK_ALL (INDEX_HINT_MASK_JOIN | INDEX_HINT_MASK_GROUP | \
                             INDEX_HINT_MASK_ORDER)

/* Single element of an USE/FORCE/IGNORE INDEX list specified as a SQL hint  */
class Index_hint : public Sql_alloc
{
public:
  /* The type of the hint : USE/FORCE/IGNORE */
  enum index_hint_type type;
  /* Where the hit applies to. A bitmask of INDEX_HINT_MASK_<place> values */
  index_clause_map clause;
  /* 
    The index name. Empty (str=NULL) name represents an empty list 
    USE INDEX () clause 
  */ 
  LEX_STRING key_name;

  Index_hint (enum index_hint_type type_arg, index_clause_map clause_arg,
              char *str, uint length) :
    type(type_arg), clause(clause_arg)
  {
    key_name.str= str;
    key_name.length= length;
  }

  void print(THD *thd, String *str);
}; 

/* 
  The state of the lex parsing for selects 
   
   master and slaves are pointers to select_lex.
   master is pointer to upper level node.
   slave is pointer to lower level node
   select_lex is a SELECT without union
   unit is container of either
     - One SELECT
     - UNION of selects
   select_lex and unit are both inherited form select_lex_node
   neighbors are two select_lex or units on the same level

   All select describing structures linked with following pointers:
   - list of neighbors (next/prev) (prev of first element point to slave
     pointer of upper structure)
     - For select this is a list of UNION's (or one element list)
     - For units this is a list of sub queries for the upper level select

   - pointer to master (master), which is
     If this is a unit
       - pointer to outer select_lex
     If this is a select_lex
       - pointer to outer unit structure for select

   - pointer to slave (slave), which is either:
     If this is a unit:
       - first SELECT that belong to this unit
     If this is a select_lex
       - first unit that belong to this SELECT (subquries or derived tables)

   - list of all select_lex (link_next/link_prev)
     This is to be used for things like derived tables creation, where we
     go through this list and create the derived tables.

   If unit contain several selects (UNION now, INTERSECT etc later)
   then it have special select_lex called fake_select_lex. It used for
   storing global parameters (like ORDER BY, LIMIT) and executing union.
   Subqueries used in global ORDER BY clause will be attached to this
   fake_select_lex, which will allow them correctly resolve fields of
   'upper' UNION and outer selects.

   For example for following query:

   select *
     from table1
     where table1.field IN (select * from table1_1_1 union
                            select * from table1_1_2)
     union
   select *
     from table2
     where table2.field=(select (select f1 from table2_1_1_1_1
                                   where table2_1_1_1_1.f2=table2_1_1.f3)
                           from table2_1_1
                           where table2_1_1.f1=table2.f2)
     union
   select * from table3;

   we will have following structure:

   select1: (select * from table1 ...)
   select2: (select * from table2 ...)
   select3: (select * from table3)
   select1.1.1: (select * from table1_1_1)
   ...

     main unit
     fake0
     select1 select2 select3
     |^^     |^
    s|||     ||master
    l|||     |+---------------------------------+
    a|||     +---------------------------------+|
    v|||master                         slave   ||
    e||+-------------------------+             ||
     V|            neighbor      |             V|
     unit1.1<+==================>unit1.2       unit2.1
     fake1.1
     select1.1.1 select 1.1.2    select1.2.1   select2.1.1
                                               |^
                                               ||
                                               V|
                                               unit2.1.1.1
                                               select2.1.1.1.1


   relation in main unit will be following:
   (bigger picture for:
      main unit
      fake0
      select1 select2 select3
   in the above picture)

         main unit
         |^^^^|fake_select_lex
         |||||+--------------------------------------------+
         ||||+--------------------------------------------+|
         |||+------------------------------+              ||
         ||+--------------+                |              ||
    slave||master         |                |              ||
         V|      neighbor |       neighbor |        master|V
         select1<========>select2<========>select3        fake0

    list of all select_lex will be following (as it will be constructed by
    parser):

    select1->select2->select3->select2.1.1->select 2.1.2->select2.1.1.1.1-+
                                                                          |
    +---------------------------------------------------------------------+
    |
    +->select1.1.1->select1.1.2

*/

/* 
    Base class for st_select_lex (SELECT_LEX) & 
    st_select_lex_unit (SELECT_LEX_UNIT)
*/
struct LEX;
class st_select_lex;
class st_select_lex_unit;


class st_select_lex_node {
protected:
  st_select_lex_node *next, **prev,   /* neighbor list */
    *master, *slave,                  /* vertical links */
    *link_next, **link_prev;          /* list of whole SELECT_LEX */
public:

  ulonglong options;

  /*
    In sql_cache we store SQL_CACHE flag as specified by user to be
    able to restore SELECT statement from internal structures.
  */
  enum e_sql_cache { SQL_CACHE_UNSPECIFIED, SQL_NO_CACHE, SQL_CACHE };
  e_sql_cache sql_cache;

  /*
    result of this query can't be cached, bit field, can be :
      UNCACHEABLE_DEPENDENT
      UNCACHEABLE_RAND
      UNCACHEABLE_SIDEEFFECT
      UNCACHEABLE_EXPLAIN
      UNCACHEABLE_PREPARE
  */
  uint8 uncacheable;
  enum sub_select_type linkage;
  bool no_table_names_allowed; /* used for global order by */
  bool no_error; /* suppress error message (convert it to warnings) */

  static void *operator new(size_t size) throw ()
  {
    return sql_alloc(size);
  }
  static void *operator new(size_t size, MEM_ROOT *mem_root) throw ()
  { return (void*) alloc_root(mem_root, (uint) size); }
  static void operator delete(void *ptr,size_t size) { TRASH(ptr, size); }
  static void operator delete(void *ptr, MEM_ROOT *mem_root) {}

  // Ensures that at least all members used during cleanup() are initialized.
  st_select_lex_node()
    : next(NULL), prev(NULL),
      master(NULL), slave(NULL),
      link_next(NULL), link_prev(NULL),
      linkage(UNSPECIFIED_TYPE)
  {
  }
  virtual ~st_select_lex_node() {}

  inline st_select_lex_node* get_master() { return master; }
  virtual void init_query();
  virtual void init_select();
  void include_down(st_select_lex_node *upper);
  void include_neighbour(st_select_lex_node *before);
  void include_standalone(st_select_lex_node *sel, st_select_lex_node **ref);
  void include_global(st_select_lex_node **plink);
  void exclude();

  virtual st_select_lex_unit* master_unit()= 0;
  virtual st_select_lex* outer_select()= 0;
  virtual st_select_lex* return_after_parsing()= 0;

  virtual bool set_braces(bool value);
  virtual bool inc_in_sum_expr();
  virtual uint get_in_sum_expr();
  virtual TABLE_LIST* get_table_list();
  virtual List<Item>* get_item_list();
  virtual ulong get_table_join_options();
  virtual TABLE_LIST *add_table_to_list(THD *thd, Table_ident *table,
					LEX_STRING *alias,
					ulong table_options,
					thr_lock_type flags= TL_UNLOCK,
                                        enum_mdl_type mdl_type= MDL_SHARED_READ,
					List<Index_hint> *hints= 0,
                                        LEX_STRING *option= 0);
  virtual void set_lock_for_tables(thr_lock_type lock_type) {}

  friend class st_select_lex_unit;
  friend bool mysql_new_select(LEX *lex, bool move_down);
  friend bool mysql_make_view(THD *thd, File_parser *parser,
                              TABLE_LIST *table, uint flags);
private:
  void fast_exclude();
};
typedef class st_select_lex_node SELECT_LEX_NODE;

/* 
   SELECT_LEX_UNIT - unit of selects (UNION, INTERSECT, ...) group 
   SELECT_LEXs
*/
class THD;
class select_result;
class JOIN;
class select_union;
class Procedure;


class st_select_lex_unit: public st_select_lex_node {
protected:
  TABLE_LIST result_table_list;
  select_union *union_result;
  TABLE *table; /* temporary table using for appending UNION results */

  select_result *result;
  ulonglong found_rows_for_union;
  bool saved_error;

public:
  // Ensures that at least all members used during cleanup() are initialized.
  st_select_lex_unit()
    : union_result(NULL), table(NULL), result(NULL),
      cleaned(false),
      fake_select_lex(NULL)
  {
  }

  bool  prepared, // prepare phase already performed for UNION (unit)
    optimized, // optimize phase already performed for UNION (unit)
    executed, // already executed
    cleaned;

  // list of fields which points to temporary table for union
  List<Item> item_list;
  /*
    list of types of items inside union (used for union & derived tables)
    
    Item_type_holders from which this list consist may have pointers to Field,
    pointers is valid only after preparing SELECTS of this unit and before
    any SELECT of this unit execution
  */
  List<Item> types;
  /*
    Pointer to 'last' select or pointer to unit where stored
    global parameters for union
  */
  st_select_lex *global_parameters;
  //node on wich we should return current_select pointer after parsing subquery
  st_select_lex *return_to;
  /* LIMIT clause runtime counters */
  ha_rows select_limit_cnt, offset_limit_cnt;
  /* not NULL if unit used in subselect, point to subselect item */
  Item_subselect *item;
  /* thread handler */
  THD *thd;
  /*
    SELECT_LEX for hidden SELECT in onion which process global
    ORDER BY and LIMIT
  */
  st_select_lex *fake_select_lex;

  st_select_lex *union_distinct; /* pointer to the last UNION DISTINCT */
  bool describe; /* union exec() called for EXPLAIN */
  Procedure *last_procedure;	 /* Pointer to procedure, if such exists */

  void init_query();
  st_select_lex_unit* master_unit();
  st_select_lex* outer_select();
  st_select_lex* first_select()
  {
    return reinterpret_cast<st_select_lex*>(slave);
  }
  st_select_lex_unit* next_unit()
  {
    return reinterpret_cast<st_select_lex_unit*>(next);
  }
  st_select_lex* return_after_parsing() { return return_to; }
  void exclude_level();
  void exclude_tree();

  /* UNION methods */
  bool prepare(THD *thd, select_result *result, ulong additional_options);
  bool exec();
  bool cleanup();
  inline void unclean() { cleaned= 0; }
  void reinit_exec_mechanism();

  void print(String *str, enum_query_type query_type);

  bool add_fake_select_lex(THD *thd);
  void init_prepare_fake_select_lex(THD *thd);
  inline bool is_prepared() { return prepared; }
  bool change_result(select_subselect *result, select_subselect *old_result);
  void set_limit(st_select_lex *values);
  void set_thd(THD *thd_arg) { thd= thd_arg; }
  inline bool is_union (); 

  friend void lex_start(THD *thd);
  friend int subselect_union_engine::exec();

  List<Item> *get_unit_column_types();
};

typedef class st_select_lex_unit SELECT_LEX_UNIT;

/*
  SELECT_LEX - store information of parsed SELECT statment
*/
class st_select_lex: public st_select_lex_node
{
public:
  Name_resolution_context context;
  char *db;
  Item *where, *having;                         /* WHERE & HAVING clauses */
  Item *prep_where; /* saved WHERE clause for prepared statement processing */
  Item *prep_having;/* saved HAVING clause for prepared statement processing */
  /**
    Saved values of the WHERE and HAVING clauses. Allowed values are: 
     - COND_UNDEF if the condition was not specified in the query or if it 
       has not been optimized yet
     - COND_TRUE if the condition is always true
     - COND_FALSE if the condition is impossible
     - COND_OK otherwise
  */
  Item::cond_result cond_value, having_value;
  /* point on lex in which it was created, used in view subquery detection */
  LEX *parent_lex;
  enum olap_type olap;
  /* FROM clause - points to the beginning of the TABLE_LIST::next_local list. */
  SQL_I_List<TABLE_LIST>  table_list;
  SQL_I_List<ORDER>       group_list; /* GROUP BY clause. */
  List<Item>          item_list;  /* list of fields & expressions */
  List<String>        interval_list;
  bool	              is_item_list_lookup;
  /* 
    Usualy it is pointer to ftfunc_list_alloc, but in union used to create fake
    select_lex for calling mysql_select under results of union
  */
  List<Item_func_match> *ftfunc_list;
  List<Item_func_match> ftfunc_list_alloc;
  JOIN *join; /* after JOIN::prepare it is pointer to corresponding JOIN */
  List<TABLE_LIST> top_join_list; /* join list of the top level          */
  List<TABLE_LIST> *join_list;    /* list for the currently parsed join  */
  TABLE_LIST *embedding;          /* table embedding to the above list   */
  /*
    Beginning of the list of leaves in a FROM clause, where the leaves
    inlcude all base tables including view tables. The tables are connected
    by TABLE_LIST::next_leaf, so leaf_tables points to the left-most leaf.
  */
  TABLE_LIST *leaf_tables;
  const char *type;               /* type of select for EXPLAIN          */

  SQL_I_List<ORDER> order_list;   /* ORDER clause */
  SQL_I_List<ORDER> *gorder_list;
  Item *select_limit, *offset_limit;  /* LIMIT clause parameters */
  // Arrays of pointers to top elements of all_fields list
  Item **ref_pointer_array;

  /*
    number of items in select_list and HAVING clause used to get number
    bigger then can be number of entries that will be added to all item
    list during split_sum_func
  */
  uint select_n_having_items;
  uint cond_count;    /* number of arguments of and/or/xor in where/having/on */
  uint between_count; /* number of between predicates in where/having/on      */
  uint max_equal_elems; /* maximal number of elements in multiple equalities  */   
  /*
    Number of fields used in select list or where clause of current select
    and all inner subselects.
  */
  uint select_n_where_fields;
  enum_parsing_place parsing_place; /* where we are parsing expression */
  bool with_sum_func;   /* sum function indicator */

  ulong table_join_options;
  uint in_sum_expr;
  uint select_number; /* number of select (used for EXPLAIN) */
  int nest_level;     /* nesting level of select */
  Item_sum *inner_sum_func_list; /* list of sum func in nested selects */ 
  uint with_wild; /* item list contain '*' */
  bool  braces;   	/* SELECT ... UNION (SELECT ... ) <- this braces */
  /* TRUE when having fix field called in processing of this SELECT */
  bool having_fix_field;
  /* TRUE when GROUP BY fix field called in processing of this SELECT */
  bool group_fix_field;
  /* List of references to fields referenced from inner selects */
  List<Item_outer_ref> inner_refs_list;
  /* Number of Item_sum-derived objects in this SELECT */
  uint n_sum_items;
  /* Number of Item_sum-derived objects in children and descendant SELECTs */
  uint n_child_sum_items;

  /* explicit LIMIT clause was used */
  bool explicit_limit;
  /*
    there are subquery in HAVING clause => we can't close tables before
    query processing end even if we use temporary table
  */
  bool subquery_in_having;
  /* TRUE <=> this SELECT is correlated w.r.t. some ancestor select */
  bool is_correlated;
  /*
    This variable is required to ensure proper work of subqueries and
    stored procedures. Generally, one should use the states of
    Query_arena to determine if it's a statement prepare or first
    execution of a stored procedure. However, in case when there was an
    error during the first execution of a stored procedure, the SP body
    is not expelled from the SP cache. Therefore, a deeply nested
    subquery might be left unoptimized. So we need this per-subquery
    variable to inidicate the optimization/execution state of every
    subquery. Prepared statements work OK in that regard, as in
    case of an error during prepare the PS is not created.
  */
  bool first_execution;
  bool first_natural_join_processing;
  bool first_cond_optimization;
  /* do not wrap view fields with Item_ref */
  bool no_wrap_view_item;
  /* exclude this select from check of unique_table() */
  bool exclude_from_table_unique_test;
  /* List of fields that aren't under an aggregate function */
  List<Item_field> non_agg_fields;
  /* index in the select list of the expression currently being fixed */
  int cur_pos_in_select_list;

  List<udf_func>     udf_list;                  /* udf function calls stack */

  /* 
    This is a copy of the original JOIN USING list that comes from
    the parser. The parser :
      1. Sets the natural_join of the second TABLE_LIST in the join
         and the st_select_lex::prev_join_using.
      2. Makes a parent TABLE_LIST and sets its is_natural_join/
       join_using_fields members.
      3. Uses the wrapper TABLE_LIST as a table in the upper level.
    We cannot assign directly to join_using_fields in the parser because
    at stage (1.) the parent TABLE_LIST is not constructed yet and
    the assignment will override the JOIN USING fields of the lower level
    joins on the right.
  */
  List<String> *prev_join_using;
  /*
    Bitmap used in the ONLY_FULL_GROUP_BY_MODE to prevent mixture of aggregate
    functions and non aggregated fields when GROUP BY list is absent.
    Bits:
      0 - non aggregated fields are used in this select,
          defined as NON_AGG_FIELD_USED.
      1 - aggregate functions are used in this select,
          defined as SUM_FUNC_USED.
  */
  uint8 full_group_by_flag;
  void init_query();
  void init_select();
  st_select_lex_unit* master_unit();
  st_select_lex_unit* first_inner_unit() 
  { 
    return (st_select_lex_unit*) slave; 
  }
  st_select_lex* outer_select();
  st_select_lex* next_select() { return (st_select_lex*) next; }
  st_select_lex* next_select_in_list() 
  {
    return (st_select_lex*) link_next;
  }
  st_select_lex_node** next_select_in_list_addr()
  {
    return &link_next;
  }
  st_select_lex* return_after_parsing()
  {
    return master_unit()->return_after_parsing();
  }

  void mark_as_dependent(st_select_lex *last);

  bool set_braces(bool value);
  bool inc_in_sum_expr();
  uint get_in_sum_expr();

  bool add_item_to_list(THD *thd, Item *item);
  bool add_group_to_list(THD *thd, Item *item, bool asc);
  bool add_ftfunc_to_list(Item_func_match *func);
  bool add_order_to_list(THD *thd, Item *item, bool asc);
  TABLE_LIST* add_table_to_list(THD *thd, Table_ident *table,
				LEX_STRING *alias,
				ulong table_options,
				thr_lock_type flags= TL_UNLOCK,
                                enum_mdl_type mdl_type= MDL_SHARED_READ,
				List<Index_hint> *hints= 0,
                                LEX_STRING *option= 0);
  TABLE_LIST* get_table_list();
  bool init_nested_join(THD *thd);
  TABLE_LIST *end_nested_join(THD *thd);
  TABLE_LIST *nest_last_join(THD *thd);
  void add_joined_table(TABLE_LIST *table);
  TABLE_LIST *convert_right_join();
  List<Item>* get_item_list();
  ulong get_table_join_options();
  void set_lock_for_tables(thr_lock_type lock_type);
  inline void init_order()
  {
    order_list.elements= 0;
    order_list.first= 0;
    order_list.next= &order_list.first;
  }
  /*
    This method created for reiniting LEX in mysql_admin_table() and can be
    used only if you are going remove all SELECT_LEX & units except belonger
    to LEX (LEX::unit & LEX::select, for other purposes there are
    SELECT_LEX_UNIT::exclude_level & SELECT_LEX_UNIT::exclude_tree
  */
  void cut_subtree() { slave= 0; }
  bool test_limit();

  friend void lex_start(THD *thd);
  st_select_lex() : n_sum_items(0), n_child_sum_items(0) {}
  void make_empty_select()
  {
    init_query();
    init_select();
  }
  bool setup_ref_array(THD *thd, uint order_group_num);
  void print(THD *thd, String *str, enum_query_type query_type);
  static void print_order(String *str,
                          ORDER *order,
                          enum_query_type query_type);
  void print_limit(THD *thd, String *str, enum_query_type query_type);
  void fix_prepare_information(THD *thd, Item **conds, Item **having_conds);
  /*
    Destroy the used execution plan (JOIN) of this subtree (this
    SELECT_LEX and all nested SELECT_LEXes and SELECT_LEX_UNITs).
  */
  bool cleanup();
  /*
    Recursively cleanup the join of this select lex and of all nested
    select lexes.
  */
  void cleanup_all_joins(bool full);

  void set_index_hint_type(enum index_hint_type type, index_clause_map clause);

  /* 
   Add a index hint to the tagged list of hints. The type and clause of the
   hint will be the current ones (set by set_index_hint()) 
  */
  bool add_index_hint (THD *thd, char *str, uint length);

  /* make a list to hold index hints */
  void alloc_index_hints (THD *thd);
  /* read and clear the index hints */
  List<Index_hint>* pop_index_hints(void) 
  {
    List<Index_hint> *hints= index_hints;
    index_hints= NULL;
    return hints;
  }

  void clear_index_hints(void) { index_hints= NULL; }

private:  
  /* current index hint kind. used in filling up index_hints */
  enum index_hint_type current_index_hint_type;
  index_clause_map current_index_hint_clause;
  /* a list of USE/FORCE/IGNORE INDEX */
  List<Index_hint> *index_hints;
};
typedef class st_select_lex SELECT_LEX;

inline bool st_select_lex_unit::is_union ()
{ 
  return first_select()->next_select() && 
    first_select()->next_select()->linkage == UNION_TYPE;
}

#define ALTER_ADD_COLUMN	(1L << 0)
#define ALTER_DROP_COLUMN	(1L << 1)
#define ALTER_CHANGE_COLUMN	(1L << 2)
#define ALTER_ADD_INDEX		(1L << 3)
#define ALTER_DROP_INDEX	(1L << 4)
#define ALTER_RENAME		(1L << 5)
#define ALTER_ORDER		(1L << 6)
#define ALTER_OPTIONS		(1L << 7)
#define ALTER_CHANGE_COLUMN_DEFAULT (1L << 8)
#define ALTER_KEYS_ONOFF        (1L << 9)
#define ALTER_CONVERT           (1L << 10)
#define ALTER_FORCE		(1L << 11)
#define ALTER_RECREATE          (1L << 12)
#define ALTER_ADD_PARTITION     (1L << 13)
#define ALTER_DROP_PARTITION    (1L << 14)
#define ALTER_COALESCE_PARTITION (1L << 15)
#define ALTER_REORGANIZE_PARTITION (1L << 16) 
#define ALTER_PARTITION          (1L << 17)
#define ALTER_ADMIN_PARTITION    (1L << 18)
#define ALTER_TABLE_REORG        (1L << 19)
#define ALTER_REBUILD_PARTITION  (1L << 20)
#define ALTER_ALL_PARTITION      (1L << 21)
#define ALTER_REMOVE_PARTITIONING (1L << 22)
#define ALTER_FOREIGN_KEY        (1L << 23)
#define ALTER_EXCHANGE_PARTITION (1L << 24)
<<<<<<< HEAD
=======
#define ALTER_TRUNCATE_PARTITION (1L << 25)
>>>>>>> fad01fbe

enum enum_alter_table_change_level
{
  ALTER_TABLE_METADATA_ONLY= 0,
  ALTER_TABLE_DATA_CHANGED= 1,
  ALTER_TABLE_INDEX_CHANGED= 2
};


/**
  Temporary hack to enable a class bound forward declaration
  of the enum_alter_table_change_level enumeration. To be
  removed once Alter_info is moved to the sql_alter.h
  header.
*/
class Alter_table_change_level
{
private:
  typedef enum enum_alter_table_change_level enum_type;
  enum_type value;
public:
  void operator = (enum_type v) { value = v; }
  operator enum_type () { return value; }
};


/**
  @brief Parsing data for CREATE or ALTER TABLE.

  This structure contains a list of columns or indexes to be created,
  altered or dropped.
*/

class Alter_info
{
public:
  List<Alter_drop>              drop_list;
  List<Alter_column>            alter_list;
  List<Key>                     key_list;
  List<Create_field>            create_list;
  uint                          flags;
  enum enum_enable_or_disable   keys_onoff;
  enum tablespace_op_type       tablespace_op;
  List<char>                    partition_names;
  uint                          num_parts;
  enum_alter_table_change_level change_level;
  Create_field                 *datetime_field;
  bool                          error_if_not_empty;


  Alter_info() :
    flags(0),
    keys_onoff(LEAVE_AS_IS),
    tablespace_op(NO_TABLESPACE_OP),
    num_parts(0),
    change_level(ALTER_TABLE_METADATA_ONLY),
    datetime_field(NULL),
    error_if_not_empty(FALSE)
  {}

  void reset()
  {
    drop_list.empty();
    alter_list.empty();
    key_list.empty();
    create_list.empty();
    flags= 0;
    keys_onoff= LEAVE_AS_IS;
    tablespace_op= NO_TABLESPACE_OP;
    num_parts= 0;
    partition_names.empty();
    change_level= ALTER_TABLE_METADATA_ONLY;
    datetime_field= 0;
    error_if_not_empty= FALSE;
  }
  Alter_info(const Alter_info &rhs, MEM_ROOT *mem_root);
private:
  Alter_info &operator=(const Alter_info &rhs); // not implemented
  Alter_info(const Alter_info &rhs);            // not implemented
};

struct st_sp_chistics
{
  LEX_STRING comment;
  enum enum_sp_suid_behaviour suid;
  bool detistic;
  enum enum_sp_data_access daccess;
};

extern const LEX_STRING null_lex_str;
extern const LEX_STRING empty_lex_str;

struct st_trg_chistics
{
  enum trg_action_time_type action_time;
  enum trg_event_type event;
};

extern sys_var *trg_new_row_fake_var;

enum xa_option_words {XA_NONE, XA_JOIN, XA_RESUME, XA_ONE_PHASE,
                      XA_SUSPEND, XA_FOR_MIGRATE};

extern const LEX_STRING null_lex_str;

class Sroutine_hash_entry;

/*
  Class representing list of all tables used by statement and other
  information which is necessary for opening and locking its tables,
  like SQL command for this statement.

  Also contains information about stored functions used by statement
  since during its execution we may have to add all tables used by its
  stored functions/triggers to this list in order to pre-open and lock
  them.

  Also used by LEX::reset_n_backup/restore_backup_query_tables_list()
  methods to save and restore this information.
*/

class Query_tables_list
{
public:
  /**
    SQL command for this statement. Part of this class since the
    process of opening and locking tables for the statement needs
    this information to determine correct type of lock for some of
    the tables.
  */
  enum_sql_command sql_command;
  /* Global list of all tables used by this statement */
  TABLE_LIST *query_tables;
  /* Pointer to next_global member of last element in the previous list. */
  TABLE_LIST **query_tables_last;
  /*
    If non-0 then indicates that query requires prelocking and points to
    next_global member of last own element in query table list (i.e. last
    table which was not added to it as part of preparation to prelocking).
    0 - indicates that this query does not need prelocking.
  */
  TABLE_LIST **query_tables_own_last;
  /*
    Set of stored routines called by statement.
    (Note that we use lazy-initialization for this hash).
  */
  enum { START_SROUTINES_HASH_SIZE= 16 };
  HASH sroutines;
  /*
    List linking elements of 'sroutines' set. Allows you to add new elements
    to this set as you iterate through the list of existing elements.
    'sroutines_list_own_last' is pointer to ::next member of last element of
    this list which represents routine which is explicitly used by query.
    'sroutines_list_own_elements' number of explicitly used routines.
    We use these two members for restoring of 'sroutines_list' to the state
    in which it was right after query parsing.
  */
  SQL_I_List<Sroutine_hash_entry> sroutines_list;
  Sroutine_hash_entry **sroutines_list_own_last;
  uint sroutines_list_own_elements;

  /*
    These constructor and destructor serve for creation/destruction
    of Query_tables_list instances which are used as backup storage.
  */
  Query_tables_list() {}
  ~Query_tables_list() {}

  /* Initializes (or resets) Query_tables_list object for "real" use. */
  void reset_query_tables_list(bool init);
  void destroy_query_tables_list();
  void set_query_tables_list(Query_tables_list *state)
  {
    *this= *state;
  }

  /*
    Direct addition to the list of query tables.
    If you are using this function, you must ensure that the table
    object, in particular table->db member, is initialized.
  */
  void add_to_query_tables(TABLE_LIST *table)
  {
    *(table->prev_global= query_tables_last)= table;
    query_tables_last= &table->next_global;
  }
  bool requires_prelocking()
  {
    return test(query_tables_own_last);
  }
  void mark_as_requiring_prelocking(TABLE_LIST **tables_own_last)
  {
    query_tables_own_last= tables_own_last;
  }
  /* Return pointer to first not-own table in query-tables or 0 */
  TABLE_LIST* first_not_own_table()
  {
    return ( query_tables_own_last ? *query_tables_own_last : 0);
  }
  void chop_off_not_own_tables()
  {
    if (query_tables_own_last)
    {
      *query_tables_own_last= 0;
      query_tables_last= query_tables_own_last;
      query_tables_own_last= 0;
    }
  }

  /** Return a pointer to the last element in query table list. */
  TABLE_LIST *last_table()
  {
    /* Don't use offsetof() macro in order to avoid warnings. */
    return query_tables ?
           (TABLE_LIST*) ((char*) query_tables_last -
                          ((char*) &(query_tables->next_global) -
                           (char*) query_tables)) :
           0;
  }

  /**
    Enumeration listing of all types of unsafe statement.

    @note The order of elements of this enumeration type must
    correspond to the order of the elements of the @c explanations
    array defined in the body of @c THD::issue_unsafe_warnings.
  */
  enum enum_binlog_stmt_unsafe {
    /**
      SELECT..LIMIT is unsafe because the set of rows returned cannot
      be predicted.
    */
    BINLOG_STMT_UNSAFE_LIMIT= 0,
    /**
      INSERT DELAYED is unsafe because the time when rows are inserted
      cannot be predicted.
    */
    BINLOG_STMT_UNSAFE_INSERT_DELAYED,
    /**
      Access to log tables is unsafe because slave and master probably
      log different things.
    */
    BINLOG_STMT_UNSAFE_SYSTEM_TABLE,
    /**
      Inserting into an autoincrement column in a stored routine is unsafe.
      Even with just one autoincrement column, if the routine is invoked more than 
      once slave is not guaranteed to execute the statement graph same way as 
      the master.
      And since it's impossible to estimate how many times a routine can be invoked at 
      the query pre-execution phase (see lock_tables), the statement is marked
      pessimistically unsafe. 
    */
    BINLOG_STMT_UNSAFE_AUTOINC_COLUMNS,
    /**
      Using a UDF (user-defined function) is unsafe.
    */
    BINLOG_STMT_UNSAFE_UDF,
    /**
      Using most system variables is unsafe, because slave may run
      with different options than master.
    */
    BINLOG_STMT_UNSAFE_SYSTEM_VARIABLE,
    /**
      Using some functions is unsafe (e.g., UUID).
    */
    BINLOG_STMT_UNSAFE_SYSTEM_FUNCTION,

    /**
      Mixing transactional and non-transactional statements are unsafe if
      non-transactional reads or writes are occur after transactional
      reads or writes inside a transaction.
    */
    BINLOG_STMT_UNSAFE_NONTRANS_AFTER_TRANS,

    /**
      Mixing self-logging and non-self-logging engines in a statement
      is unsafe.
    */
    BINLOG_STMT_UNSAFE_MULTIPLE_ENGINES_AND_SELF_LOGGING_ENGINE,

    /**
      Statements that read from both transactional and non-transactional
      tables and write to any of them are unsafe.
    */
    BINLOG_STMT_UNSAFE_MIXED_STATEMENT,

    /* The last element of this enumeration type. */
    BINLOG_STMT_UNSAFE_COUNT
  };
  /**
    This has all flags from 0 (inclusive) to BINLOG_STMT_FLAG_COUNT
    (exclusive) set.
  */
  static const int BINLOG_STMT_UNSAFE_ALL_FLAGS=
    ((1 << BINLOG_STMT_UNSAFE_COUNT) - 1);

  /**
    Maps elements of enum_binlog_stmt_unsafe to error codes.
  */
  static const int binlog_stmt_unsafe_errcode[BINLOG_STMT_UNSAFE_COUNT];

  /**
    Determine if this statement is marked as unsafe.

    @retval 0 if the statement is not marked as unsafe.
    @retval nonzero if the statement is marked as unsafe.
  */
  inline bool is_stmt_unsafe() const {
    return get_stmt_unsafe_flags() != 0;
  }

  /**
    Flag the current (top-level) statement as unsafe.
    The flag will be reset after the statement has finished.

    @param unsafe_type The type of unsafety: one of the @c
    BINLOG_STMT_FLAG_UNSAFE_* flags in @c enum_binlog_stmt_flag.
  */
  inline void set_stmt_unsafe(enum_binlog_stmt_unsafe unsafe_type) {
    DBUG_ENTER("set_stmt_unsafe");
    DBUG_ASSERT(unsafe_type >= 0 && unsafe_type < BINLOG_STMT_UNSAFE_COUNT);
    binlog_stmt_flags|= (1U << unsafe_type);
    DBUG_VOID_RETURN;
  }

  /**
    Set the bits of binlog_stmt_flags determining the type of
    unsafeness of the current statement.  No existing bits will be
    cleared, but new bits may be set.

    @param flags A binary combination of zero or more bits, (1<<flag)
    where flag is a member of enum_binlog_stmt_unsafe.
  */
  inline void set_stmt_unsafe_flags(uint32 flags) {
    DBUG_ENTER("set_stmt_unsafe_flags");
    DBUG_ASSERT((flags & ~BINLOG_STMT_UNSAFE_ALL_FLAGS) == 0);
    binlog_stmt_flags|= flags;
    DBUG_VOID_RETURN;
  }

  /**
    Return a binary combination of all unsafe warnings for the
    statement.  If the statement has been marked as unsafe by the
    'flag' member of enum_binlog_stmt_unsafe, then the return value
    from this function has bit (1<<flag) set to 1.
  */
  inline uint32 get_stmt_unsafe_flags() const {
    DBUG_ENTER("get_stmt_unsafe_flags");
    DBUG_RETURN(binlog_stmt_flags & BINLOG_STMT_UNSAFE_ALL_FLAGS);
  }

  /**
    Mark the current statement as safe; i.e., clear all bits in
    binlog_stmt_flags that correspond to elements of
    enum_binlog_stmt_unsafe.
  */
  inline void clear_stmt_unsafe() {
    DBUG_ENTER("clear_stmt_unsafe");
    binlog_stmt_flags&= ~BINLOG_STMT_UNSAFE_ALL_FLAGS;
    DBUG_VOID_RETURN;
  }

  /**
    Determine if this statement is a row injection.

    @retval 0 if the statement is not a row injection
    @retval nonzero if the statement is a row injection
  */
  inline bool is_stmt_row_injection() const {
    return binlog_stmt_flags &
      (1U << (BINLOG_STMT_UNSAFE_COUNT + BINLOG_STMT_TYPE_ROW_INJECTION));
  }

  /**
    Flag the statement as a row injection.  A row injection is either
    a BINLOG statement, or a row event in the relay log executed by
    the slave SQL thread.
  */
  inline void set_stmt_row_injection() {
    DBUG_ENTER("set_stmt_row_injection");
    binlog_stmt_flags|=
      (1U << (BINLOG_STMT_UNSAFE_COUNT + BINLOG_STMT_TYPE_ROW_INJECTION));
    DBUG_VOID_RETURN;
  }

  enum enum_stmt_accessed_table
  {
    /*
       If a transactional table is about to be read. Note that
       a write implies a read.
    */
    STMT_READS_TRANS_TABLE= 0,
    /*
       If a non-transactional table is about to be read. Note that
       a write implies a read.
    */
    STMT_READS_NON_TRANS_TABLE,
    /*
       If a temporary transactional table is about to be read. Note
       that a write implies a read.
    */
    STMT_READS_TEMP_TRANS_TABLE,
    /*
       If a temporary non-transactional table is about to be read. Note
      that a write implies a read.
    */
    STMT_READS_TEMP_NON_TRANS_TABLE,
    /*
       If a transactional table is about to be updated.
    */
    STMT_WRITES_TRANS_TABLE,
    /*
       If a non-transactional table is about to be updated.
    */
    STMT_WRITES_NON_TRANS_TABLE,
    /*
       If a temporary transactional table is about to be updated.
    */
    STMT_WRITES_TEMP_TRANS_TABLE,
    /*
       If a temporary non-transactional table is about to be updated.
    */
    STMT_WRITES_TEMP_NON_TRANS_TABLE,
    /*
      The last element of the enumeration. Please, if necessary add
      anything before this.
    */
    STMT_ACCESS_TABLE_COUNT
  };

<<<<<<< HEAD
=======
#ifndef DBUG_OFF
>>>>>>> fad01fbe
  static inline const char *stmt_accessed_table_string(enum_stmt_accessed_table accessed_table)
  {
    switch (accessed_table)
    {
      case STMT_READS_TRANS_TABLE:
         return "STMT_READS_TRANS_TABLE";
      break;
      case STMT_READS_NON_TRANS_TABLE:
        return "STMT_READS_NON_TRANS_TABLE";
      break;
      case STMT_READS_TEMP_TRANS_TABLE:
        return "STMT_READS_TEMP_TRANS_TABLE";
      break;
      case STMT_READS_TEMP_NON_TRANS_TABLE:
        return "STMT_READS_TEMP_NON_TRANS_TABLE";
      break;  
      case STMT_WRITES_TRANS_TABLE:
        return "STMT_WRITES_TRANS_TABLE";
      break;
      case STMT_WRITES_NON_TRANS_TABLE:
        return "STMT_WRITES_NON_TRANS_TABLE";
      break;
      case STMT_WRITES_TEMP_TRANS_TABLE:
        return "STMT_WRITES_TEMP_TRANS_TABLE";
      break;
      case STMT_WRITES_TEMP_NON_TRANS_TABLE:
        return "STMT_WRITES_TEMP_NON_TRANS_TABLE";
      break;
      case STMT_ACCESS_TABLE_COUNT:
      default:
        DBUG_ASSERT(0);
      break;
    }
<<<<<<< HEAD
  }
=======
    MY_ASSERT_UNREACHABLE();
    return "";
  }
#endif  /* DBUG */
>>>>>>> fad01fbe
               
  #define BINLOG_DIRECT_ON 0xF0    /* unsafe when
                                      --binlog-direct-non-trans-updates
                                      is ON */

  #define BINLOG_DIRECT_OFF 0xF    /* unsafe when
                                      --binlog-direct-non-trans-updates
                                      is OFF */

  #define TRX_CACHE_EMPTY 0x33     /* unsafe when trx-cache is empty */

  #define TRX_CACHE_NOT_EMPTY 0xCC /* unsafe when trx-cache is not empty */

  #define IL_LT_REPEATABLE 0xAA    /* unsafe when < ISO_REPEATABLE_READ */

  #define IL_GTE_REPEATABLE 0x55   /* unsafe when >= ISO_REPEATABLE_READ */
  
  /**
    Sets the type of table that is about to be accessed while executing a
    statement.

    @param accessed_table Enumeration type that defines the type of table,
                           e.g. temporary, transactional, non-transactional.
  */
  inline void set_stmt_accessed_table(enum_stmt_accessed_table accessed_table)
  {
    DBUG_ENTER("LEX::set_stmt_accessed_table");

    DBUG_ASSERT(accessed_table >= 0 && accessed_table < STMT_ACCESS_TABLE_COUNT);
    stmt_accessed_table_flag |= (1U << accessed_table);

    DBUG_VOID_RETURN;
  }

  /**
    Checks if a type of table is about to be accessed while executing a
    statement.

    @param accessed_table Enumeration type that defines the type of table,
           e.g. temporary, transactional, non-transactional.

    @return
      @retval TRUE  if the type of the table is about to be accessed
      @retval FALSE otherwise
  */
  inline bool stmt_accessed_table(enum_stmt_accessed_table accessed_table)
  {
    DBUG_ENTER("LEX::stmt_accessed_table");

    DBUG_ASSERT(accessed_table >= 0 && accessed_table < STMT_ACCESS_TABLE_COUNT);

    DBUG_RETURN((stmt_accessed_table_flag & (1U << accessed_table)) != 0);
  }

  /**
    Checks if a temporary non-transactional table is about to be accessed
    while executing a statement.

    @return
      @retval TRUE  if a temporary non-transactional table is about to be
                    accessed
      @retval FALSE otherwise
  */
  inline bool stmt_accessed_non_trans_temp_table()
  {
    DBUG_ENTER("THD::stmt_accessed_non_trans_temp_table");

    DBUG_RETURN((stmt_accessed_table_flag &
                ((1U << STMT_READS_TEMP_NON_TRANS_TABLE) |
                 (1U << STMT_WRITES_TEMP_NON_TRANS_TABLE))) != 0);
  }

  /*
    Checks if a mixed statement is unsafe.

    
    @param in_multi_stmt_transaction_mode defines if there is an on-going
           multi-transactional statement.
    @param binlog_direct defines if --binlog-direct-non-trans-updates is
           active.
    @param trx_cache_is_not_empty defines if the trx-cache is empty or not.
    @param trx_isolation defines the isolation level.
 
    @return
      @retval TRUE if the mixed statement is unsafe
      @retval FALSE otherwise
  */
  inline bool is_mixed_stmt_unsafe(bool in_multi_stmt_transaction_mode,
                                   bool binlog_direct,
                                   bool trx_cache_is_not_empty,
                                   uint tx_isolation)
  {
    bool unsafe= FALSE;

    if (in_multi_stmt_transaction_mode)
    {
       uint condition=
         (binlog_direct ? BINLOG_DIRECT_ON : BINLOG_DIRECT_OFF) &
         (trx_cache_is_not_empty ? TRX_CACHE_NOT_EMPTY : TRX_CACHE_EMPTY) &
         (tx_isolation >= ISO_REPEATABLE_READ ? IL_GTE_REPEATABLE : IL_LT_REPEATABLE);

      unsafe= (binlog_unsafe_map[stmt_accessed_table_flag] & condition);

#if !defined(DBUG_OFF)
      DBUG_PRINT("LEX::is_mixed_stmt_unsafe", ("RESULT %02X %02X %02X\n", condition,
              binlog_unsafe_map[stmt_accessed_table_flag],
              (binlog_unsafe_map[stmt_accessed_table_flag] & condition)));
 
      int type_in= 0;
      for (; type_in < STMT_ACCESS_TABLE_COUNT; type_in++)
      {
        if (stmt_accessed_table((enum_stmt_accessed_table) type_in))
          DBUG_PRINT("LEX::is_mixed_stmt_unsafe", ("ACCESSED %s ",
                  stmt_accessed_table_string((enum_stmt_accessed_table) type_in)));
      }
#endif
    }

    if (stmt_accessed_table(STMT_WRITES_NON_TRANS_TABLE) &&
      stmt_accessed_table(STMT_READS_TRANS_TABLE) &&
      tx_isolation < ISO_REPEATABLE_READ)
      unsafe= TRUE;
    else if (stmt_accessed_table(STMT_WRITES_TEMP_NON_TRANS_TABLE) &&
      stmt_accessed_table(STMT_READS_TRANS_TABLE) &&
      tx_isolation < ISO_REPEATABLE_READ)
      unsafe= TRUE;

    return(unsafe);
  }

  /**
    true if the parsed tree contains references to stored procedures
    or functions, false otherwise
  */
  bool uses_stored_routines() const
  { return sroutines_list.elements != 0; }

private:

  /**
    Enumeration listing special types of statements.

    Currently, the only possible type is ROW_INJECTION.
  */
  enum enum_binlog_stmt_type {
    /**
      The statement is a row injection (i.e., either a BINLOG
      statement or a row event executed by the slave SQL thread).
    */
    BINLOG_STMT_TYPE_ROW_INJECTION = 0,

    /** The last element of this enumeration type. */
    BINLOG_STMT_TYPE_COUNT
  };

  /**
    Bit field indicating the type of statement.

    There are two groups of bits:

    - The low BINLOG_STMT_UNSAFE_COUNT bits indicate the types of
      unsafeness that the current statement has.

    - The next BINLOG_STMT_TYPE_COUNT bits indicate if the statement
      is of some special type.

    This must be a member of LEX, not of THD: each stored procedure
    needs to remember its unsafeness state between calls and each
    stored procedure has its own LEX object (but no own THD object).
  */
  uint32 binlog_stmt_flags;

  /**
    Bit field that determines the type of tables that are about to be
    be accessed while executing a statement.
  */
  uint32 stmt_accessed_table_flag;
};


/*
  st_parsing_options contains the flags for constructions that are
  allowed in the current statement.
*/

struct st_parsing_options
{
  bool allows_variable;
  bool allows_select_into;
  bool allows_select_procedure;
  bool allows_derived;

  st_parsing_options() { reset(); }
  void reset();
};


/**
  The state of the lexical parser, when parsing comments.
*/
enum enum_comment_state
{
  /**
    Not parsing comments.
  */
  NO_COMMENT,
  /**
    Parsing comments that need to be preserved.
    Typically, these are user comments '/' '*' ... '*' '/'.
  */
  PRESERVE_COMMENT,
  /**
    Parsing comments that need to be discarded.
    Typically, these are special comments '/' '*' '!' ... '*' '/',
    or '/' '*' '!' 'M' 'M' 'm' 'm' 'm' ... '*' '/', where the comment
    markers should not be expanded.
  */
  DISCARD_COMMENT
};


/**
  @brief This class represents the character input stream consumed during
  lexical analysis.

  In addition to consuming the input stream, this class performs some
  comment pre processing, by filtering out out of bound special text
  from the query input stream.
  Two buffers, with pointers inside each buffers, are maintained in
  parallel. The 'raw' buffer is the original query text, which may
  contain out-of-bound comments. The 'cpp' (for comments pre processor)
  is the pre-processed buffer that contains only the query text that
  should be seen once out-of-bound data is removed.
*/

class Lex_input_stream
{
public:
  Lex_input_stream()
  {
  }

  ~Lex_input_stream()
  {
  }

  /**
     Object initializer. Must be called before usage.

     @retval FALSE OK
     @retval TRUE  Error
  */
  bool init(THD *thd, char *buff, unsigned int length);

  void reset(char *buff, unsigned int length);

  /**
    Set the echo mode.

    When echo is true, characters parsed from the raw input stream are
    preserved. When false, characters parsed are silently ignored.
    @param echo the echo mode.
  */
  void set_echo(bool echo)
  {
    m_echo= echo;
  }

  void save_in_comment_state()
  {
    m_echo_saved= m_echo;
    in_comment_saved= in_comment;
  }

  void restore_in_comment_state()
  {
    m_echo= m_echo_saved;
    in_comment= in_comment_saved;
  }

  /**
    Skip binary from the input stream.
    @param n number of bytes to accept.
  */
  void skip_binary(int n)
  {
    if (m_echo)
    {
      memcpy(m_cpp_ptr, m_ptr, n);
      m_cpp_ptr += n;
    }
    m_ptr += n;
  }

  /**
    Get a character, and advance in the stream.
    @return the next character to parse.
  */
  unsigned char yyGet()
  {
    char c= *m_ptr++;
    if (m_echo)
      *m_cpp_ptr++ = c;
    return c;
  }

  /**
    Get the last character accepted.
    @return the last character accepted.
  */
  unsigned char yyGetLast()
  {
    return m_ptr[-1];
  }

  /**
    Look at the next character to parse, but do not accept it.
  */
  unsigned char yyPeek()
  {
    return m_ptr[0];
  }

  /**
    Look ahead at some character to parse.
    @param n offset of the character to look up
  */
  unsigned char yyPeekn(int n)
  {
    return m_ptr[n];
  }

  /**
    Cancel the effect of the last yyGet() or yySkip().
    Note that the echo mode should not change between calls to yyGet / yySkip
    and yyUnget. The caller is responsible for ensuring that.
  */
  void yyUnget()
  {
    m_ptr--;
    if (m_echo)
      m_cpp_ptr--;
  }

  /**
    Accept a character, by advancing the input stream.
  */
  void yySkip()
  {
    if (m_echo)
      *m_cpp_ptr++ = *m_ptr++;
    else
      m_ptr++;
  }

  /**
    Accept multiple characters at once.
    @param n the number of characters to accept.
  */
  void yySkipn(int n)
  {
    if (m_echo)
    {
      memcpy(m_cpp_ptr, m_ptr, n);
      m_cpp_ptr += n;
    }
    m_ptr += n;
  }

  /**
    Puts a character back into the stream, canceling
    the effect of the last yyGet() or yySkip().
    Note that the echo mode should not change between calls
    to unput, get, or skip from the stream.
  */
  char *yyUnput(char ch)
  {
    *--m_ptr= ch;
    if (m_echo)
      m_cpp_ptr--;
    return m_ptr;
  }

  /**
    End of file indicator for the query text to parse.
    @return true if there are no more characters to parse
  */
  bool eof()
  {
    return (m_ptr >= m_end_of_query);
  }

  /**
    End of file indicator for the query text to parse.
    @param n number of characters expected
    @return true if there are less than n characters to parse
  */
  bool eof(int n)
  {
    return ((m_ptr + n) >= m_end_of_query);
  }

  /** Get the raw query buffer. */
  const char *get_buf()
  {
    return m_buf;
  }

  /** Get the pre-processed query buffer. */
  const char *get_cpp_buf()
  {
    return m_cpp_buf;
  }

  /** Get the end of the raw query buffer. */
  const char *get_end_of_query()
  {
    return m_end_of_query;
  }

  /** Mark the stream position as the start of a new token. */
  void start_token()
  {
    m_tok_start_prev= m_tok_start;
    m_tok_start= m_ptr;
    m_tok_end= m_ptr;

    m_cpp_tok_start_prev= m_cpp_tok_start;
    m_cpp_tok_start= m_cpp_ptr;
    m_cpp_tok_end= m_cpp_ptr;
  }

  /**
    Adjust the starting position of the current token.
    This is used to compensate for starting whitespace.
  */
  void restart_token()
  {
    m_tok_start= m_ptr;
    m_cpp_tok_start= m_cpp_ptr;
  }

  /** Get the token start position, in the raw buffer. */
  const char *get_tok_start()
  {
    return m_tok_start;
  }

  /** Get the token start position, in the pre-processed buffer. */
  const char *get_cpp_tok_start()
  {
    return m_cpp_tok_start;
  }

  /** Get the token end position, in the raw buffer. */
  const char *get_tok_end()
  {
    return m_tok_end;
  }

  /** Get the token end position, in the pre-processed buffer. */
  const char *get_cpp_tok_end()
  {
    return m_cpp_tok_end;
  }

  /** Get the previous token start position, in the raw buffer. */
  const char *get_tok_start_prev()
  {
    return m_tok_start_prev;
  }

  /** Get the current stream pointer, in the raw buffer. */
  const char *get_ptr()
  {
    return m_ptr;
  }

  /** Get the current stream pointer, in the pre-processed buffer. */
  const char *get_cpp_ptr()
  {
    return m_cpp_ptr;
  }

  /** Get the length of the current token, in the raw buffer. */
  uint yyLength()
  {
    /*
      The assumption is that the lexical analyser is always 1 character ahead,
      which the -1 account for.
    */
    DBUG_ASSERT(m_ptr > m_tok_start);
    return (uint) ((m_ptr - m_tok_start) - 1);
  }

  /** Get the utf8-body string. */
  const char *get_body_utf8_str()
  {
    return m_body_utf8;
  }

  /** Get the utf8-body length. */
  uint get_body_utf8_length()
  {
    return (uint) (m_body_utf8_ptr - m_body_utf8);
  }

  void body_utf8_start(THD *thd, const char *begin_ptr);
  void body_utf8_append(const char *ptr);
  void body_utf8_append(const char *ptr, const char *end_ptr);
  void body_utf8_append_literal(THD *thd,
                                const LEX_STRING *txt,
                                CHARSET_INFO *txt_cs,
                                const char *end_ptr);

  /** Current thread. */
  THD *m_thd;

  /** Current line number. */
  uint yylineno;

  /** Length of the last token parsed. */
  uint yytoklen;

  /** Interface with bison, value of the last token parsed. */
  LEX_YYSTYPE yylval;

  /**
    LALR(2) resolution, look ahead token.
    Value of the next token to return, if any,
    or -1, if no token was parsed in advance.
    Note: 0 is a legal token, and represents YYEOF.
  */
  int lookahead_token;

  /** LALR(2) resolution, value of the look ahead token.*/
  LEX_YYSTYPE lookahead_yylval;

private:
  /** Pointer to the current position in the raw input stream. */
  char *m_ptr;

  /** Starting position of the last token parsed, in the raw buffer. */
  const char *m_tok_start;

  /** Ending position of the previous token parsed, in the raw buffer. */
  const char *m_tok_end;

  /** End of the query text in the input stream, in the raw buffer. */
  const char *m_end_of_query;

  /** Starting position of the previous token parsed, in the raw buffer. */
  const char *m_tok_start_prev;

  /** Begining of the query text in the input stream, in the raw buffer. */
  const char *m_buf;

  /** Length of the raw buffer. */
  uint m_buf_length;

  /** Echo the parsed stream to the pre-processed buffer. */
  bool m_echo;
  bool m_echo_saved;

  /** Pre-processed buffer. */
  char *m_cpp_buf;

  /** Pointer to the current position in the pre-processed input stream. */
  char *m_cpp_ptr;

  /**
    Starting position of the last token parsed,
    in the pre-processed buffer.
  */
  const char *m_cpp_tok_start;

  /**
    Starting position of the previous token parsed,
    in the pre-procedded buffer.
  */
  const char *m_cpp_tok_start_prev;

  /**
    Ending position of the previous token parsed,
    in the pre-processed buffer.
  */
  const char *m_cpp_tok_end;

  /** UTF8-body buffer created during parsing. */
  char *m_body_utf8;

  /** Pointer to the current position in the UTF8-body buffer. */
  char *m_body_utf8_ptr;

  /**
    Position in the pre-processed buffer. The query from m_cpp_buf to
    m_cpp_utf_processed_ptr is converted to UTF8-body.
  */
  const char *m_cpp_utf8_processed_ptr;

public:

  /** Current state of the lexical analyser. */
  enum my_lex_states next_state;

  /**
    Position of ';' in the stream, to delimit multiple queries.
    This delimiter is in the raw buffer.
  */
  const char *found_semicolon;

  /** Token character bitmaps, to detect 7bit strings. */
  uchar tok_bitmap;

  /** SQL_MODE = IGNORE_SPACE. */
  bool ignore_space;

  /**
    TRUE if we're parsing a prepared statement: in this mode
    we should allow placeholders.
  */
  bool stmt_prepare_mode;
  /**
    TRUE if we should allow multi-statements.
  */
  bool multi_statements;

  /** State of the lexical analyser for comments. */
  enum_comment_state in_comment;
  enum_comment_state in_comment_saved;

  /**
    Starting position of the TEXT_STRING or IDENT in the pre-processed
    buffer.

    NOTE: this member must be used within MYSQLlex() function only.
  */
  const char *m_cpp_text_start;

  /**
    Ending position of the TEXT_STRING or IDENT in the pre-processed
    buffer.

    NOTE: this member must be used within MYSQLlex() function only.
    */
  const char *m_cpp_text_end;

  /**
    Character set specified by the character-set-introducer.

    NOTE: this member must be used within MYSQLlex() function only.
  */
  CHARSET_INFO *m_underscore_cs;
};

/**
  Abstract representation of a statement.
  This class is an interface between the parser and the runtime.
  The parser builds the appropriate sub classes of Sql_statement
  to represent a SQL statement in the parsed tree.
  The execute() method in the sub classes contain the runtime implementation.
  Note that this interface is used for SQL statement recently implemented,
  the code for older statements tend to load the LEX structure with more
  attributes instead.
  The recommended way to implement new statements is to sub-class
  Sql_statement, as this improves code modularity (see the 'big switch' in
  dispatch_command()), and decrease the total size of the LEX structure
  (therefore saving memory in stored programs).
*/
class Sql_statement : public Sql_alloc
{
public:
  /**
    Execute this SQL statement.
    @param thd the current thread.
    @return 0 on success.
  */
  virtual bool execute(THD *thd) = 0;

protected:
  /**
    Constructor.
    @param lex the LEX structure that represents parts of this statement.
  */
  Sql_statement(LEX *lex)
    : m_lex(lex)
  {}

  /** Destructor. */
  virtual ~Sql_statement()
  {
    /*
      Sql_statement objects are allocated in thd->mem_root.
      In MySQL, the C++ destructor is never called, the underlying MEM_ROOT is
      simply destroyed instead.
      Do not rely on the destructor for any cleanup.
    */
    DBUG_ASSERT(FALSE);
  }

protected:
  /**
    The legacy LEX structure for this statement.
    The LEX structure contains the existing properties of the parsed tree.
    TODO: with time, attributes from LEX should move to sub classes of
    Sql_statement, so that the parser only builds Sql_statement objects
    with the minimum set of attributes, instead of a LEX structure that
    contains the collection of every possible attribute.
  */
  LEX *m_lex;
};

/* The state of the lex parsing. This is saved in the THD struct */

struct LEX: public Query_tables_list
{
  SELECT_LEX_UNIT unit;                         /* most upper unit */
  SELECT_LEX select_lex;                        /* first SELECT_LEX */
  /* current SELECT_LEX in parsing */
  SELECT_LEX *current_select;
  /* list of all SELECT_LEX */
  SELECT_LEX *all_selects_list;

  char *length,*dec,*change;
  LEX_STRING name;
  char *help_arg;
  char *backup_dir;				/* For RESTORE/BACKUP */
  char* to_log;                                 /* For PURGE MASTER LOGS TO */
  char* x509_subject,*x509_issuer,*ssl_cipher;
  String *wild;
  sql_exchange *exchange;
  select_result *result;
  Item *default_value, *on_update_value;
  LEX_STRING comment, ident;
  LEX_USER *grant_user;
  XID *xid;
  THD *thd;

  /* maintain a list of used plugins for this LEX */
  DYNAMIC_ARRAY plugins;
  plugin_ref plugins_static_buffer[INITIAL_LEX_PLUGIN_LIST_SIZE];

  CHARSET_INFO *charset;
  bool text_string_is_7bit;
  /* store original leaf_tables for INSERT SELECT and PS/SP */
  TABLE_LIST *leaf_tables_insert;

  /** SELECT of CREATE VIEW statement */
  LEX_STRING create_view_select;

  /** Start of 'ON table', in trigger statements.  */
  const char* raw_trg_on_table_name_begin;
  /** End of 'ON table', in trigger statements. */
  const char* raw_trg_on_table_name_end;

  /* Partition info structure filled in by PARTITION BY parse part */
  partition_info *part_info;

  /*
    The definer of the object being created (view, trigger, stored routine).
    I.e. the value of DEFINER clause.
  */
  LEX_USER *definer;

  List<Key_part_spec> col_list;
  List<Key_part_spec> ref_list;
  List<String>	      interval_list;
  List<LEX_USER>      users_list;
  List<LEX_COLUMN>    columns;
  List<Item>	      *insert_list,field_list,value_list,update_list;
  List<List_item>     many_values;
  List<set_var_base>  var_list;
  List<Item_func_set_user_var> set_var_list; // in-query assignment list
  List<Item_param>    param_list;
  List<LEX_STRING>    view_list; // view list (list of field names in view)
  /*
    A stack of name resolution contexts for the query. This stack is used
    at parse time to set local name resolution contexts for various parts
    of a query. For example, in a JOIN ... ON (some_condition) clause the
    Items in 'some_condition' must be resolved only against the operands
    of the the join, and not against the whole clause. Similarly, Items in
    subqueries should be resolved against the subqueries (and outer queries).
    The stack is used in the following way: when the parser detects that
    all Items in some clause need a local context, it creates a new context
    and pushes it on the stack. All newly created Items always store the
    top-most context in the stack. Once the parser leaves the clause that
    required a local context, the parser pops the top-most context.
  */
  List<Name_resolution_context> context_stack;

  SQL_I_List<ORDER> proc_list;
  SQL_I_List<TABLE_LIST> auxiliary_table_list, save_list;
  Create_field	      *last_field;
  Item_sum *in_sum_func;
  udf_func udf;
  HA_CHECK_OPT   check_opt;			// check/repair options
  HA_CREATE_INFO create_info;
  KEY_CREATE_INFO key_create_info;
  LEX_MASTER_INFO mi;				// used by CHANGE MASTER
  LEX_SERVER_OPTIONS server_options;
  USER_RESOURCES mqh;
  ulong type;
  /*
    This variable is used in post-parse stage to declare that sum-functions,
    or functions which have sense only if GROUP BY is present, are allowed.
    For example in a query
    SELECT ... FROM ...WHERE MIN(i) == 1 GROUP BY ... HAVING MIN(i) > 2
    MIN(i) in the WHERE clause is not allowed in the opposite to MIN(i)
    in the HAVING clause. Due to possible nesting of select construct
    the variable can contain 0 or 1 for each nest level.
  */
  nesting_map allow_sum_func;

  Sql_statement *m_stmt;

  /*
    Usually `expr` rule of yacc is quite reused but some commands better
    not support subqueries which comes standard with this rule, like
    KILL, HA_READ, CREATE/ALTER EVENT etc. Set this to `false` to get
    syntax error back.
  */
  bool expr_allows_subselect;

  enum SSL_type ssl_type;			/* defined in violite.h */
  enum enum_duplicates duplicates;
  enum enum_tx_isolation tx_isolation;
  enum enum_ha_read_modes ha_read_mode;
  union {
    enum ha_rkey_function ha_rkey_mode;
    enum xa_option_words xa_opt;
  };
  enum enum_var_type option_type;
  enum enum_view_create_mode create_view_mode;
  enum enum_drop_mode drop_mode;

  uint profile_query_id;
  uint profile_options;
  uint uint_geom_type;
  uint grant, grant_tot_col, which_columns;
  enum Foreign_key::fk_match_opt fk_match_option;
  enum Foreign_key::fk_option fk_update_opt;
  enum Foreign_key::fk_option fk_delete_opt;
  uint slave_thd_opt, start_transaction_opt;
  int nest_level;
  /*
    In LEX representing update which were transformed to multi-update
    stores total number of tables. For LEX representing multi-delete
    holds number of tables from which we will delete records.
  */
  uint table_count;
  uint8 describe;
  /*
    A flag that indicates what kinds of derived tables are present in the
    query (0 if no derived tables, otherwise a combination of flags
    DERIVED_SUBQUERY and DERIVED_VIEW).
  */
  uint8 derived_tables;
  uint8 create_view_algorithm;
  uint8 create_view_check;
  bool drop_if_exists, drop_temporary, local_file, one_shot_set;
  bool autocommit;
  bool verbose, no_write_to_binlog;

  enum enum_yes_no_unknown tx_chain, tx_release;
  /*
    Special JOIN::prepare mode: changing of query is prohibited.
    When creating a view, we need to just check its syntax omitting
    any optimizations: afterwards definition of the view will be
    reconstructed by means of ::print() methods and written to
    to an .frm file. We need this definition to stay untouched.
  */
  bool view_prepare_mode;
  bool safe_to_cache_query;
  bool subqueries, ignore;
  st_parsing_options parsing_options;
  Alter_info alter_info;
  /*
    For CREATE TABLE statement last element of table list which is not
    part of SELECT or LIKE part (i.e. either element for table we are
    creating or last of tables referenced by foreign keys).
  */
  TABLE_LIST *create_last_non_select_table;
  /* Prepared statements SQL syntax:*/
  LEX_STRING prepared_stmt_name; /* Statement name (in all queries) */
  /*
    Prepared statement query text or name of variable that holds the
    prepared statement (in PREPARE ... queries)
  */
  LEX_STRING prepared_stmt_code;
  /* If true, prepared_stmt_code is a name of variable that holds the query */
  bool prepared_stmt_code_is_varref;
  /* Names of user variables holding parameters (in EXECUTE) */
  List<LEX_STRING> prepared_stmt_params;
  sp_head *sphead;
  sp_name *spname;
  bool sp_lex_in_use;	/* Keep track on lex usage in SPs for error handling */
  bool all_privileges;
  bool proxy_priv;
  sp_pcontext *spcont;

  st_sp_chistics sp_chistics;

  Event_parse_data *event_parse_data;

  bool only_view;       /* used for SHOW CREATE TABLE/VIEW */
  /*
    field_list was created for view and should be removed before PS/SP
    rexecuton
  */
  bool empty_field_list_on_rset;
  /*
    view created to be run from definer (standard behaviour)
  */
  uint8 create_view_suid;
  /* Characterstics of trigger being created */
  st_trg_chistics trg_chistics;
  /*
    List of all items (Item_trigger_field objects) representing fields in
    old/new version of row in trigger. We use this list for checking whenever
    all such fields are valid at trigger creation time and for binding these
    fields to TABLE object at table open (altough for latter pointer to table
    being opened is probably enough).
  */
  SQL_I_List<Item_trigger_field> trg_table_fields;

  /*
    stmt_definition_begin is intended to point to the next word after
    DEFINER-clause in the following statements:
      - CREATE TRIGGER (points to "TRIGGER");
      - CREATE PROCEDURE (points to "PROCEDURE");
      - CREATE FUNCTION (points to "FUNCTION" or "AGGREGATE");
      - CREATE EVENT (points to "EVENT")

    This pointer is required to add possibly omitted DEFINER-clause to the
    DDL-statement before dumping it to the binlog.

    keyword_delayed_begin_offset is the offset to the beginning of the DELAYED
    keyword in INSERT DELAYED statement. keyword_delayed_end_offset is the
    offset to the character right after the DELAYED keyword.
  */
  union {
    const char *stmt_definition_begin;
    uint keyword_delayed_begin_offset;
  };

  union {
    const char *stmt_definition_end;
    uint keyword_delayed_end_offset;
  };

  /**
    During name resolution search only in the table list given by 
    Name_resolution_context::first_name_resolution_table and
    Name_resolution_context::last_name_resolution_table
    (see Item_field::fix_fields()). 
  */
  bool use_only_table_context;

  /*
    Reference to a struct that contains information in various commands
    to add/create/drop/change table spaces.
  */
  st_alter_tablespace *alter_tablespace_info;
  
  bool escape_used;
  bool is_lex_started; /* If lex_start() did run. For debugging. */

  /*
    Special case for SELECT .. FOR UPDATE and LOCK TABLES .. WRITE.

    Protect from a impending GRL as otherwise the thread might deadlock
    if it starts waiting for the GRL in mysql_lock_tables.

    The protection is needed because there is a race between setting
    the global read lock and waiting for all open tables to be closed.
    The problem is a circular wait where a thread holding "old" open
    tables will wait for the global read lock to be released while the
    thread holding the global read lock will wait for all "old" open
    tables to be closed -- the flush part of flush tables with read
    lock.
  */
  bool protect_against_global_read_lock;

  LEX();

  virtual ~LEX()
  {
    destroy_query_tables_list();
    plugin_unlock_list(NULL, (plugin_ref *)plugins.buffer, plugins.elements);
    delete_dynamic(&plugins);
  }

  inline void uncacheable(uint8 cause)
  {
    safe_to_cache_query= 0;

    /*
      There are no sense to mark select_lex and union fields of LEX,
      but we should merk all subselects as uncacheable from current till
      most upper
    */
    SELECT_LEX *sl;
    SELECT_LEX_UNIT *un;
    for (sl= current_select, un= sl->master_unit();
	 un != &unit;
	 sl= sl->outer_select(), un= sl->master_unit())
    {
      sl->uncacheable|= cause;
      un->uncacheable|= cause;
    }
  }
  void set_trg_event_type_for_tables();

  TABLE_LIST *unlink_first_table(bool *link_to_local);
  void link_first_table_back(TABLE_LIST *first, bool link_to_local);
  void first_lists_tables_same();

  bool can_be_merged();
  bool can_use_merged();
  bool can_not_use_merged();
  bool only_view_structure();
  bool need_correct_ident();
  uint8 get_effective_with_check(TABLE_LIST *view);
  /*
    Is this update command where 'WHITH CHECK OPTION' clause is important

    SYNOPSIS
      LEX::which_check_option_applicable()

    RETURN
      TRUE   have to take 'WHITH CHECK OPTION' clause into account
      FALSE  'WHITH CHECK OPTION' clause do not need
  */
  inline bool which_check_option_applicable()
  {
    switch (sql_command) {
    case SQLCOM_UPDATE:
    case SQLCOM_UPDATE_MULTI:
    case SQLCOM_INSERT:
    case SQLCOM_INSERT_SELECT:
    case SQLCOM_REPLACE:
    case SQLCOM_REPLACE_SELECT:
    case SQLCOM_LOAD:
      return TRUE;
    default:
      return FALSE;
    }
  }

  void cleanup_after_one_table_open();

  bool push_context(Name_resolution_context *context)
  {
    return context_stack.push_front(context);
  }

  void pop_context()
  {
    context_stack.pop();
  }

  bool copy_db_to(char **p_db, size_t *p_db_length) const;

  Name_resolution_context *current_context()
  {
    return context_stack.head();
  }
  /*
    Restore the LEX and THD in case of a parse error.
  */
  static void cleanup_lex_after_parse_error(THD *thd);

  void reset_n_backup_query_tables_list(Query_tables_list *backup);
  void restore_backup_query_tables_list(Query_tables_list *backup);

  bool table_or_sp_used();
  bool is_partition_management() const;

  /**
    @brief check if the statement is a single-level join
    @return result of the check
      @retval TRUE  The statement doesn't contain subqueries, unions and 
                    stored procedure calls.
      @retval FALSE There are subqueries, UNIONs or stored procedure calls.
  */
  bool is_single_level_stmt() 
  { 
    /* 
      This check exploits the fact that the last added to all_select_list is
      on its top. So select_lex (as the first added) will be at the tail 
      of the list.
    */ 
    if (&select_lex == all_selects_list && !sroutines.records)
    {
      DBUG_ASSERT(!all_selects_list->next_select_in_list());
      return TRUE;
    }
    return FALSE;
  }
};


/**
  Set_signal_information is a container used in the parsed tree to represent
  the collection of assignments to condition items in the SIGNAL and RESIGNAL
  statements.
*/
class Set_signal_information
{
public:
  /** Empty default constructor, use clear() */
 Set_signal_information() {} 

  /** Copy constructor. */
  Set_signal_information(const Set_signal_information& set);

  /** Destructor. */
  ~Set_signal_information()
  {}

  /** Clear all items. */
  void clear();

  /**
    For each condition item assignment, m_item[] contains the parsed tree
    that represents the expression assigned, if any.
    m_item[] is an array indexed by Diag_condition_item_name.
  */
  Item *m_item[LAST_DIAG_SET_PROPERTY+1];
};


/**
  The internal state of the syntax parser.
  This object is only available during parsing,
  and is private to the syntax parser implementation (sql_yacc.yy).
*/
class Yacc_state
{
public:
  Yacc_state()
  {
    reset();
  }

  void reset()
  {
    yacc_yyss= NULL;
    yacc_yyvs= NULL;
    m_set_signal_info.clear();
    m_lock_type= TL_READ_DEFAULT;
    m_mdl_type= MDL_SHARED_READ;
  }

  ~Yacc_state();

  /**
    Reset part of the state which needs resetting before parsing
    substatement.
  */
  void reset_before_substatement()
  {
    m_lock_type= TL_READ_DEFAULT;
    m_mdl_type= MDL_SHARED_READ;
  }

  /**
    Bison internal state stack, yyss, when dynamically allocated using
    my_yyoverflow().
  */
  uchar *yacc_yyss;

  /**
    Bison internal semantic value stack, yyvs, when dynamically allocated using
    my_yyoverflow().
  */
  uchar *yacc_yyvs;

  /**
    Fragments of parsed tree,
    used during the parsing of SIGNAL and RESIGNAL.
  */
  Set_signal_information m_set_signal_info;

  /**
    Type of lock to be used for tables being added to the statement's
    table list in table_factor, table_alias_ref, single_multi and
    table_wild_one rules.
    Statements which use these rules but require lock type different
    from one specified by this member have to override it by using
    st_select_lex::set_lock_for_tables() method.

    The default value of this member is TL_READ_DEFAULT. The only two
    cases in which we change it are:
    - When parsing SELECT HIGH_PRIORITY.
    - Rule for DELETE. In which we use this member to pass information
      about type of lock from delete to single_multi part of rule.

    We should try to avoid introducing new use cases as we would like
    to get rid of this member eventually.
  */
  thr_lock_type m_lock_type;

  /**
    The type of requested metadata lock for tables added to
    the statement table list.
  */
  enum_mdl_type m_mdl_type;

  /*
    TODO: move more attributes from the LEX structure here.
  */
};

/**
  Internal state of the parser.
  The complete state consist of:
  - state data used during lexical parsing,
  - state data used during syntactic parsing.
*/
class Parser_state
{
public:
  Parser_state()
    : m_yacc()
  {}

  /**
     Object initializer. Must be called before usage.

     @retval FALSE OK
     @retval TRUE  Error
  */
  bool init(THD *thd, char *buff, unsigned int length)
  {
    return m_lip.init(thd, buff, length);
  }

  ~Parser_state()
  {}

  Lex_input_stream m_lip;
  Yacc_state m_yacc;

  void reset(char *found_semicolon, unsigned int length)
  {
    m_lip.reset(found_semicolon, length);
    m_yacc.reset();
  }
};


struct st_lex_local: public LEX
{
  static void *operator new(size_t size) throw()
  {
    return sql_alloc(size);
  }
  static void *operator new(size_t size, MEM_ROOT *mem_root) throw()
  {
    return (void*) alloc_root(mem_root, (uint) size);
  }
  static void operator delete(void *ptr,size_t size)
  { TRASH(ptr, size); }
  static void operator delete(void *ptr, MEM_ROOT *mem_root)
  { /* Never called */ }
};

extern void lex_init(void);
extern void lex_free(void);
extern void lex_start(THD *thd);
extern void lex_end(LEX *lex);
extern int MYSQLlex(void *arg, void *yythd);

extern void trim_whitespace(CHARSET_INFO *cs, LEX_STRING *str);

extern bool is_lex_native_function(const LEX_STRING *name);

/**
  @} (End of group Semantic_Analysis)
*/

void my_missing_function_error(const LEX_STRING &token, const char *name);
bool is_keyword(const char *name, uint len);

#endif /* MYSQL_SERVER */
#endif /* SQL_LEX_INCLUDED */<|MERGE_RESOLUTION|>--- conflicted
+++ resolved
@@ -970,10 +970,7 @@
 #define ALTER_REMOVE_PARTITIONING (1L << 22)
 #define ALTER_FOREIGN_KEY        (1L << 23)
 #define ALTER_EXCHANGE_PARTITION (1L << 24)
-<<<<<<< HEAD
-=======
 #define ALTER_TRUNCATE_PARTITION (1L << 25)
->>>>>>> fad01fbe
 
 enum enum_alter_table_change_level
 {
@@ -1404,10 +1401,7 @@
     STMT_ACCESS_TABLE_COUNT
   };
 
-<<<<<<< HEAD
-=======
 #ifndef DBUG_OFF
->>>>>>> fad01fbe
   static inline const char *stmt_accessed_table_string(enum_stmt_accessed_table accessed_table)
   {
     switch (accessed_table)
@@ -1441,14 +1435,10 @@
         DBUG_ASSERT(0);
       break;
     }
-<<<<<<< HEAD
-  }
-=======
     MY_ASSERT_UNREACHABLE();
     return "";
   }
 #endif  /* DBUG */
->>>>>>> fad01fbe
                
   #define BINLOG_DIRECT_ON 0xF0    /* unsafe when
                                       --binlog-direct-non-trans-updates
