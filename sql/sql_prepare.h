--- conflicted
+++ resolved
@@ -1,11 +1,6 @@
 #ifndef SQL_PREPARE_H
 #define SQL_PREPARE_H
-<<<<<<< HEAD
-/* Copyright (c) 1995, 2010, Oracle and/or its affiliates. All rights reserved.
-=======
-/* Copyright (c) 1995-2008 MySQL AB, 2009 Sun Microsystems, Inc.
-   Use is subject to license terms.
->>>>>>> 9da00ebe
+/* Copyright (c) 1995, 2011, Oracle and/or its affiliates. All rights reserved.
 
    This program is free software; you can redistribute it and/or modify
    it under the terms of the GNU General Public License as published by
@@ -17,13 +12,8 @@
    GNU General Public License for more details.
 
    You should have received a copy of the GNU General Public License
-<<<<<<< HEAD
    along with this program; if not, write to the Free Software Foundation,
    51 Franklin Street, Suite 500, Boston, MA 02110-1335 USA */
-=======
-   along with this program; if not, write to the Free Software
-   Foundation, Inc., 51 Franklin St, Fifth Floor, Boston, MA 02110-1301  USA */
->>>>>>> 9da00ebe
 
 #include "sql_error.h"
 
