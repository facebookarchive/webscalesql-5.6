--- conflicted
+++ resolved
@@ -839,14 +839,9 @@
 	  sql_field->charset=		(dup_field->charset ?
 					 dup_field->charset :
 					 create_info->default_table_charset);
-<<<<<<< HEAD
-	  sql_field->length=		dup_field->length;
-	  sql_field->pack_length=	dup_field->pack_length;
-          sql_field->key_length=	dup_field->key_length;
-=======
 	  sql_field->length=		dup_field->chars_length;
           sql_field->pack_length=	dup_field->pack_length;
->>>>>>> f220d874
+          sql_field->key_length=	dup_field->key_length;
 	  sql_field->create_length_to_internal_length();
 	  sql_field->decimals=		dup_field->decimals;
 	  sql_field->flags=		dup_field->flags;
