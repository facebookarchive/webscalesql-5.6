/* Copyright (C) 2000-2006 MySQL AB

   This program is free software; you can redistribute it and/or modify
   it under the terms of the GNU General Public License as published by
   the Free Software Foundation; version 2 of the License.

   This program is distributed in the hope that it will be useful,
   but WITHOUT ANY WARRANTY; without even the implied warranty of
   MERCHANTABILITY or FITNESS FOR A PARTICULAR PURPOSE.  See the
   GNU General Public License for more details.

   You should have received a copy of the GNU General Public License
   along with this program; if not, write to the Free Software
   Foundation, Inc., 59 Temple Place, Suite 330, Boston, MA  02111-1307  USA */


/*
  Functions to create a unireg form-file from a FIELD and a fieldname-fieldinfo
  struct.
  In the following functions FIELD * is an ordinary field-structure with
  the following exeptions:
    sc_length,typepos,row,kol,dtype,regnr and field need not to be set.
    str is a (long) to record position where 0 is the first position.
*/

#define USES_TYPES
#include "mysql_priv.h"
#include <m_ctype.h>
#include <assert.h>

#define FCOMP			17		/* Bytes for a packed field */

static uchar * pack_screens(List<create_field> &create_fields,
			    uint *info_length, uint *screens, bool small_file);
static uint pack_keys(uchar *keybuff,uint key_count, KEY *key_info,
                      ulong data_offset);
static bool pack_header(uchar *forminfo,enum db_type table_type,
			List<create_field> &create_fields,
			uint info_length, uint screens, uint table_options,
			ulong data_offset, handler *file);
static uint get_interval_id(uint *int_count,List<create_field> &create_fields,
			    create_field *last_field);
static bool pack_fields(File file, List<create_field> &create_fields,
                        ulong data_offset);
static bool make_empty_rec(THD *thd, int file, enum db_type table_type,
			   uint table_options,
			   List<create_field> &create_fields,
			   uint reclength, ulong data_offset);

/*
  Create a frm (table definition) file

  SYNOPSIS
    mysql_create_frm()
    thd			Thread handler
    file_name		Name of file (including database and .frm)
    db                  Name of database
    table               Name of table
    create_info		create info parameters
    create_fields	Fields to create
    keys		number of keys to create
    key_info		Keys to create
    db_file		Handler to use. May be zero, in which case we use
    			create_info->db_type
  RETURN
    0  ok
    1  error
*/

bool mysql_create_frm(THD *thd, my_string file_name,
                      const char *db, const char *table,
		      HA_CREATE_INFO *create_info,
		      List<create_field> &create_fields,
		      uint keys, KEY *key_info,
		      handler *db_file)
{
  LEX_STRING str_db_type;
  uint reclength, info_length, screens, key_info_length, maxlength, tmp_len;
  ulong key_buff_length;
  File file;
  ulong filepos, data_offset;
  uchar fileinfo[64],forminfo[288],*keybuff;
  TYPELIB formnames;
  uchar *screen_buff;
  char buff[128];
  DBUG_ENTER("mysql_create_frm");

  formnames.type_names=0;
  if (!(screen_buff=pack_screens(create_fields,&info_length,&screens,0)))
    DBUG_RETURN(1);
  if (db_file == NULL)
    db_file= get_new_handler((TABLE*) 0, thd->mem_root, create_info->db_type);

 /* If fixed row records, we need one bit to check for deleted rows */
  if (!(create_info->table_options & HA_OPTION_PACK_RECORD))
    create_info->null_bits++;
  data_offset= (create_info->null_bits + 7) / 8;

  if (pack_header(forminfo, create_info->db_type,create_fields,info_length,
		  screens, create_info->table_options,
                  data_offset, db_file))
  {
    my_free((gptr) screen_buff,MYF(0));
    if (thd->net.last_errno != ER_TOO_MANY_FIELDS)
      DBUG_RETURN(1);

    // Try again without UNIREG screens (to get more columns)
    thd->net.last_error[0]=0;
    if (!(screen_buff=pack_screens(create_fields,&info_length,&screens,1)))
      DBUG_RETURN(1);
    if (pack_header(forminfo, create_info->db_type, create_fields,info_length,
		    screens, create_info->table_options, data_offset, db_file))
    {
      my_free((gptr) screen_buff,MYF(0));
      DBUG_RETURN(1);
    }
  }
  reclength=uint2korr(forminfo+266);

  /* Calculate extra data segment length */
  str_db_type.str= (char *) ha_get_storage_engine(create_info->db_type);
  str_db_type.length= strlen(str_db_type.str);
  create_info->extra_size= (2 + str_db_type.length +
                            2 + create_info->connect_string.length);

  if ((file=create_frm(thd, file_name, db, table, reclength, fileinfo,
		       create_info, keys)) < 0)
  {
    my_free((gptr) screen_buff,MYF(0));
    DBUG_RETURN(1);
  }

  key_buff_length= uint4korr(fileinfo+47);
  keybuff=(uchar*) my_malloc(key_buff_length, MYF(0));
  key_info_length= pack_keys(keybuff, keys, key_info, data_offset);
  VOID(get_form_pos(file,fileinfo,&formnames));
  if (!(filepos=make_new_entry(file,fileinfo,&formnames,"")))
    goto err;
  maxlength=(uint) next_io_size((ulong) (uint2korr(forminfo)+1000));
  int2store(forminfo+2,maxlength);
  int4store(fileinfo+10,(ulong) (filepos+maxlength));
  fileinfo[26]= (uchar) test((create_info->max_rows == 1) &&
			     (create_info->min_rows == 1) && (keys == 0));
  int2store(fileinfo+28,key_info_length);
<<<<<<< HEAD
=======
  strmake((char*) forminfo+47,create_info->comment ? create_info->comment : "",
	  60);
  forminfo[46]=(uchar) strlen((char*)forminfo+47);	// Length of comment
#ifdef EXTRA_DEBUG
  memset((char*) forminfo+47 + forminfo[46], 0, 61 - forminfo[46]);
#endif
>>>>>>> 1a95ed1d

  tmp_len= system_charset_info->cset->charpos(system_charset_info,
                                              create_info->comment.str,
                                              create_info->comment.str +
                                              create_info->comment.length, 60);
  if (tmp_len < create_info->comment.length)
  {
    (void) my_snprintf(buff, sizeof(buff), "Too long comment for table '%s'",
                       table);
    if ((thd->variables.sql_mode &
         (MODE_STRICT_TRANS_TABLES | MODE_STRICT_ALL_TABLES)))
    {
      my_message(ER_UNKNOWN_ERROR, buff, MYF(0));
      goto err;
    }
    push_warning_printf(current_thd, MYSQL_ERROR::WARN_LEVEL_WARN,
                        ER_UNKNOWN_ERROR, ER(ER_UNKNOWN_ERROR), buff);
    create_info->comment.length= tmp_len;
  }

  strmake((char*) forminfo+47, create_info->comment.str ?
          create_info->comment.str : "", create_info->comment.length);
  forminfo[46]=(uchar) create_info->comment.length;
  if (my_pwrite(file,(byte*) fileinfo,64,0L,MYF_RW) ||
      my_pwrite(file,(byte*) keybuff,key_info_length,
		(ulong) uint2korr(fileinfo+6),MYF_RW))
    goto err;
  VOID(my_seek(file,
	       (ulong) uint2korr(fileinfo+6)+ (ulong) key_buff_length,
	       MY_SEEK_SET,MYF(0)));
  if (make_empty_rec(thd,file,create_info->db_type,create_info->table_options,
		     create_fields,reclength, data_offset))
    goto err;

  int2store(buff, create_info->connect_string.length);
  if (my_write(file, (const byte*)buff, 2, MYF(MY_NABP)) ||
      my_write(file, (const byte*)create_info->connect_string.str,
               create_info->connect_string.length, MYF(MY_NABP)))
      goto err;

  int2store(buff, str_db_type.length);
  if (my_write(file, (const byte*)buff, 2, MYF(MY_NABP)) ||
      my_write(file, (const byte*)str_db_type.str,
               str_db_type.length, MYF(MY_NABP)))
    goto err;
 
  VOID(my_seek(file,filepos,MY_SEEK_SET,MYF(0)));
  if (my_write(file,(byte*) forminfo,288,MYF_RW) ||
      my_write(file,(byte*) screen_buff,info_length,MYF_RW) ||
      pack_fields(file, create_fields, data_offset))
    goto err;

#ifdef HAVE_CRYPTED_FRM
  if (create_info->password)
  {
    char tmp=2,*disk_buff=0;
    SQL_CRYPT *crypted=new SQL_CRYPT(create_info->password);
    if (!crypted || my_pwrite(file,&tmp,1,26,MYF_RW))	// Mark crypted
      goto err;
    uint read_length=uint2korr(forminfo)-256;
    VOID(my_seek(file,filepos+256,MY_SEEK_SET,MYF(0)));
    if (read_string(file,(gptr*) &disk_buff,read_length))
      goto err;
    crypted->encode(disk_buff,read_length);
    delete crypted;
    if (my_pwrite(file,disk_buff,read_length,filepos+256,MYF_RW))
    {
      my_free(disk_buff,MYF(0));
      goto err;
    }
    my_free(disk_buff,MYF(0));
  }
#endif

  my_free((gptr) screen_buff,MYF(0));
  my_free((gptr) keybuff, MYF(0));

  if (opt_sync_frm && !(create_info->options & HA_LEX_CREATE_TMP_TABLE) &&
      my_sync(file, MYF(MY_WME)))
    goto err2;
  if (my_close(file,MYF(MY_WME)))
    goto err3;

  {
    /* 
      Restore all UCS2 intervals.
      HEX representation of them is not needed anymore.
    */
    List_iterator<create_field> it(create_fields);
    create_field *field;
    while ((field=it++))
    {
      if (field->save_interval)
      {
        field->interval= field->save_interval;
        field->save_interval= 0;
      }
    }
  }
  DBUG_RETURN(0);

err:
  my_free((gptr) screen_buff,MYF(0));
  my_free((gptr) keybuff, MYF(0));
err2:
  VOID(my_close(file,MYF(MY_WME)));
err3:
  my_delete(file_name,MYF(0));
  DBUG_RETURN(1);
} /* mysql_create_frm */


/*
  Create a frm (table definition) file and the tables

  SYNOPSIS
    rea_create_table()
    thd			Thread handler
    file_name		Name of file (including database and .frm)
    db                  Name of database
    table               Name of table
    create_info		create info parameters
    create_fields	Fields to create
    keys		number of keys to create
    key_info		Keys to create
    db_file		Handler to use. May be zero, in which case we use
                        create_info->db_type
  RETURN
    0  ok
    1  error
*/

int rea_create_table(THD *thd, my_string file_name,
                     const char *db, const char *table,
		     HA_CREATE_INFO *create_info,
		     List<create_field> &create_fields,
		     uint keys, KEY *key_info)
{
  DBUG_ENTER("rea_create_table");

  if (mysql_create_frm(thd, file_name, db, table, create_info,
                       create_fields, keys, key_info, NULL))
    DBUG_RETURN(1);
  if (thd->variables.keep_files_on_create)
    create_info->options|= HA_CREATE_KEEP_FILES;
  if (!create_info->frm_only && ha_create_table(file_name,create_info,0))
  {
    my_delete(file_name,MYF(0));
    DBUG_RETURN(1);
  }
  DBUG_RETURN(0);
} /* rea_create_table */


	/* Pack screens to a screen for save in a form-file */

static uchar * pack_screens(List<create_field> &create_fields,
			    uint *info_length, uint *screens,
			    bool small_file)
{
  reg1 uint i;
  uint row,start_row,end_row,fields_on_screen;
  uint length,cols;
  uchar *info,*pos,*start_screen;
  uint fields=create_fields.elements;
  List_iterator<create_field> it(create_fields);
  DBUG_ENTER("pack_screens");

  start_row=4; end_row=22; cols=80; fields_on_screen=end_row+1-start_row;

  *screens=(fields-1)/fields_on_screen+1;
  length= (*screens) * (SC_INFO_LENGTH+ (cols>> 1)+4);

  create_field *field;
  while ((field=it++))
    length+=(uint) strlen(field->field_name)+1+TE_INFO_LENGTH+cols/2;

  if (!(info=(uchar*) my_malloc(length,MYF(MY_WME))))
    DBUG_RETURN(0);

  start_screen=0;
  row=end_row;
  pos=info;
  it.rewind();
  for (i=0 ; i < fields ; i++)
  {
    create_field *cfield=it++;
    if (row++ == end_row)
    {
      if (i)
      {
	length=(uint) (pos-start_screen);
	int2store(start_screen,length);
	start_screen[2]=(uchar) (fields_on_screen+1);
	start_screen[3]=(uchar) (fields_on_screen);
      }
      row=start_row;
      start_screen=pos;
      pos+=4;
      pos[0]= (uchar) start_row-2;	/* Header string */
      pos[1]= (uchar) (cols >> 2);
      pos[2]= (uchar) (cols >> 1) +1;
      strfill((my_string) pos+3,(uint) (cols >> 1),' ');
      pos+=(cols >> 1)+4;
    }
    length=(uint) strlen(cfield->field_name);
    if (length > cols-3)
      length=cols-3;

    if (!small_file)
    {
      pos[0]=(uchar) row;
      pos[1]=0;
      pos[2]=(uchar) (length+1);
      pos=(uchar*) strmake((char*) pos+3,cfield->field_name,length)+1;
    }
    cfield->row=(uint8) row;
    cfield->col=(uint8) (length+1);
    cfield->sc_length=(uint8) min(cfield->length,cols-(length+2));
  }
  length=(uint) (pos-start_screen);
  int2store(start_screen,length);
  start_screen[2]=(uchar) (row-start_row+2);
  start_screen[3]=(uchar) (row-start_row+1);

  *info_length=(uint) (pos-info);
  DBUG_RETURN(info);
} /* pack_screens */


	/* Pack keyinfo and keynames to keybuff for save in form-file. */

static uint pack_keys(uchar *keybuff, uint key_count, KEY *keyinfo,
                      ulong data_offset)
{
  uint key_parts,length;
  uchar *pos, *keyname_pos;
  KEY *key,*end;
  KEY_PART_INFO *key_part,*key_part_end;
  DBUG_ENTER("pack_keys");

  pos=keybuff+6;
  key_parts=0;
  for (key=keyinfo,end=keyinfo+key_count ; key != end ; key++)
  {
    int2store(pos, (key->flags ^ HA_NOSAME));
    int2store(pos+2,key->key_length);
    pos[4]= (uchar) key->key_parts;
    pos[5]= (uchar) key->algorithm;
    pos[6]=pos[7]=0;				// For the future
    pos+=8;
    key_parts+=key->key_parts;
    DBUG_PRINT("loop", ("flags: %d  key_parts: %d at 0x%lx",
                        key->flags, key->key_parts,
                        (long) key->key_part));
    for (key_part=key->key_part,key_part_end=key_part+key->key_parts ;
	 key_part != key_part_end ;
	 key_part++)

    {
      uint offset;
      DBUG_PRINT("loop",("field: %d  startpos: %lu  length: %d",
			 key_part->fieldnr, key_part->offset + data_offset,
                         key_part->length));
      int2store(pos,key_part->fieldnr+1+FIELD_NAME_USED);
      offset= (uint) (key_part->offset+data_offset+1);
      int2store(pos+2, offset);
      pos[4]=0;					// Sort order
      int2store(pos+5,key_part->key_type);
      int2store(pos+7,key_part->length);
      pos+=9;
    }
  }
	/* Save keynames */
  keyname_pos=pos;
  *pos++=(uchar) NAMES_SEP_CHAR;
  for (key=keyinfo ; key != end ; key++)
  {
    uchar *tmp=(uchar*) strmov((char*) pos,key->name);
    *tmp++= (uchar) NAMES_SEP_CHAR;
    *tmp=0;
    pos=tmp;
  }
  *(pos++)=0;

  if (key_count > 127 || key_parts > 127)
  {
    keybuff[0]= (key_count & 0x7f) | 0x80;
    keybuff[1]= key_count >> 7;
    int2store(keybuff+2,key_parts);
  }
  else
  {
    keybuff[0]=(uchar) key_count;
    keybuff[1]=(uchar) key_parts;
    keybuff[2]= keybuff[3]= 0;
  }
  length=(uint) (pos-keyname_pos);
  int2store(keybuff+4,length);
  DBUG_RETURN((uint) (pos-keybuff));
} /* pack_keys */


	/* Make formheader */

static bool pack_header(uchar *forminfo, enum db_type table_type,
			List<create_field> &create_fields,
                        uint info_length, uint screens, uint table_options,
                        ulong data_offset, handler *file)
{
  uint length,int_count,int_length,no_empty, int_parts;
  uint time_stamp_pos,null_fields;
  ulong reclength, totlength, n_length, com_length;
  DBUG_ENTER("pack_header");

  if (create_fields.elements > MAX_FIELDS)
  {
    my_message(ER_TOO_MANY_FIELDS, ER(ER_TOO_MANY_FIELDS), MYF(0));
    DBUG_RETURN(1);
  }

  totlength= 0L;
  reclength= data_offset;
  no_empty=int_count=int_parts=int_length=time_stamp_pos=null_fields=
    com_length=0;
  n_length=2L;

	/* Check fields */

  List_iterator<create_field> it(create_fields);
  create_field *field;
  while ((field=it++))
  {
    uint tmp_len= system_charset_info->cset->charpos(system_charset_info,
                                                     field->comment.str,
                                                     field->comment.str +
                                                     field->comment.length,
                                                     255);
    if (tmp_len < field->comment.length)
    {
      char buff[128];
      (void) my_snprintf(buff,sizeof(buff), "Too long comment for field '%s'",
                         field->field_name);
      if ((current_thd->variables.sql_mode &
	   (MODE_STRICT_TRANS_TABLES | MODE_STRICT_ALL_TABLES)))
      {
        my_message(ER_UNKNOWN_ERROR, buff, MYF(0));
	DBUG_RETURN(1);
      }
      push_warning_printf(current_thd, MYSQL_ERROR::WARN_LEVEL_WARN,
                          ER_UNKNOWN_ERROR, ER(ER_UNKNOWN_ERROR), buff);
      field->comment.length= tmp_len;
    }

    totlength+= field->length;
    com_length+= field->comment.length;
    if (MTYP_TYPENR(field->unireg_check) == Field::NOEMPTY ||
	field->unireg_check & MTYP_NOEMPTY_BIT)
    {
      field->unireg_check= (Field::utype) ((uint) field->unireg_check |
					   MTYP_NOEMPTY_BIT);
      no_empty++;
    }
    /* 
      We mark first TIMESTAMP field with NOW() in DEFAULT or ON UPDATE 
      as auto-update field.
    */
    if (field->sql_type == FIELD_TYPE_TIMESTAMP &&
        MTYP_TYPENR(field->unireg_check) != Field::NONE &&
	!time_stamp_pos)
      time_stamp_pos= (uint) field->offset+ (uint) data_offset + 1;
    length=field->pack_length;
    /* Ensure we don't have any bugs when generating offsets */
    DBUG_ASSERT(reclength == field->offset + data_offset);
    if ((uint) field->offset+ (uint) data_offset+ length > reclength)
      reclength=(uint) (field->offset+ data_offset + length);
    n_length+= (ulong) strlen(field->field_name)+1;
    field->interval_id=0;
    field->save_interval= 0;
    if (field->interval)
    {
      uint old_int_count=int_count;

      if (field->charset->mbminlen > 1)
      {
        /* 
          Escape UCS2 intervals using HEX notation to avoid
          problems with delimiters between enum elements.
          As the original representation is still needed in 
          the function make_empty_rec to create a record of
          filled with default values it is saved in save_interval
          The HEX representation is created from this copy.
        */
        field->save_interval= field->interval;
        field->interval= (TYPELIB*) sql_alloc(sizeof(TYPELIB));
        *field->interval= *field->save_interval; 
        field->interval->type_names= 
          (const char **) sql_alloc(sizeof(char*) * 
				    (field->interval->count+1));
        field->interval->type_names[field->interval->count]= 0;
        field->interval->type_lengths=
          (uint *) sql_alloc(sizeof(uint) * field->interval->count);
 
        for (uint pos= 0; pos < field->interval->count; pos++)
        {
          char *dst;
          const char *src= field->save_interval->type_names[pos];
          uint hex_length;
          length= field->save_interval->type_lengths[pos];
          hex_length= length * 2;
          field->interval->type_lengths[pos]= hex_length;
          field->interval->type_names[pos]= dst= sql_alloc(hex_length + 1);
          octet2hex(dst, src, length);
        }
      }

      field->interval_id=get_interval_id(&int_count,create_fields,field);
      if (old_int_count != int_count)
      {
	for (const char **pos=field->interval->type_names ; *pos ; pos++)
	  int_length+=(uint) strlen(*pos)+1;	// field + suffix prefix
	int_parts+=field->interval->count+1;
      }
    }
    if (f_maybe_null(field->pack_flag))
      null_fields++;
  }
  int_length+=int_count*2;			// 255 prefix + 0 suffix

	/* Save values in forminfo */

  if (reclength > (ulong) file->max_record_length())
  {
    my_error(ER_TOO_BIG_ROWSIZE, MYF(0), (uint) file->max_record_length());
    DBUG_RETURN(1);
  }
  /* Hack to avoid bugs with small static rows in MySQL */
  reclength=max(file->min_record_length(table_options),reclength);
  if (info_length+(ulong) create_fields.elements*FCOMP+288+
      n_length+int_length+com_length > 65535L || int_count > 255)
  {
    my_message(ER_TOO_MANY_FIELDS, ER(ER_TOO_MANY_FIELDS), MYF(0));
    DBUG_RETURN(1);
  }

  bzero((char*)forminfo,288);
  length=(info_length+create_fields.elements*FCOMP+288+n_length+int_length+
	  com_length);
  int2store(forminfo,length);
  forminfo[256] = (uint8) screens;
  int2store(forminfo+258,create_fields.elements);
  int2store(forminfo+260,info_length);
  int2store(forminfo+262,totlength);
  int2store(forminfo+264,no_empty);
  int2store(forminfo+266,reclength);
  int2store(forminfo+268,n_length);
  int2store(forminfo+270,int_count);
  int2store(forminfo+272,int_parts);
  int2store(forminfo+274,int_length);
  int2store(forminfo+276,time_stamp_pos);
  int2store(forminfo+278,80);			/* Columns needed */
  int2store(forminfo+280,22);			/* Rows needed */
  int2store(forminfo+282,null_fields);
  int2store(forminfo+284,com_length);
  /* Up to forminfo+288 is free to use for additional information */
  DBUG_RETURN(0);
} /* pack_header */


	/* get each unique interval each own id */

static uint get_interval_id(uint *int_count,List<create_field> &create_fields,
			    create_field *last_field)
{
  List_iterator<create_field> it(create_fields);
  create_field *field;
  TYPELIB *interval=last_field->interval;

  while ((field=it++) != last_field)
  {
    if (field->interval_id && field->interval->count == interval->count)
    {
      const char **a,**b;
      for (a=field->interval->type_names, b=interval->type_names ;
	   *a && !strcmp(*a,*b);
	   a++,b++) ;

      if (! *a)
      {
	return field->interval_id;		// Re-use last interval
      }
    }
  }
  return ++*int_count;				// New unique interval
}


	/* Save fields, fieldnames and intervals */

static bool pack_fields(File file, List<create_field> &create_fields,
                        ulong data_offset)
{
  reg2 uint i;
  uint int_count, comment_length=0;
  uchar buff[MAX_FIELD_WIDTH];
  create_field *field;
  DBUG_ENTER("pack_fields");

	/* Write field info */

  List_iterator<create_field> it(create_fields);

  int_count=0;
  while ((field=it++))
  {
    uint recpos;
    buff[0]= (uchar) field->row;
    buff[1]= (uchar) field->col;
    buff[2]= (uchar) field->sc_length;
    int2store(buff+3, field->length);
    /* The +1 is here becasue the col offset in .frm file have offset 1 */
    recpos= field->offset+1 + (uint) data_offset;
    int3store(buff+5,recpos);
    int2store(buff+8,field->pack_flag);
    int2store(buff+10,field->unireg_check);
    buff[12]= (uchar) field->interval_id;
    buff[13]= (uchar) field->sql_type; 
    if (field->sql_type == FIELD_TYPE_GEOMETRY)
    {
      buff[14]= (uchar) field->geom_type;
#ifndef HAVE_SPATIAL
      DBUG_ASSERT(0);                           // Should newer happen
#endif
    }
    else if (field->charset) 
      buff[14]= (uchar) field->charset->number;
    else
      buff[14]= 0;				// Numerical
    int2store(buff+15, field->comment.length);
    comment_length+= field->comment.length;
    set_if_bigger(int_count,field->interval_id);
    if (my_write(file,(byte*) buff,FCOMP,MYF_RW))
      DBUG_RETURN(1);
  }

	/* Write fieldnames */
  buff[0]=(uchar) NAMES_SEP_CHAR;
  if (my_write(file,(byte*) buff,1,MYF_RW))
    DBUG_RETURN(1);
  i=0;
  it.rewind();
  while ((field=it++))
  {
    char *pos= strmov((char*) buff,field->field_name);
    *pos++=NAMES_SEP_CHAR;
    if (i == create_fields.elements-1)
      *pos++=0;
    if (my_write(file,(byte*) buff,(uint) (pos-(char*) buff),MYF_RW))
      DBUG_RETURN(1);
    i++;
  }

	/* Write intervals */
  if (int_count)
  {
    String tmp((char*) buff,sizeof(buff), &my_charset_bin);
    tmp.length(0);
    it.rewind();
    int_count=0;
    while ((field=it++))
    {
      if (field->interval_id > int_count)
      {
        unsigned char  sep= 0;
        unsigned char  occ[256];
        uint           i;
        unsigned char *val= NULL;

        bzero(occ, sizeof(occ));

        for (i=0; (val= (unsigned char*) field->interval->type_names[i]); i++)
          for (uint j = 0; j < field->interval->type_lengths[i]; j++)
            occ[(unsigned int) (val[j])]= 1;

        if (!occ[(unsigned char)NAMES_SEP_CHAR])
          sep= (unsigned char) NAMES_SEP_CHAR;
        else if (!occ[(unsigned int)','])
          sep= ',';
        else
        {
          for (uint i=1; i<256; i++)
          {
            if(!occ[i])
            {
              sep= i;
              break;
            }
          }

          if(!sep)    /* disaster, enum uses all characters, none left as separator */
          {
            my_message(ER_WRONG_FIELD_TERMINATORS,ER(ER_WRONG_FIELD_TERMINATORS),
                       MYF(0));
            DBUG_RETURN(1);
          }
        }

        int_count= field->interval_id;
        tmp.append(sep);
        for (const char **pos=field->interval->type_names ; *pos ; pos++)
        {
          tmp.append(*pos);
          tmp.append(sep);
        }
        tmp.append('\0');                      // End of intervall
      }
    }
    if (my_write(file,(byte*) tmp.ptr(),tmp.length(),MYF_RW))
      DBUG_RETURN(1);
  }
  if (comment_length)
  {
    it.rewind();
    int_count=0;
    while ((field=it++))
    {
      if (field->comment.length)
	if (my_write(file, (byte*) field->comment.str, field->comment.length,
		     MYF_RW))
	  DBUG_RETURN(1);
    }
  }
  DBUG_RETURN(0);
}


	/* save an empty record on start of formfile */

static bool make_empty_rec(THD *thd, File file,enum db_type table_type,
			   uint table_options,
			   List<create_field> &create_fields,
			   uint reclength,
                           ulong data_offset)
{
  int error;
  Field::utype type;
  uint null_count;
  uchar *buff,*null_pos;
  TABLE table;
  create_field *field;
  handler *handler;
  enum_check_fields old_count_cuted_fields= thd->count_cuted_fields;
  DBUG_ENTER("make_empty_rec");

  /* We need a table to generate columns for default values */
  bzero((char*) &table,sizeof(table));
  table.s= &table.share_not_to_be_used;
  handler= get_new_handler((TABLE*) 0, thd->mem_root, table_type);

  if (!handler ||
      !(buff=(uchar*) my_malloc((uint) reclength,MYF(MY_WME | MY_ZEROFILL))))
  {
    delete handler;
    DBUG_RETURN(1);
  }

  table.in_use= thd;
  table.s->db_low_byte_first= handler->low_byte_first();
  table.s->blob_ptr_size= portable_sizeof_char_ptr;

  null_count=0;
  if (!(table_options & HA_OPTION_PACK_RECORD))
  {
    null_count++;			// Need one bit for delete mark
    *buff|= 1;
  }
  null_pos= buff;

  List_iterator<create_field> it(create_fields);
  thd->count_cuted_fields= CHECK_FIELD_WARN;    // To find wrong default values
  while ((field=it++))
  {
    /*
      regfield don't have to be deleted as it's allocated with sql_alloc()
    */
    Field *regfield=make_field((char*) buff+field->offset + data_offset,
                               field->length,
                               null_pos + null_count / 8,
			       null_count & 7,
			       field->pack_flag,
			       field->sql_type,
			       field->charset,
			       field->geom_type,
			       field->unireg_check,
			       field->save_interval ? field->save_interval :
                               field->interval, 
			       field->field_name,
			       &table);
    if (!regfield)
    {
      error= 1;
      goto err;                                 // End of memory
    }

    if (!(field->flags & NOT_NULL_FLAG))
    {
      *regfield->null_ptr|= regfield->null_bit;
      null_count++;
    }

    if (field->sql_type == FIELD_TYPE_BIT && !f_bit_as_char(field->pack_flag))
      null_count+= field->length & 7;

    type= (Field::utype) MTYP_TYPENR(field->unireg_check);

    if (field->def &&
	(regfield->real_type() != FIELD_TYPE_YEAR ||
	 field->def->val_int() != 0))
    {
      int res= field->def->save_in_field(regfield, 1);
      /* If not ok or warning of level 'note' */
      if (res != 0 && res != 3)
      {
        my_error(ER_INVALID_DEFAULT, MYF(0), regfield->field_name);
        error= 1;
        goto err;
      }
    }
    else if (regfield->real_type() == FIELD_TYPE_ENUM &&
	     (field->flags & NOT_NULL_FLAG))
    {
      regfield->set_notnull();
      regfield->store((longlong) 1, TRUE);
    }
    else if (type == Field::YES)		// Old unireg type
      regfield->store(ER(ER_YES),(uint) strlen(ER(ER_YES)),system_charset_info);
    else if (type == Field::NO)			// Old unireg type
      regfield->store(ER(ER_NO), (uint) strlen(ER(ER_NO)),system_charset_info);
    else
      regfield->reset();
  }
  DBUG_ASSERT(data_offset == ((null_count + 7) / 8));

  /*
    We need to set the unused bits to 1. If the number of bits is a multiple
    of 8 there are no unused bits.
  */
  if (null_count & 7)
    *(null_pos + null_count / 8)|= ~(((uchar) 1 << (null_count & 7)) - 1);

  error=(int) my_write(file,(byte*) buff, (uint) reclength,MYF_RW);

err:
  my_free((gptr) buff,MYF(MY_FAE));
  delete handler;
  thd->count_cuted_fields= old_count_cuted_fields;
  DBUG_RETURN(error);
} /* make_empty_rec */<|MERGE_RESOLUTION|>--- conflicted
+++ resolved
@@ -142,15 +142,6 @@
   fileinfo[26]= (uchar) test((create_info->max_rows == 1) &&
 			     (create_info->min_rows == 1) && (keys == 0));
   int2store(fileinfo+28,key_info_length);
-<<<<<<< HEAD
-=======
-  strmake((char*) forminfo+47,create_info->comment ? create_info->comment : "",
-	  60);
-  forminfo[46]=(uchar) strlen((char*)forminfo+47);	// Length of comment
-#ifdef EXTRA_DEBUG
-  memset((char*) forminfo+47 + forminfo[46], 0, 61 - forminfo[46]);
-#endif
->>>>>>> 1a95ed1d
 
   tmp_len= system_charset_info->cset->charpos(system_charset_info,
                                               create_info->comment.str,
@@ -174,6 +165,9 @@
   strmake((char*) forminfo+47, create_info->comment.str ?
           create_info->comment.str : "", create_info->comment.length);
   forminfo[46]=(uchar) create_info->comment.length;
+#ifdef EXTRA_DEBUG
+  memset((char*) forminfo+47 + forminfo[46], 0, 61 - forminfo[46]);
+#endif
   if (my_pwrite(file,(byte*) fileinfo,64,0L,MYF_RW) ||
       my_pwrite(file,(byte*) keybuff,key_info_length,
 		(ulong) uint2korr(fileinfo+6),MYF_RW))
