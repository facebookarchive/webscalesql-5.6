--- conflicted
+++ resolved
@@ -9,7 +9,6 @@
 This program is distributed in the hope that it will be useful, but WITHOUT
 ANY WARRANTY; without even the implied warranty of MERCHANTABILITY or FITNESS
 FOR A PARTICULAR PURPOSE. See the GNU General Public License for more details.
-<<<<<<< HEAD
 
 You should have received a copy of the GNU General Public License along with
 this program; if not, write to the Free Software Foundation, Inc., 59 Temple
@@ -17,15 +16,6 @@
 
 *****************************************************************************/
 
-=======
-
-You should have received a copy of the GNU General Public License along with
-this program; if not, write to the Free Software Foundation, Inc., 59 Temple
-Place, Suite 330, Boston, MA 02111-1307 USA
-
-*****************************************************************************/
-
->>>>>>> fad01fbe
 /**************************************************//**
 @file dict/dict0crea.c
 Database object creation
@@ -802,15 +792,9 @@
 	if (drop) {
 		space = mtr_read_ulint(ptr, MLOG_4BYTES, mtr);
 	}
-<<<<<<< HEAD
 
 	zip_size = fil_space_get_zip_size(space);
 
-=======
-
-	zip_size = fil_space_get_zip_size(space);
-
->>>>>>> fad01fbe
 	if (UNIV_UNLIKELY(zip_size == ULINT_UNDEFINED)) {
 		/* It is a single table tablespace and the .ibd file is
 		missing: do nothing */
@@ -1128,8 +1112,6 @@
 			return(thr);
 		} else {
 			node->state = INDEX_ADD_TO_CACHE;
-<<<<<<< HEAD
-=======
 		}
 	}
 
@@ -1149,28 +1131,6 @@
 		if (err != DB_SUCCESS) {
 
 			goto function_exit;
->>>>>>> fad01fbe
-		}
-
-		node->state = INDEX_CREATE_INDEX_TREE;
-	}
-
-	if (node->state == INDEX_ADD_TO_CACHE) {
-
-		index_id_t	index_id = node->index->id;
-
-		err = dict_index_add_to_cache(
-			node->table, node->index, FIL_NULL,
-			trx_is_strict(trx)
-			|| dict_table_get_format(node->table)
-			>= DICT_TF_FORMAT_ZIP);
-
-		node->index = dict_index_get_if_in_cache_low(index_id);
-		ut_a(!node->index == (err != DB_SUCCESS));
-
-		if (err != DB_SUCCESS) {
-
-			goto function_exit;
 		}
 
 		node->state = INDEX_CREATE_INDEX_TREE;
@@ -1225,8 +1185,6 @@
 }
 
 /****************************************************************//**
-<<<<<<< HEAD
-=======
 Check whether the system foreign key tables exist. Additionally, If
 they exist then move them to non-LRU end of the table LRU list.
 @return TRUE if they exist. */
@@ -1267,7 +1225,6 @@
 }
 
 /****************************************************************//**
->>>>>>> fad01fbe
 Creates the foreign key constraints system tables inside InnoDB
 at database creation or database start if they are not found or are
 not of the right form.
