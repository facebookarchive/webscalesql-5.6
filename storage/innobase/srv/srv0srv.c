--- conflicted
+++ resolved
@@ -1608,30 +1608,14 @@
 		/* Release foreign key check latch */
 		row_mysql_unfreeze_data_dictionary(trx);
 		break;
-<<<<<<< HEAD
 	default:
-=======
-	case RW_X_LATCH:
->>>>>>> e62b2a46
 		/* There should never be a lock wait when the
 		dictionary latch is reserved in X mode.  Dictionary
 		transactions should only acquire locks on dictionary
 		tables, not other tables. All access to dictionary
 		tables should be covered by dictionary
 		transactions. */
-<<<<<<< HEAD
 		ut_error;
-=======
-		ut_print_timestamp(stderr);
-		fputs("  InnoDB: Error: dict X latch held in "
-		      "srv_suspend_mysql_thread\n", stderr);
-		/* This should never occur. This incorrect handling
-		was added in the early development of
-		ha_innobase::add_index() in InnoDB Plugin 1.0. */
-		/* Release fast index creation latch */
-		row_mysql_unlock_data_dictionary(trx);
-		break;
->>>>>>> e62b2a46
 	}
 
 	ut_a(trx->dict_operation_lock_mode == 0);
@@ -1647,16 +1631,6 @@
 
 	if (had_dict_lock) {
 		row_mysql_freeze_data_dictionary(trx);
-<<<<<<< HEAD
-=======
-		break;
-	case RW_X_LATCH:
-		/* This should never occur. This incorrect handling
-		was added in the early development of
-		ha_innobase::add_index() in InnoDB Plugin 1.0. */
-		row_mysql_lock_data_dictionary(trx);
-		break;
->>>>>>> e62b2a46
 	}
 
 	if (was_declared_inside_innodb) {
@@ -2060,11 +2034,8 @@
 	export_vars.innodb_rows_inserted = srv_n_rows_inserted;
 	export_vars.innodb_rows_updated = srv_n_rows_updated;
 	export_vars.innodb_rows_deleted = srv_n_rows_deleted;
-<<<<<<< HEAD
 	export_vars.innodb_num_open_files = fil_n_file_opened;
-=======
 	export_vars.innodb_truncated_status_writes = srv_truncated_status_writes;
->>>>>>> e62b2a46
 
 	mutex_exit(&srv_innodb_monitor_mutex);
 }
