--- conflicted
+++ resolved
@@ -49,14 +49,10 @@
 
 /** Number of transactions currently allocated for MySQL: protected by
 the kernel mutex */
-<<<<<<< HEAD
 UNIV_INTERN ulint	trx_n_mysql_transactions = 0;
-=======
-ulint	trx_n_mysql_transactions = 0;
-/* Number of transactions currently in the XA PREPARED state: protected by
+/** Number of transactions currently in the XA PREPARED state: protected by
 the kernel mutex */
-ulint	trx_n_prepared = 0;
->>>>>>> d0b1a646
+UNIV_INTERN ulint	trx_n_prepared = 0;
 
 #ifdef UNIV_PFS_MUTEX
 /* Key to register the mutex with performance schema */
@@ -340,6 +336,60 @@
 	ut_a(ib_vector_is_empty(trx->autoinc_locks));
 	/* We allocated a dedicated heap for the vector. */
 	ib_vector_free(trx->autoinc_locks);
+
+	mem_free(trx);
+}
+
+/********************************************************************//**
+At shutdown, frees a transaction object that is in the PREPARED state. */
+UNIV_INTERN
+void
+trx_free_prepared(
+/*==============*/
+	trx_t*	trx)	/*!< in, own: trx object */
+{
+	ut_ad(mutex_own(&kernel_mutex));
+	ut_a(trx->conc_state == TRX_PREPARED);
+	ut_a(trx->magic_n == TRX_MAGIC_N);
+
+	/* Prepared transactions are sort of active; they allow
+	ROLLBACK and COMMIT operations. Because the system does not
+	contain any other transactions than prepared transactions at
+	the shutdown stage and because a transaction cannot become
+	PREPARED while holding locks, it is safe to release the locks
+	held by PREPARED transactions here at shutdown.*/
+	lock_release_off_kernel(trx);
+
+	trx_undo_free_prepared(trx);
+
+	mutex_free(&trx->undo_mutex);
+
+	if (trx->undo_no_arr) {
+		trx_undo_arr_free(trx->undo_no_arr);
+	}
+
+	ut_a(UT_LIST_GET_LEN(trx->signals) == 0);
+	ut_a(UT_LIST_GET_LEN(trx->reply_signals) == 0);
+
+	ut_a(trx->wait_lock == NULL);
+	ut_a(UT_LIST_GET_LEN(trx->wait_thrs) == 0);
+
+	ut_a(!trx->has_search_latch);
+
+	ut_a(trx->dict_operation_lock_mode == 0);
+
+	if (trx->lock_heap) {
+		mem_heap_free(trx->lock_heap);
+	}
+
+	if (trx->global_read_view_heap) {
+		mem_heap_free(trx->global_read_view_heap);
+	}
+
+	ut_a(ib_vector_is_empty(trx->autoinc_locks));
+	ib_vector_free(trx->autoinc_locks);
+
+	UT_LIST_REMOVE(trx_list, trx_sys->trx_list, trx);
 
 	mem_free(trx);
 }
@@ -2092,7 +2142,8 @@
 		of gtrid_length+bqual_length bytes should be
 		the same */
 
-		if (trx->conc_state == TRX_PREPARED
+		if (trx->is_recovered
+		    && trx->conc_state == TRX_PREPARED
 		    && xid->gtrid_length == trx->xid.gtrid_length
 		    && xid->bqual_length == trx->xid.bqual_length
 		    && memcmp(xid->data, trx->xid.data,
