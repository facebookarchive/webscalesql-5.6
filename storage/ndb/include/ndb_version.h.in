--- conflicted
+++ resolved
@@ -31,23 +31,12 @@
 
 #define NDB_MAKE_VERSION(A,B,C) (((A) << 16) | ((B) << 8)  | ((C) << 0))
 
-<<<<<<< HEAD
-#define NDB_MYSQL_VERSION_D MAKE_VERSION(NDB_MYSQL_VERSION_MAJOR, NDB_MYSQL_VERSION_MINOR, NDB_MYSQL_VERSION_BUILD)
-#define NDB_VERSION_D MAKE_VERSION(NDB_VERSION_MAJOR, NDB_VERSION_MINOR, NDB_VERSION_BUILD)
-=======
+#define NDB_MYSQL_VERSION_D NDB_MAKE_VERSION(NDB_MYSQL_VERSION_MAJOR, NDB_MYSQL_VERSION_MINOR, NDB_MYSQL_VERSION_BUILD)
 #define NDB_VERSION_D NDB_MAKE_VERSION(NDB_VERSION_MAJOR, NDB_VERSION_MINOR, NDB_VERSION_BUILD)
->>>>>>> e22ba29c
 #define NDB_VERSION_STRING_BUF_SZ 100
 #ifdef __cplusplus
 extern "C" {
 #endif
-<<<<<<< HEAD
-char ndb_version_string_buf[NDB_VERSION_STRING_BUF_SZ];
-#define NDB_VERSION_STRING (getVersionString(NDB_VERSION, NDB_MYSQL_VERSION_D,\
-					     NDB_VERSION_STATUS, \
-                                             ndb_version_string_buf, \
-                                             sizeof(ndb_version_string_buf)))
-=======
 
 void ndbPrintVersion();
 
@@ -59,7 +48,7 @@
   
 Uint32 ndbGetBuild(Uint32 version);
 
-const char* ndbGetVersionString(Uint32 version, const char * status,
+const char* ndbGetVersionString(Uint32 version, Uint32 mysql_version, const char * status,
                                 char *buf, unsigned sz);
 const char* ndbGetOwnVersionString();
 
@@ -70,7 +59,6 @@
 #endif
 
 #define NDB_VERSION_STRING ndbGetOwnVersionString()
->>>>>>> e22ba29c
 
 #define NDB_VERSION ndbGetOwnVersion()
 
@@ -97,15 +85,11 @@
 
 #define NDBD_QMGR_SINGLEUSER_VERSION_5 NDB_MAKE_VERSION(5,0,25)
 
-<<<<<<< HEAD
-#define NDBD_SPLIT_VERSION MAKE_VERSION(6,1,0)
-#define NDBD_NODE_VERSION_REP MAKE_VERSION(6,1,1)
-=======
+#define NDBD_SPLIT_VERSION NDB_MAKE_VERSION(6,1,0)
 #define NDBD_NODE_VERSION_REP NDB_MAKE_VERSION(6,1,1)
->>>>>>> e22ba29c
 
-#define NDBD_255_NODES_VERSION MAKE_VERSION(5,1,4)
-#define NDBD_PREPARE_COPY_FRAG_VERSION MAKE_VERSION(6,2,1)
+#define NDBD_255_NODES_VERSION NDB_MAKE_VERSION(5,1,4)
+#define NDBD_PREPARE_COPY_FRAG_VERSION NDB_MAKE_VERSION(6,2,1)
 
 #endif
  