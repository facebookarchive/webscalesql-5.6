--- conflicted
+++ resolved
@@ -191,15 +191,12 @@
   void execSCHEMA_TRANS_END_REF(Signal* signal);
   void execCREATE_TABLE_REF(Signal* signal);
   void execCREATE_TABLE_CONF(Signal* signal);
-<<<<<<< HEAD
   void execCREATE_HASH_MAP_REF(Signal* signal);
   void execCREATE_HASH_MAP_CONF(Signal* signal);
-=======
   void execCREATE_FILEGROUP_REF(Signal* signal);
   void execCREATE_FILEGROUP_CONF(Signal* signal);
   void execCREATE_FILE_REF(Signal* signal);
   void execCREATE_FILE_CONF(Signal* signal);
->>>>>>> ec410f53
   void execNDB_STTORRY(Signal* signal);
   void execNDB_STARTCONF(Signal* signal);
   void execREAD_NODESREQ(Signal* signal);
