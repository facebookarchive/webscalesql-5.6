--- conflicted
+++ resolved
@@ -685,23 +685,12 @@
   DBUG_ENTER("NdbColumnImpl::assign");
   DBUG_PRINT("info", ("this: %p  &org: %p", this, &org));
   m_primaryTableId = org.m_primaryTableId;
-<<<<<<< HEAD
-  m_internalName.assign(org.m_internalName);
-  updateMysqlName();
-  m_externalName.assign(org.m_externalName);
-=======
   if (!m_internalName.assign(org.m_internalName) ||
       updateMysqlName())
   {
     return -1;
   }
-  // If the name has been explicitly set, use that name
-  // otherwise use the fetched name
-  if (!org.m_newExternalName.empty())
-    m_externalName.assign(org.m_newExternalName);
-  else
-    m_externalName.assign(org.m_externalName);
->>>>>>> 890b19c8
+  m_externalName.assign(org.m_externalName);
   m_frm.assign(org.m_frm.get_data(), org.m_frm.length());
   m_ts_name.assign(org.m_ts_name.get_data(), org.m_ts_name.length());
   m_ts.assign(org.m_ts.get_data(), org.m_ts.length());
@@ -780,11 +769,7 @@
 
 int NdbTableImpl::setName(const char * name)
 {
-<<<<<<< HEAD
-  m_externalName.assign(name);
-=======
-  return !m_newExternalName.assign(name);
->>>>>>> 890b19c8
+  return !m_externalName.assign(name);
 }
 
 const char * 
@@ -876,11 +861,7 @@
 
 int NdbTableImpl::setTablespaceNames(const void *data, Uint32 len)
 {
-<<<<<<< HEAD
-  m_ts_name.assign(data, len);
-=======
-  return !m_new_ts_name.assign(data, len);
->>>>>>> 890b19c8
+  return !m_ts_name.assign(data, len);
 }
 
 void NdbTableImpl::setFragmentCount(Uint32 count)
@@ -895,11 +876,7 @@
 
 int NdbTableImpl::setFrm(const void* data, Uint32 len)
 {
-<<<<<<< HEAD
-  m_frm.assign(data, len);
-=======
-  return m_newFrm.assign(data, len);
->>>>>>> 890b19c8
+  return m_frm.assign(data, len);
 }
 
 const void * 
@@ -916,11 +893,7 @@
 
 int NdbTableImpl::setFragmentData(const void* data, Uint32 len)
 {
-<<<<<<< HEAD
-  m_fd.assign(data, len);
-=======
-  return m_new_fd.assign(data, len);
->>>>>>> 890b19c8
+  return m_fd.assign(data, len);
 }
 
 const void * 
@@ -937,11 +910,7 @@
 
 int NdbTableImpl::setTablespaceData(const void* data, Uint32 len)
 {
-<<<<<<< HEAD
-  m_ts.assign(data, len);
-=======
-  return !m_new_ts.assign(data, len);
->>>>>>> 890b19c8
+  return !m_ts.assign(data, len);
 }
 
 const void * 
@@ -958,11 +927,7 @@
 
 int NdbTableImpl::setRangeListData(const void* data, Uint32 len)
 {
-<<<<<<< HEAD
-  m_range.assign(data, len);
-=======
-  return m_new_range.assign(data, len);
->>>>>>> 890b19c8
+  return m_range.assign(data, len);
 }
 
 const void * 
@@ -2322,18 +2287,6 @@
 { 
   DBUG_ENTER("NdbDictionaryImpl::createTable");
 
-<<<<<<< HEAD
-=======
-  // if the new name has not been set, use the copied name
-  if (t.m_newExternalName.empty())
-  {
-    if (!t.m_newExternalName.assign(t.m_externalName))
-    {
-      m_error.code= 4000;
-      DBUG_RETURN(-1);
-    }
-  }
->>>>>>> 890b19c8
   // create table
   if (m_receiver.createTable(m_ndb, t) != 0)
     DBUG_RETURN(-1);
@@ -2621,99 +2574,6 @@
     DBUG_RETURN(-1);
   }
   
-<<<<<<< HEAD
-=======
-  // Check if any changes for alter table
-  
-  // Name change
-  if (!impl.m_newExternalName.empty()) {
-    if (alter)
-    {
-      AlterTableReq::setNameFlag(impl.m_changeMask, true);
-    }
-    if (!impl.m_externalName.assign(impl.m_newExternalName))
-    {
-      m_error.code= 4000;
-      DBUG_RETURN(-1);
-    }
-    impl.m_newExternalName.clear();
-  }
-  // Definition change (frm)
-  if (!impl.m_newFrm.empty())
-  {
-    if (alter)
-    {
-      AlterTableReq::setFrmFlag(impl.m_changeMask, true);
-    }
-    if (impl.m_frm.assign(impl.m_newFrm.get_data(), impl.m_newFrm.length()))
-    {
-      m_error.code= 4000;
-      DBUG_RETURN(-1);
-    }
-    impl.m_newFrm.clear();
-  }
-  // Change FragmentData (fragment identity, state, tablespace id)
-  if (!impl.m_new_fd.empty())
-  {
-    if (alter)
-    {
-      AlterTableReq::setFragDataFlag(impl.m_changeMask, true);
-    }
-    if (impl.m_fd.assign(impl.m_new_fd.get_data(), impl.m_new_fd.length()))
-    {
-      m_error.code= 4000;
-      DBUG_RETURN(-1);
-    }
-    impl.m_new_fd.clear();
-  }
-  // Change Tablespace Name Data
-  if (!impl.m_new_ts_name.empty())
-  {
-    if (alter)
-    {
-      AlterTableReq::setTsNameFlag(impl.m_changeMask, true);
-    }
-    if (impl.m_ts_name.assign(impl.m_new_ts_name.get_data(),
-                              impl.m_new_ts_name.length()))
-    {
-      m_error.code= 4000;
-      DBUG_RETURN(-1);
-    }
-    impl.m_new_ts_name.clear();
-  }
-  // Change Range/List Data
-  if (!impl.m_new_range.empty())
-  {
-    if (alter)
-    {
-      AlterTableReq::setRangeListFlag(impl.m_changeMask, true);
-    }
-    if (impl.m_range.assign(impl.m_new_range.get_data(),
-                            impl.m_new_range.length()))
-    {
-      m_error.code= 4000;
-      DBUG_RETURN(-1);
-    }
-    impl.m_new_range.clear();
-  }
-  // Change Tablespace Data
-  if (!impl.m_new_ts.empty())
-  {
-    if (alter)
-    {
-      AlterTableReq::setTsFlag(impl.m_changeMask, true);
-    }
-    if (impl.m_ts.assign(impl.m_new_ts.get_data(),
-                         impl.m_new_ts.length()))
-    {
-      m_error.code= 4000;
-      DBUG_RETURN(-1);
-    }
-    impl.m_new_ts.clear();
-  }
-
-
->>>>>>> 890b19c8
   /*
      TODO RONM: Here I need to insert checks for fragment array and
      range or list array
@@ -2722,17 +2582,6 @@
   //validate();
   //aggregate();
 
-<<<<<<< HEAD
-=======
-  const BaseString internalName(
-    ndb.internalize_table_name(impl.m_externalName.c_str()));
-  if (!impl.m_internalName.assign(internalName))
-  {
-    m_error.code= 4000;
-    DBUG_RETURN(-1);
-  }
-  impl.updateMysqlName();
->>>>>>> 890b19c8
   DictTabInfo::Table *tmpTab;
 
   tmpTab = (DictTabInfo::Table*)NdbMem_Allocate(sizeof(DictTabInfo::Table));
