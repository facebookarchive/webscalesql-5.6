/* Copyright (C) 2003 MySQL AB

   This program is free software; you can redistribute it and/or modify
   it under the terms of the GNU General Public License as published by
   the Free Software Foundation; version 2 of the License.

   This program is distributed in the hope that it will be useful,
   but WITHOUT ANY WARRANTY; without even the implied warranty of
   MERCHANTABILITY or FITNESS FOR A PARTICULAR PURPOSE.  See the
   GNU General Public License for more details.

   You should have received a copy of the GNU General Public License
   along with this program; if not, write to the Free Software
   Foundation, Inc., 59 Temple Place, Suite 330, Boston, MA  02111-1307  USA */

#include <ndb_global.h>
#include <my_pthread.h>
#include <ndb_limits.h>
#include "TransporterFacade.hpp"
#include "ClusterMgr.hpp"
#include <IPCConfig.hpp>
#include <TransporterCallback.hpp>
#include <TransporterRegistry.hpp>
#include "NdbApiSignal.hpp"
#include <NdbOut.hpp>
#include <NdbEnv.h>
#include <NdbSleep.h>

#include "API.hpp"
#include <mgmapi_config_parameters.h>
#include <mgmapi_configuration.hpp>
#include <NdbConfig.h>
#include <ndb_version.h>
#include <SignalLoggerManager.hpp>
#include <kernel/ndb_limits.h>
#include <signaldata/AlterTable.hpp>
#include <signaldata/SumaImpl.hpp>

//#define REPORT_TRANSPORTER
//#define API_TRACE

static int numberToIndex(int number)
{
  return number - MIN_API_BLOCK_NO;
}

static int indexToNumber(int index)
{
  return index + MIN_API_BLOCK_NO;
}

#if defined DEBUG_TRANSPORTER
#define TRP_DEBUG(t) ndbout << __FILE__ << ":" << __LINE__ << ":" << t << endl;
#else
#define TRP_DEBUG(t)
#endif

/*****************************************************************************
 * Call back functions
 *****************************************************************************/
void
TransporterFacade::reportError(NodeId nodeId,
                               TransporterError errorCode, const char *info)
{
#ifdef REPORT_TRANSPORTER
  ndbout_c("REPORT_TRANSP: reportError (nodeId=%d, errorCode=%d) %s", 
	   (int)nodeId, (int)errorCode, info ? info : "");
#endif
  if(errorCode & TE_DO_DISCONNECT) {
    ndbout_c("reportError (%d, %d) %s", (int)nodeId, (int)errorCode,
	     info ? info : "");
    doDisconnect(nodeId);
  }
}

/**
 * Report average send length in bytes (4096 last sends)
 */
void
TransporterFacade::reportSendLen(NodeId nodeId, Uint32 count, Uint64 bytes)
{
#ifdef REPORT_TRANSPORTER
  ndbout_c("REPORT_TRANSP: reportSendLen (nodeId=%d, bytes/count=%d)", 
	   (int)nodeId, (Uint32)(bytes/count));
#endif
  (void)nodeId;
  (void)count;
  (void)bytes;
}

/** 
 * Report average receive length in bytes (4096 last receives)
 */
void
TransporterFacade::reportReceiveLen(NodeId nodeId, Uint32 count, Uint64 bytes)
{
#ifdef REPORT_TRANSPORTER
  ndbout_c("REPORT_TRANSP: reportReceiveLen (nodeId=%d, bytes/count=%d)", 
	   (int)nodeId, (Uint32)(bytes/count));
#endif
  (void)nodeId;
  (void)count;
  (void)bytes;
}

/**
 * Report connection established
 */
void
TransporterFacade::reportConnect(NodeId nodeId)
{
#ifdef REPORT_TRANSPORTER
  ndbout_c("REPORT_TRANSP: API reportConnect (nodeId=%d)", (int)nodeId);
#endif
  reportConnected(nodeId);
}

/**
 * Report connection broken
 */
void
TransporterFacade::reportDisconnect(NodeId nodeId, Uint32 error){
#ifdef REPORT_TRANSPORTER
  ndbout_c("REPORT_TRANSP: API reportDisconnect (nodeId=%d)", (int)nodeId);
#endif
  reportDisconnected(nodeId);
}

void
TransporterFacade::transporter_recv_from(NodeId nodeId)
{
  hb_received(nodeId);
}

/****************************************************************************
 * 
 *****************************************************************************/

/**
 * Report connection broken
 */
int
TransporterFacade::checkJobBuffer()
{
  return 0;
}

#ifdef API_TRACE
static const char * API_SIGNAL_LOG = "API_SIGNAL_LOG";
static const char * apiSignalLog   = 0;
static SignalLoggerManager signalLogger;
static
inline
bool
setSignalLog(){
  signalLogger.flushSignalLog();

  const char * tmp = NdbEnv_GetEnv(API_SIGNAL_LOG, (char *)0, 0);
  if(tmp != 0 && apiSignalLog != 0 && strcmp(tmp,apiSignalLog) == 0){
    return true;
  } else if(tmp == 0 && apiSignalLog == 0){
    return false;
  } else if(tmp == 0 && apiSignalLog != 0){
    signalLogger.setOutputStream(0);
    apiSignalLog = tmp;
    return false;
  } else if(tmp !=0){
    if (strcmp(tmp, "-") == 0)
        signalLogger.setOutputStream(stdout);
#ifndef DBUG_OFF
    else if (strcmp(tmp, "+") == 0)
        signalLogger.setOutputStream(DBUG_FILE);
#endif
    else
        signalLogger.setOutputStream(fopen(tmp, "w"));
    apiSignalLog = tmp;
    return true;
  }
  return false;
}
inline
bool
TRACE_GSN(Uint32 gsn)
{
  switch(gsn){
#ifndef TRACE_APIREGREQ
  case GSN_API_REGREQ:
  case GSN_API_REGCONF:
    return false;
#endif
#if 1
  case GSN_SUB_GCP_COMPLETE_REP:
  case GSN_SUB_GCP_COMPLETE_ACK:
    return false;
#endif
  default:
    return true;
  }
}
#endif

/**
 * The execute function : Handle received signal
 */
void
TransporterFacade::deliver_signal(SignalHeader * const header,
                                  Uint8 prio, Uint32 * const theData,
                                  LinearSectionPtr ptr[3])
{

  TransporterFacade::ThreadData::Object_Execute oe; 
  Uint32 tRecBlockNo = header->theReceiversBlockNumber;
  
#ifdef API_TRACE
  if(setSignalLog() && TRACE_GSN(header->theVerId_signalNumber)){
    signalLogger.executeSignal(* header, 
			       prio,
                               theData,
			       ownId(),
                               ptr, header->m_noOfSections);
    signalLogger.flushSignalLog();
  }
#endif  

  if (tRecBlockNo >= MIN_API_BLOCK_NO) {
    oe = m_threads.get(tRecBlockNo);
    if (oe.m_object != 0 && oe.m_executeFunction != 0) {
      /**
       * Handle received signal immediately to avoid any unnecessary
       * copying of data, allocation of memory and other things. Copying
       * of data could be interesting to support several priority levels
       * and to support a special memory structure when executing the
       * signals. Neither of those are interesting when receiving data
       * in the NDBAPI. The NDBAPI will thus read signal data directly as
       * it was written by the sender (SCI sender is other node, Shared
       * memory sender is other process and TCP/IP sender is the OS that
       * writes the TCP/IP message into a message buffer).
       */
      NdbApiSignal tmpSignal(*header);
      NdbApiSignal * tSignal = &tmpSignal;
      tSignal->setDataPtr(theData);
      (* oe.m_executeFunction) (oe.m_object, tSignal, ptr);
    }//if
  } else if (tRecBlockNo == API_PACKED) {
    /**
     * Block number == 2047 is used to signal a signal that consists of
     * multiple instances of the same signal. This is an effort to
     * package the signals so as to avoid unnecessary communication
     * overhead since TCP/IP has a great performance impact.
     */
    Uint32 Tlength = header->theLength;
    Uint32 Tsent = 0;
    /**
     * Since it contains at least two data packets we will first
     * copy the signal data to safe place.
     */
    while (Tsent < Tlength) {
      Uint32 Theader = theData[Tsent];
      Tsent++;
      Uint32 TpacketLen = (Theader & 0x1F) + 3;
      tRecBlockNo = Theader >> 16;
      if (TpacketLen <= 25) {
	if ((TpacketLen + Tsent) <= Tlength) {
	  /**
	   * Set the data length of the signal and the receivers block
	   * reference and then call the API.
	   */
	  header->theLength = TpacketLen;
	  header->theReceiversBlockNumber = tRecBlockNo;
	  Uint32* tDataPtr = &theData[Tsent];
	  Tsent += TpacketLen;
	  if (tRecBlockNo >= MIN_API_BLOCK_NO) {
	    oe = m_threads.get(tRecBlockNo);
	    if(oe.m_object != 0 && oe.m_executeFunction != 0){
	      NdbApiSignal tmpSignal(*header);
	      NdbApiSignal * tSignal = &tmpSignal;
	      tSignal->setDataPtr(tDataPtr);
	      (*oe.m_executeFunction)(oe.m_object, tSignal, 0);
	    }
	  }
	}
      }
    }
    return;
  } else if (tRecBlockNo == API_CLUSTERMGR) {
     /**
      * The signal was aimed for the Cluster Manager. 
      * We handle it immediately here.
      */     
     ClusterMgr * clusterMgr = theClusterMgr;
     const Uint32 gsn = header->theVerId_signalNumber;

     switch (gsn){
     case GSN_API_REGREQ:
       clusterMgr->execAPI_REGREQ(theData);
       break;

     case GSN_API_REGCONF:
     {
       clusterMgr->execAPI_REGCONF(theData);

       // Distribute signal to all threads/blocks
       NdbApiSignal tSignal(* header);
       tSignal.setDataPtr(theData);
       for_each(&tSignal, ptr);
       break;
     }

     case GSN_API_REGREF:
       clusterMgr->execAPI_REGREF(theData);
       break;

     case GSN_NODE_FAILREP:
       clusterMgr->execNODE_FAILREP(theData);
       break;
       
     case GSN_NF_COMPLETEREP:
       clusterMgr->execNF_COMPLETEREP(theData);
       break;

     case GSN_ARBIT_STARTREQ:
       if (theArbitMgr != NULL)
	 theArbitMgr->doStart(theData);
       break;
       
     case GSN_ARBIT_CHOOSEREQ:
       if (theArbitMgr != NULL)
	 theArbitMgr->doChoose(theData);
       break;
       
     case GSN_ARBIT_STOPORD:
       if(theArbitMgr != NULL)
	 theArbitMgr->doStop(theData);
       break;

     case GSN_ALTER_TABLE_REP:
     {
       if (m_globalDictCache == NULL)
         break;
       const AlterTableRep* rep = (const AlterTableRep*)theData;
       m_globalDictCache->lock();
       m_globalDictCache->
	 alter_table_rep((const char*)ptr[0].p, 
			 rep->tableId,
			 rep->tableVersion,
			 rep->changeType == AlterTableRep::CT_ALTERED);
       m_globalDictCache->unlock();
       break;
     }
     case GSN_SUB_GCP_COMPLETE_REP:
     {
       /**
	* Report
	*/
       NdbApiSignal tSignal(* header);
       tSignal.setDataPtr(theData);
       for_each(&tSignal, ptr);

       /**
	* Reply
	*/
       {
	 Uint32* send= tSignal.getDataPtrSend();
	 memcpy(send, theData, tSignal.getLength() << 2);
	 ((SubGcpCompleteAck*)send)->rep.senderRef = 
	   numberToRef(API_CLUSTERMGR, theOwnId);
	 Uint32 ref= header->theSendersBlockRef;
	 Uint32 aNodeId= refToNode(ref);
	 tSignal.theReceiversBlockNumber= refToBlock(ref);
	 tSignal.theVerId_signalNumber= GSN_SUB_GCP_COMPLETE_ACK;
	 sendSignalUnCond(&tSignal, aNodeId);
       }
       break;
     }
     case GSN_TAKE_OVERTCCONF:
     {
       /**
	* Report
	*/
       NdbApiSignal tSignal(* header);
       tSignal.setDataPtr(theData);
       for_each(&tSignal, ptr);
       return;
     }
     default:
       break;
       
     }
     return;
  } else if (tRecBlockNo >= MIN_API_FIXED_BLOCK_NO &&
             tRecBlockNo <= MAX_API_FIXED_BLOCK_NO) {
    Uint32 dynamic= m_fixed2dynamic[tRecBlockNo - MIN_API_FIXED_BLOCK_NO];
    oe = m_threads.get(dynamic);
    if (oe.m_object != 0 && oe.m_executeFunction != 0) {
      NdbApiSignal tmpSignal(*header);
      NdbApiSignal * tSignal = &tmpSignal;
      tSignal->setDataPtr(theData);
      (* oe.m_executeFunction) (oe.m_object, tSignal, ptr);
    }//if   
  } else {
    ; // Ignore all other block numbers.
    if(header->theVerId_signalNumber != GSN_API_REGREQ) {
      TRP_DEBUG( "TransporterFacade received signal to unknown block no." );
      ndbout << "BLOCK NO: "  << tRecBlockNo << " sig " 
	     << header->theVerId_signalNumber  << endl;
      abort();
    }
  }
}

// These symbols are needed, but not used in the API
void 
SignalLoggerManager::printSegmentedSection(FILE *, const SignalHeader &,
					   const SegmentedSectionPtr ptr[3],
					   unsigned i){
  abort();
}

void 
copy(Uint32 * & insertPtr, 
     class SectionSegmentPool & thePool, const SegmentedSectionPtr & _ptr){
  abort();
}

/**
 * Note that this function needs no locking since it is
 * only called from the constructor of Ndb (the NdbObject)
 * 
 * Which is protected by a mutex
 */

int
TransporterFacade::start_instance(NodeId nodeId,
                                  const ndb_mgm_configuration* conf)
{
  assert(theOwnId == 0);
  theOwnId = nodeId;

  theTransporterRegistry = new TransporterRegistry(this);
  if (theTransporterRegistry == NULL)
    return -1;

  if (!theTransporterRegistry->init(nodeId))
    return -1;

  theClusterMgr = new ClusterMgr(*this);
  if (theClusterMgr == NULL)
    return -1;

  if (!configure(nodeId, conf))
    return -1;

  if (!theTransporterRegistry->start_service(m_socket_server))
    return -1;

  theReceiveThread = NdbThread_Create(runReceiveResponse_C,
                                      (void**)this,
                                      32768,
                                      "ndb_receive",
                                      NDB_THREAD_PRIO_LOW);

  theSendThread = NdbThread_Create(runSendRequest_C,
                                   (void**)this,
                                   32768,
                                   "ndb_send",
                                   NDB_THREAD_PRIO_LOW);

  theClusterMgr->startThread();

  /**
   * Install signal handler for SIGPIPE
   *
   * This due to the fact that a socket connection might have
   * been closed in between a select and a corresponding send
   */
#if !defined NDB_WIN32
  signal(SIGPIPE, SIG_IGN);
#endif

  return 0;
}

/**
 * Note that this function need no locking since its
 * only called from the destructor of Ndb (the NdbObject)
 * 
 * Which is protected by a mutex
 */
void
TransporterFacade::stop_instance(){
  DBUG_ENTER("TransporterFacade::stop_instance");
  doStop();
  DBUG_VOID_RETURN;
}

void
TransporterFacade::doStop(){
  DBUG_ENTER("TransporterFacade::doStop");
  /**
   * First stop the ClusterMgr because it needs to send one more signal
   * and also uses theFacadeInstance to lock/unlock theMutexPtr
   */
  if (theClusterMgr != NULL) theClusterMgr->doStop();
  if (theArbitMgr != NULL) theArbitMgr->doStop(NULL);
  
  /**
   * Now stop the send and receive threads
   */
  void *status;
  theStopReceive = 1;
  if (theReceiveThread) {
    NdbThread_WaitFor(theReceiveThread, &status);
    NdbThread_Destroy(&theReceiveThread);
  }
  if (theSendThread) {
    NdbThread_WaitFor(theSendThread, &status);
    NdbThread_Destroy(&theSendThread);
  }
  DBUG_VOID_RETURN;
}

extern "C" 
void* 
runSendRequest_C(void * me)
{
  ((TransporterFacade*) me)->threadMainSend();
  return 0;
}

void TransporterFacade::threadMainSend(void)
{
  theTransporterRegistry->startSending();
  if (theTransporterRegistry->start_clients() == 0){
    ndbout_c("Unable to start theTransporterRegistry->start_clients");
    exit(0);
  }

  m_socket_server.startServer();

  while(!theStopReceive) {
    NdbSleep_MilliSleep(10);
    NdbMutex_Lock(theMutexPtr);
    if (sendPerformedLastInterval == 0) {
      theTransporterRegistry->performSend();
    }
    sendPerformedLastInterval = 0;
    NdbMutex_Unlock(theMutexPtr);
  }
  theTransporterRegistry->stopSending();

  m_socket_server.stopServer();
  m_socket_server.stopSessions(true);

  theTransporterRegistry->stop_clients();
}

extern "C" 
void* 
runReceiveResponse_C(void * me)
{
  ((TransporterFacade*) me)->threadMainReceive();
  return 0;
}

/*
  The receiver thread is changed to only wake up once every 10 milliseconds
  to poll. It will first check that nobody owns the poll "right" before
  polling. This means that methods using the receiveResponse and
  sendRecSignal will have a slightly longer response time if they are
  executed without any parallel key lookups. Currently also scans are
  affected but this is to be fixed.
*/
void TransporterFacade::threadMainReceive(void)
{
  theTransporterRegistry->startReceiving();
#ifdef NDB_SHM_TRANSPORTER
  NdbThread_set_shm_sigmask(TRUE);
#endif
  NdbMutex_Lock(theMutexPtr);
  theTransporterRegistry->update_connections();
  NdbMutex_Unlock(theMutexPtr);
  while(!theStopReceive) {
    for(int i = 0; i<10; i++){
      NdbSleep_MilliSleep(10);
      NdbMutex_Lock(theMutexPtr);
      if (poll_owner == NULL) {
        const int res = theTransporterRegistry->pollReceive(0);
        if(res > 0)
          theTransporterRegistry->performReceive();
      }
      NdbMutex_Unlock(theMutexPtr);
    }
    NdbMutex_Lock(theMutexPtr);
    theTransporterRegistry->update_connections();
    NdbMutex_Unlock(theMutexPtr);
  }//while
  theTransporterRegistry->stopReceiving();
}
/*
  This method is called by worker thread that owns the poll "rights".
  It waits for events and if something arrives it takes care of it
  and returns to caller. It will quickly come back here if not all
  data was received for the worker thread.
*/
void TransporterFacade::external_poll(Uint32 wait_time)
{
  NdbMutex_Unlock(theMutexPtr);
  const int res = theTransporterRegistry->pollReceive(wait_time);
  NdbMutex_Lock(theMutexPtr);
  if (res > 0) {
    theTransporterRegistry->performReceive();
  }
}

/*
  This Ndb object didn't get hold of the poll "right" and will wait on a
  conditional mutex wait instead. It is put into the conditional wait
  queue so that it is accessible to take over the poll "right" if needed.
  The method gets a free entry in the free list and puts it first in the
  doubly linked list. Finally it assigns the ndb object reference to the
  entry.
*/
Uint32 TransporterFacade::put_in_cond_wait_queue(NdbWaiter *aWaiter)
{
  /*
   Get first free entry
  */
  Uint32 index = first_free_cond_wait;
  assert(index < MAX_NO_THREADS);
  first_free_cond_wait = cond_wait_array[index].next_cond_wait;

  /*
   Put in doubly linked list
  */
  cond_wait_array[index].next_cond_wait = MAX_NO_THREADS;
  cond_wait_array[index].prev_cond_wait = last_in_cond_wait;
  if (last_in_cond_wait == MAX_NO_THREADS) {
    first_in_cond_wait = index;
  } else
    cond_wait_array[last_in_cond_wait].next_cond_wait = index;
  last_in_cond_wait = index;

  cond_wait_array[index].cond_wait_object = aWaiter;
  aWaiter->set_cond_wait_index(index);
  return index;
}

/*
  Somebody is about to signal the thread to wake it up, it could also
  be that it woke up on a timeout and found himself still in the list.
  Removes the entry from the doubly linked list.
  Inserts the entry into the free list.
  NULLifies the ndb object reference entry and sets the index in the
  Ndb object to NIL (=MAX_NO_THREADS)
*/
void TransporterFacade::remove_from_cond_wait_queue(NdbWaiter *aWaiter)
{
  Uint32 index = aWaiter->get_cond_wait_index();
  assert(index < MAX_NO_THREADS &&
         cond_wait_array[index].cond_wait_object == aWaiter);
  /*
   Remove from doubly linked list
  */
  Uint32 prev_elem, next_elem;
  prev_elem = cond_wait_array[index].prev_cond_wait;
  next_elem = cond_wait_array[index].next_cond_wait;
  if (prev_elem != MAX_NO_THREADS)
    cond_wait_array[prev_elem].next_cond_wait = next_elem;
  else
    first_in_cond_wait = next_elem;
  if (next_elem != MAX_NO_THREADS)
    cond_wait_array[next_elem].prev_cond_wait = prev_elem;
  else
    last_in_cond_wait = prev_elem;
  /*
   Insert into free list
  */
  cond_wait_array[index].next_cond_wait = first_free_cond_wait;
  cond_wait_array[index].prev_cond_wait = MAX_NO_THREADS;
  first_free_cond_wait = index;

  cond_wait_array[index].cond_wait_object = NULL;
  aWaiter->set_cond_wait_index(MAX_NO_THREADS);
}

/*
  Get the latest Ndb object from the conditional wait queue
  and also remove it from the list.
*/
NdbWaiter* TransporterFacade::rem_last_from_cond_wait_queue()
{
  NdbWaiter *tWaiter;
  Uint32 index = last_in_cond_wait;
  if (last_in_cond_wait == MAX_NO_THREADS)
    return NULL;
  tWaiter = cond_wait_array[index].cond_wait_object;
  remove_from_cond_wait_queue(tWaiter);
  return tWaiter;
}

void TransporterFacade::init_cond_wait_queue()
{
  Uint32 i;
  /*
   Initialise the doubly linked list as empty
  */
  first_in_cond_wait = MAX_NO_THREADS;
  last_in_cond_wait = MAX_NO_THREADS;
  /*
   Initialise free list
  */
  first_free_cond_wait = 0;
  for (i = 0; i < MAX_NO_THREADS; i++) {
    cond_wait_array[i].cond_wait_object = NULL;
    cond_wait_array[i].next_cond_wait = i+1;
    cond_wait_array[i].prev_cond_wait = MAX_NO_THREADS;
  }
}

TransporterFacade::TransporterFacade(GlobalDictCache *cache) :
  theTransporterRegistry(0),
  theOwnId(0),
  theStartNodeId(1),
  theClusterMgr(NULL),
  theArbitMgr(NULL),
  checkCounter(4),
  currentSendLimit(1),
  m_scan_batch_size(MAX_SCAN_BATCH_SIZE),
  m_batch_byte_size(SCAN_BATCH_SIZE),
  m_batch_size(DEF_BATCH_SIZE),
  theStopReceive(0),
  theSendThread(NULL),
  theReceiveThread(NULL),
  m_max_trans_id(0),
  m_fragmented_signal_id(0),
  m_globalDictCache(cache)
{
  DBUG_ENTER("TransporterFacade::TransporterFacade");
  init_cond_wait_queue();
  poll_owner = NULL;
  theMutexPtr = NdbMutex_Create();
  sendPerformedLastInterval = 0;

  for (int i = 0; i < NO_API_FIXED_BLOCKS; i++)
    m_fixed2dynamic[i]= RNIL;

#ifdef API_TRACE
  apiSignalLog = 0;
#endif
  DBUG_VOID_RETURN;
}


<<<<<<< HEAD
=======
/* Return true if node with "nodeId" is a MGM node */
static bool is_mgmd(Uint32 nodeId,
                    const ndb_mgm_configuration * conf)
{
  ndb_mgm_configuration_iterator iter(*conf, CFG_SECTION_NODE);
  if (iter.find(CFG_NODE_ID, nodeId))
    abort();
  Uint32 type;
  if(iter.get(CFG_TYPE_OF_SECTION, &type))
    abort();

  return (type == NODE_TYPE_MGM);
}


bool
TransporterFacade::do_connect_mgm(NodeId nodeId,
                                  const ndb_mgm_configuration* conf)
{
  // Allow other MGM nodes to connect
  DBUG_ENTER("TransporterFacade::do_connect_mgm");
  ndb_mgm_configuration_iterator iter(*conf, CFG_SECTION_CONNECTION);
  for(iter.first(); iter.valid(); iter.next())
  {
    Uint32 nodeId1, nodeId2, remoteNodeId;
    if (iter.get(CFG_CONNECTION_NODE_1, &nodeId1) ||
        iter.get(CFG_CONNECTION_NODE_2, &nodeId2))
      DBUG_RETURN(false);

    // Skip connections where this node is not involved
    if (nodeId1 != nodeId && nodeId2 != nodeId)
      continue;

    // If both sides are MGM, open connection
    if(is_mgmd(nodeId1, conf) && is_mgmd(nodeId2, conf))
    {
      Uint32 remoteNodeId = (nodeId == nodeId1 ? nodeId2 : nodeId1);
      DBUG_PRINT("info", ("opening connection to node %d", remoteNodeId));
      doConnect(remoteNodeId);
    }
  }
  DBUG_RETURN(true);
}


>>>>>>> bf07e637
bool
TransporterFacade::configure(NodeId nodeId,
                             const ndb_mgm_configuration* conf)
{
  DBUG_ENTER("TransporterFacade::configure");

  assert(theOwnId == nodeId);
  assert(theTransporterRegistry);
  assert(theClusterMgr);

  // Configure transporters
  if (!IPCConfig::configureTransporters(nodeId,
                                        * conf,
                                        * theTransporterRegistry))
    DBUG_RETURN(false);

<<<<<<< HEAD
  // Configure cluster manager
  theClusterMgr->configure(conf);

  ndb_mgm_configuration_iterator iter(* conf, CFG_SECTION_NODE);
  if(iter.find(CFG_NODE_ID, nodeId))
    DBUG_RETURN(false);

=======
  // Open connection between MGM servers
  if (!do_connect_mgm(nodeId, conf))
    DBUG_RETURN(false);

  // Configure cluster manager
  theClusterMgr->configure(conf);

  ndb_mgm_configuration_iterator iter(* conf, CFG_SECTION_NODE);
  if(iter.find(CFG_NODE_ID, nodeId))
    DBUG_RETURN(false);

>>>>>>> bf07e637
  // Configure send buffers
  Uint32 total_send_buffer = 0;
  iter.get(CFG_TOTAL_SEND_BUFFER_MEMORY, &total_send_buffer);
  theTransporterRegistry->allocate_send_buffers(total_send_buffer);

  // Configure arbitrator
  Uint32 rank = 0;
  iter.get(CFG_NODE_ARBIT_RANK, &rank);
  if (rank > 0)
  {
    // The arbitrator should be active
    if (!theArbitMgr)
      theArbitMgr = new ArbitMgr(* this);
    theArbitMgr->setRank(rank);

    Uint32 delay = 0;
    iter.get(CFG_NODE_ARBIT_DELAY, &delay);
    theArbitMgr->setDelay(delay);
  }
  else if (theArbitMgr)
  {
    // No arbitrator should be started
    theArbitMgr->doStop(NULL);
    delete theArbitMgr;
    theArbitMgr= NULL;
  }

  // Configure scan settings
  Uint32 scan_batch_size= 0;
  if (!iter.get(CFG_MAX_SCAN_BATCH_SIZE, &scan_batch_size)) {
    m_scan_batch_size= scan_batch_size;
  }
  Uint32 batch_byte_size= 0;
  if (!iter.get(CFG_BATCH_BYTE_SIZE, &batch_byte_size)) {
    m_batch_byte_size= batch_byte_size;
  }
  Uint32 batch_size= 0;
  if (!iter.get(CFG_BATCH_SIZE, &batch_size)) {
    m_batch_size= batch_size;
  }

  // Configure timeouts
  Uint32 timeout = 120000;
  for (iter.first(); iter.valid(); iter.next())
  {
    Uint32 tmp1 = 0, tmp2 = 0;
    iter.get(CFG_DB_TRANSACTION_CHECK_INTERVAL, &tmp1);
    iter.get(CFG_DB_TRANSACTION_DEADLOCK_TIMEOUT, &tmp2);
    tmp1 += tmp2;
    if (tmp1 > timeout)
      timeout = tmp1;
  }
  m_waitfor_timeout = timeout;
  
#ifdef API_TRACE
  signalLogger.logOn(true, 0, SignalLoggerManager::LogInOut);
#endif
  
  DBUG_RETURN(true);
}

void
TransporterFacade::for_each(NdbApiSignal* aSignal, LinearSectionPtr ptr[3])
{
  Uint32 sz = m_threads.m_statusNext.size();
  TransporterFacade::ThreadData::Object_Execute oe; 
  for (Uint32 i = 0; i < sz ; i ++) 
  {
    oe = m_threads.m_objectExecute[i];
    if (m_threads.getInUse(i))
    {
      (* oe.m_executeFunction) (oe.m_object, aSignal, ptr);
    }
  }
}

void
TransporterFacade::connected()
{
  DBUG_ENTER("TransporterFacade::connected");
  Uint32 sz = m_threads.m_statusNext.size();
  for (Uint32 i = 0; i < sz ; i ++) {
    if (m_threads.getInUse(i)){
      void * obj = m_threads.m_objectExecute[i].m_object;
      NodeStatusFunction RegPC = m_threads.m_statusFunction[i];
      (*RegPC) (obj, numberToRef(indexToNumber(i), theOwnId), true, true);
    }
  }
  DBUG_VOID_RETURN;
}

void
TransporterFacade::ReportNodeDead(NodeId tNodeId)
{
  DBUG_ENTER("TransporterFacade::ReportNodeDead");
  DBUG_PRINT("enter",("nodeid= %d", tNodeId));
  /**
   * When a node fails we must report this to each Ndb object. 
   * The function that is used for communicating node failures is called.
   * This is to ensure that the Ndb objects do not think their connections 
   * are correct after a failure followed by a restart. 
   * After the restart the node is up again and the Ndb object 
   * might not have noticed the failure.
   */
  Uint32 sz = m_threads.m_statusNext.size();
  for (Uint32 i = 0; i < sz ; i ++) {
    if (m_threads.getInUse(i)){
      void * obj = m_threads.m_objectExecute[i].m_object;
      NodeStatusFunction RegPC = m_threads.m_statusFunction[i];
      (*RegPC) (obj, tNodeId, false, false);
    }
  }
  DBUG_VOID_RETURN;
}

void
TransporterFacade::ReportNodeFailureComplete(NodeId tNodeId)
{
  /**
   * When a node fails we must report this to each Ndb object. 
   * The function that is used for communicating node failures is called.
   * This is to ensure that the Ndb objects do not think their connections 
   * are correct after a failure followed by a restart. 
   * After the restart the node is up again and the Ndb object 
   * might not have noticed the failure.
   */

  DBUG_ENTER("TransporterFacade::ReportNodeFailureComplete");
  DBUG_PRINT("enter",("nodeid= %d", tNodeId));
  Uint32 sz = m_threads.m_statusNext.size();
  for (Uint32 i = 0; i < sz ; i ++) {
    if (m_threads.getInUse(i)){
      void * obj = m_threads.m_objectExecute[i].m_object;
      NodeStatusFunction RegPC = m_threads.m_statusFunction[i];
      (*RegPC) (obj, tNodeId, false, true);
    }
  }
  DBUG_VOID_RETURN;
}

void
TransporterFacade::ReportNodeAlive(NodeId tNodeId)
{
  /**
   * When a node fails we must report this to each Ndb object. 
   * The function that is used for communicating node failures is called.
   * This is to ensure that the Ndb objects do not think there connections 
   * are correct after a failure
   * followed by a restart. 
   * After the restart the node is up again and the Ndb object 
   * might not have noticed the failure.
   */
  Uint32 sz = m_threads.m_statusNext.size();
  for (Uint32 i = 0; i < sz ; i ++) {
    if (m_threads.getInUse(i)){
      void * obj = m_threads.m_objectExecute[i].m_object;
      NodeStatusFunction RegPC = m_threads.m_statusFunction[i];
      (*RegPC) (obj, tNodeId, true, false);
    }
  }
}

int 
TransporterFacade::close(BlockNumber blockNumber, Uint64 trans_id)
{
  NdbMutex_Lock(theMutexPtr);
  Uint32 low_bits = (Uint32)trans_id;
  m_max_trans_id = m_max_trans_id > low_bits ? m_max_trans_id : low_bits;
  close_local(blockNumber);
  NdbMutex_Unlock(theMutexPtr);
  return 0;
}

int 
TransporterFacade::close_local(BlockNumber blockNumber){
  m_threads.close(blockNumber);
  return 0;
}

int
TransporterFacade::open(void* objRef, 
                        ExecuteFunction fun, 
                        NodeStatusFunction statusFun,
                        int blockNo)
{
  DBUG_ENTER("TransporterFacade::open");
  int r= m_threads.open(objRef, fun, statusFun);
  if (r < 0)
    DBUG_RETURN(r);

  if (unlikely(blockNo != -1)){
    // Using fixed block number, add fixed->dymamic mapping
    Uint32 fixed_index= blockNo - MIN_API_FIXED_BLOCK_NO;

    assert(blockNo >= MIN_API_FIXED_BLOCK_NO &&
           fixed_index <= NO_API_FIXED_BLOCKS);

    m_fixed2dynamic[fixed_index]= r;
  }

#if 1
  if (theOwnId > 0) {
    (*statusFun)(objRef, numberToRef(r, theOwnId), true, true);
  }
#endif
  DBUG_RETURN(r);
}

TransporterFacade::~TransporterFacade()
{  
  DBUG_ENTER("TransporterFacade::~TransporterFacade");

  NdbMutex_Lock(theMutexPtr);
  delete theClusterMgr;  
  delete theArbitMgr;
  delete theTransporterRegistry;
  NdbMutex_Unlock(theMutexPtr);
  NdbMutex_Destroy(theMutexPtr);
#ifdef API_TRACE
  signalLogger.setOutputStream(0);
#endif
  DBUG_VOID_RETURN;
}

void 
TransporterFacade::calculateSendLimit()
{
  Uint32 Ti;
  Uint32 TthreadCount = 0;
  
  Uint32 sz = m_threads.m_statusNext.size();
  for (Ti = 0; Ti < sz; Ti++) {
    if (m_threads.m_statusNext[Ti] == (ThreadData::ACTIVE)){
      TthreadCount++;
      m_threads.m_statusNext[Ti] = ThreadData::INACTIVE;
    }
  }
  currentSendLimit = TthreadCount;
  if (currentSendLimit == 0) {
    currentSendLimit = 1;
  }
  checkCounter = currentSendLimit << 2;
}


//-------------------------------------------------
// Force sending but still report the sending to the
// adaptive algorithm.
//-------------------------------------------------
void TransporterFacade::forceSend(Uint32 block_number) {
  checkCounter--;
  m_threads.m_statusNext[numberToIndex(block_number)] = ThreadData::ACTIVE;
  sendPerformedLastInterval = 1;
  if (checkCounter < 0) {
    calculateSendLimit();
  }
  theTransporterRegistry->forceSendCheck(0);
}

//-------------------------------------------------
// Improving API performance
//-------------------------------------------------
void
TransporterFacade::checkForceSend(Uint32 block_number) {  
  m_threads.m_statusNext[numberToIndex(block_number)] = ThreadData::ACTIVE;
  //-------------------------------------------------
  // This code is an adaptive algorithm to discover when
  // the API should actually send its buffers. The reason
  // is that the performance is highly dependent on the
  // size of the writes over the communication network.
  // Thus we try to ensure that the send size is as big
  // as possible. At the same time we don't want response
  // time to increase so therefore we have to keep track of
  // how the users are performing adaptively.
  //-------------------------------------------------
  
  if (theTransporterRegistry->forceSendCheck(currentSendLimit) == 1) {
    sendPerformedLastInterval = 1;
  }
  checkCounter--;
  if (checkCounter < 0) {
    calculateSendLimit();
  }
}


/******************************************************************************
 * SEND SIGNAL METHODS
 *****************************************************************************/
int
TransporterFacade::sendSignal(NdbApiSignal * aSignal, NodeId aNode){
  Uint32* tDataPtr = aSignal->getDataPtrSend();
  Uint32 Tlen = aSignal->theLength;
  Uint32 TBno = aSignal->theReceiversBlockNumber;
  if(getIsNodeSendable(aNode) == true){
#ifdef API_TRACE
    if(setSignalLog() && TRACE_GSN(aSignal->theVerId_signalNumber)){
      Uint32 tmp = aSignal->theSendersBlockRef;
      aSignal->theSendersBlockRef = numberToRef(tmp, theOwnId);
      LinearSectionPtr ptr[3];
      signalLogger.sendSignal(* aSignal,
			      1,
			      tDataPtr,
			      aNode, ptr, 0);
      signalLogger.flushSignalLog();
      aSignal->theSendersBlockRef = tmp;
    }
#endif
    if ((Tlen != 0) && (Tlen <= 25) && (TBno != 0)) {
      SendStatus ss = theTransporterRegistry->prepareSend(aSignal, 
							  1, // JBB
							  tDataPtr, 
							  aNode, 
							  (LinearSectionPtr*)0);
      //if (ss != SEND_OK) ndbout << ss << endl;
      return (ss == SEND_OK ? 0 : -1);
    } else {
      ndbout << "ERR: SigLen = " << Tlen << " BlockRec = " << TBno;
      ndbout << " SignalNo = " << aSignal->theVerId_signalNumber << endl;
      assert(0);
    }//if
  }
  //const ClusterMgr::Node & node = theClusterMgr->getNodeInfo(aNode);
  //const Uint32 startLevel = node.m_state.startLevel;
  return -1; // Node Dead
}

int
TransporterFacade::sendSignalUnCond(NdbApiSignal * aSignal, 
                                    NodeId aNode,
                                    Uint32 prio){
  Uint32* tDataPtr = aSignal->getDataPtrSend();
  assert(prio <= 1);
#ifdef API_TRACE
  if(setSignalLog() && TRACE_GSN(aSignal->theVerId_signalNumber)){
    Uint32 tmp = aSignal->theSendersBlockRef;
    aSignal->theSendersBlockRef = numberToRef(tmp, theOwnId);
    LinearSectionPtr ptr[3];
    signalLogger.sendSignal(* aSignal,
			    prio,
			    tDataPtr,
			    aNode, ptr, 0);
    signalLogger.flushSignalLog();
    aSignal->theSendersBlockRef = tmp;
  }
#endif
  assert((aSignal->theLength != 0) &&
         (aSignal->theLength <= 25) &&
         (aSignal->theReceiversBlockNumber != 0));
  SendStatus ss = theTransporterRegistry->prepareSend(aSignal, 
						      prio, 
						      tDataPtr,
						      aNode, 
						      (LinearSectionPtr*)0);
  
  return (ss == SEND_OK ? 0 : -1);
}

/**
 * FragmentedSectionIterator
 * -------------------------
 * This class acts as an adapter to a GenericSectionIterator
 * instance, providing a sub-range iterator interface.
 * It is used when long sections of a signal are fragmented
 * across multiple actual signals - the user-supplied
 * GenericSectionIterator is then adapted into a
 * GenericSectionIterator that only returns a subset of
 * the contained words for each signal fragment.
 */
class FragmentedSectionIterator: public GenericSectionIterator
{
private :
  GenericSectionIterator* realIterator; /* Real underlying iterator */
  Uint32 realIterWords;                 /* Total size of underlying */
  Uint32 realCurrPos;                   /* Current pos in underlying */
  Uint32 rangeStart;                    /* Sub range start in underlying */
  Uint32 rangeLen;                      /* Sub range len in underlying */
  Uint32 rangeRemain;                   /* Remaining words in underlying */
  Uint32* lastReadPtr;                  /* Ptr to last chunk obtained from
                                         * underlying */
  Uint32 lastReadPtrLen;                /* Remaining words in last chunk
                                         * obtained from underlying */
public:
  /* Constructor
   * The instance is constructed with the sub-range set to be the
   * full range of the underlying iterator
   */
  FragmentedSectionIterator(GenericSectionPtr ptr)
  {
    realIterator= ptr.sectionIter;
    realIterWords= ptr.sz;
    realCurrPos= 0;
    rangeStart= 0;
    rangeLen= rangeRemain= realIterWords;
    lastReadPtr= NULL;
    lastReadPtrLen= 0;
    moveToPos(0);

    assert(checkInvariants());
  }

private:
  /** 
   * checkInvariants
   * These class invariants must hold true at all stable states
   * of the iterator
   */
  bool checkInvariants()
  {
    assert( (realIterator != NULL) || (realIterWords == 0) );
    assert( realCurrPos <= realIterWords );
    assert( rangeStart <= realIterWords );
    assert( (rangeStart+rangeLen) <= realIterWords);
    assert( rangeRemain <= rangeLen );
    
    /* Can only have a null readptr if nothing is left */
    assert( (lastReadPtr != NULL) || (rangeRemain == 0));

    /* If we have a non-null readptr and some remaining 
     * words the readptr must have some words
     */
    assert( (lastReadPtr == NULL) || 
            ((rangeRemain == 0) || (lastReadPtrLen != 0)));
    return true;
  }

  /**
   * moveToPos
   * This method is used when the iterator is reset(), to move
   * to the start of the current sub-range.
   * If the iterator is already in-position then this is efficient
   * Otherwise, it has to reset() the underling iterator and
   * advance it until the start position is reached.
   */
  void moveToPos(Uint32 pos)
  {
    assert(pos <= realIterWords);

    if (pos < realCurrPos)
    {
      /* Need to reset, and advance from the start */
      realIterator->reset();
      realCurrPos= 0;
      lastReadPtr= NULL;
      lastReadPtrLen= 0;
    }

    if ((lastReadPtr == NULL) && 
        (realIterWords != 0) &&
        (pos != realIterWords))
      lastReadPtr= realIterator->getNextWords(lastReadPtrLen);
    
    if (pos == realCurrPos)
      return;

    /* Advance until we get a chunk which contains the pos */
    while (pos >= realCurrPos + lastReadPtrLen)
    {
      realCurrPos+= lastReadPtrLen;
      lastReadPtr= realIterator->getNextWords(lastReadPtrLen);
      assert(lastReadPtr != NULL);
    }

    const Uint32 chunkOffset= pos - realCurrPos;
    lastReadPtr+= chunkOffset;
    lastReadPtrLen-= chunkOffset;
    realCurrPos= pos;
  }

public:
  /**
   * setRange
   * Set the sub-range of the iterator.  Must be within the
   * bounds of the underlying iterator
   * After the range is set, the iterator is reset() to the
   * start of the supplied subrange
   */
  bool setRange(Uint32 start, Uint32 len)
  {
    assert(checkInvariants());
    if (start+len > realIterWords)
      return false;
    moveToPos(start);
    
    rangeStart= start;
    rangeLen= rangeRemain= len;

    assert(checkInvariants());
    return true;
  }

  /**
   * reset
   * (GenericSectionIterator)
   * Reset the iterator to the start of the current sub-range
   * Avoid calling as it could be expensive.
   */
  void reset()
  {
    /* Reset iterator to last specified range */
    assert(checkInvariants());
    moveToPos(rangeStart);
    rangeRemain= rangeLen;
    assert(checkInvariants());
  }

  /**
   * getNextWords
   * (GenericSectionIterator)
   * Get ptr and size of next contiguous words in subrange
   */
  Uint32* getNextWords(Uint32& sz)
  {
    assert(checkInvariants());
    Uint32* currPtr= NULL;

    if (rangeRemain)
    {
      assert(lastReadPtr != NULL);
      assert(lastReadPtrLen != 0);
      currPtr= lastReadPtr;
      
      sz= MIN(rangeRemain, lastReadPtrLen);
      
      if (sz == lastReadPtrLen)
        /* Will return everything in this chunk, move iterator to 
         * next
         */
        lastReadPtr= realIterator->getNextWords(lastReadPtrLen);
      else
      {
        /* Not returning all of this chunk, just advance within it */
        lastReadPtr+= sz;
        lastReadPtrLen-= sz;
      }
      realCurrPos+= sz;
      rangeRemain-= sz;
    }
    else
    {
      sz= 0;
    }
    
    assert(checkInvariants());
    return currPtr;
  }
};

/* Max fragmented signal chunk size (words) is max round number 
 * of NDB_SECTION_SEGMENT_SZ words with some slack left for 'main'
 * part of signal etc.
 */
#define CHUNK_SZ ((((MAX_SEND_MESSAGE_BYTESIZE >> 2) / NDB_SECTION_SEGMENT_SZ) - 2 ) \
                  * NDB_SECTION_SEGMENT_SZ)

/**
 * sendFragmentedSignal (GenericSectionPtr variant)
 * ------------------------------------------------
 * This method will send a signal with attached long sections.  If 
 * the signal is longer than CHUNK_SZ, the signal will be split into
 * multiple CHUNK_SZ fragments.
 * 
 * This is done by sending two or more long signals(fragments), with the
 * original GSN, but different signal data and with as much of the long 
 * sections as will fit in each.
 *
 * Non-final fragment signals contain a fraginfo value in the header
 * (1= first fragment, 2= intermediate fragment, 3= final fragment)
 * 
 * Fragment signals contain additional words in their signals :
 *   1..n words Mapping section numbers in fragment signal to original 
 *              signal section numbers
 *   1 word     Fragmented signal unique id.
 * 
 * Non final fragments (fraginfo=1/2) only have this data in them.  Final
 * fragments have this data in addition to the normal signal data.
 * 
 * Each fragment signal can transport one or more long sections, starting 
 * with section 0.  Sections are always split on NDB_SECTION_SEGMENT_SZ word
 * boundaries to simplify reassembly in the kernel.
 */
int
TransporterFacade::sendFragmentedSignal(NdbApiSignal* aSignal, NodeId aNode, 
					GenericSectionPtr ptr[3], Uint32 secs)
{
  unsigned i;
  Uint32 totalSectionLength= 0;
  for (i= 0; i < secs; i++)
    totalSectionLength+= ptr[i].sz;
  
  /* If there's no need to fragment, send normally */
  if (totalSectionLength <= CHUNK_SZ)
    return sendSignal(aSignal, aNode, ptr, secs);
  
  /* We will fragment */
  if(getIsNodeSendable(aNode) != true)
    return -1;

  // TODO : Consider tracing fragment signals?
#ifdef API_TRACE
  if(setSignalLog() && TRACE_GSN(aSignal->theVerId_signalNumber)){
    Uint32 tmp = aSignal->theSendersBlockRef;
    aSignal->theSendersBlockRef = numberToRef(tmp, theOwnId);
    signalLogger.sendSignal(* aSignal,
			    1,
			    aSignal->getDataPtrSend(),
			    aNode,
			    ptr, secs);
    aSignal->theSendersBlockRef = tmp;
    /* Reset section iterators */
    for(Uint32 s=0; s < secs; s++)
      ptr[s].sectionIter->reset();
  }
#endif

  NdbApiSignal tmp_signal(*(SignalHeader*)aSignal);
  GenericSectionPtr tmp_ptr[3];
  GenericSectionPtr empty= {0, NULL};
  Uint32 unique_id= m_fragmented_signal_id++; // next unique id
  
  /* Init tmp_ptr array from ptr[] array, make sure we have
   * 0 length for missing sections
   */
  for (i= 0; i < 3; i++)
    tmp_ptr[i]= (i < secs)? ptr[i] : empty;

  /* Create our section iterator adapters */
  FragmentedSectionIterator sec0(tmp_ptr[0]);
  FragmentedSectionIterator sec1(tmp_ptr[1]);
  FragmentedSectionIterator sec2(tmp_ptr[2]);

  /* Replace caller's iterators with ours */
  tmp_ptr[0].sectionIter= &sec0;
  tmp_ptr[1].sectionIter= &sec1;
  tmp_ptr[2].sectionIter= &sec2;

  unsigned start_i= 0;
  unsigned this_chunk_sz= 0;
  unsigned fragment_info= 0;
  Uint32 *tmp_signal_data= tmp_signal.getDataPtrSend();
  for (i= 0; i < secs;) {
    unsigned remaining_sec_sz= tmp_ptr[i].sz;
    tmp_signal_data[i-start_i]= i;
    if (this_chunk_sz + remaining_sec_sz <= CHUNK_SZ)
    {
      /* This section fits whole, move onto next */
      this_chunk_sz+= remaining_sec_sz;
      i++;
    }
    else
    {
      /* This section doesn't fit, truncate it */
      unsigned send_sz= CHUNK_SZ - this_chunk_sz;
      if (i != start_i)
      {
        /* We ensure that the first piece of a new section which is
         * being truncated is a multiple of NDB_SECTION_SEGMENT_SZ
         * (to simplify reassembly).  Subsequent non-truncated pieces
         * will be CHUNK_SZ which is a multiple of NDB_SECTION_SEGMENT_SZ
         * The final piece does not need to be a multiple of
         * NDB_SECTION_SEGMENT_SZ
         * 
         * Note that this can push this_chunk_sz above CHUNK_SZ
         * Should probably round-down, but need to be careful of
         * 'can't fit any' cases.  Instead, CHUNK_SZ is defined
         * with some slack below MAX_SENT_MESSAGE_BYTESIZE
         */
	send_sz=
	  NDB_SECTION_SEGMENT_SZ
	  *((send_sz+NDB_SECTION_SEGMENT_SZ-1)
            /NDB_SECTION_SEGMENT_SZ);
        if (send_sz > remaining_sec_sz)
	  send_sz= remaining_sec_sz;
      }

      /* Modify tmp generic section ptr to describe truncated
       * section
       */
      tmp_ptr[i].sz= send_sz;
      FragmentedSectionIterator* fragIter= 
        (FragmentedSectionIterator*) tmp_ptr[i].sectionIter;
      const Uint32 total_sec_sz= ptr[i].sz;
      const Uint32 start= (total_sec_sz - remaining_sec_sz);
      bool ok= fragIter->setRange(start, send_sz);
      assert(ok);
      if (!ok)
        return -1;
      
      if (fragment_info < 2) // 1 = first fragment signal
                             // 2 = middle fragments
	fragment_info++;

      // send tmp_signal
      tmp_signal_data[i-start_i+1]= unique_id;
      tmp_signal.setLength(i-start_i+2);
      tmp_signal.m_fragmentInfo= fragment_info;
      tmp_signal.m_noOfSections= i-start_i+1;
      // do prepare send
      {
	SendStatus ss = theTransporterRegistry->prepareSend
	  (&tmp_signal, 
	   1, /*JBB*/
	   tmp_signal_data,
	   aNode, 
	   &tmp_ptr[start_i]);
	assert(ss != SEND_MESSAGE_TOO_BIG);
	if (ss != SEND_OK) return -1;
      }
      // setup variables for next signal
      start_i= i;
      this_chunk_sz= 0;
      assert(remaining_sec_sz >= send_sz);
      Uint32 remaining= remaining_sec_sz - send_sz;
      tmp_ptr[i].sz= remaining;
      /* Set sub-range iterator to cover remaining words */
      ok= fragIter->setRange(start+send_sz, remaining);
      assert(ok);
      if (!ok)
        return -1;
      
      if (remaining == 0)
        /* This section's done, move onto the next */
	i++;
    }
  }

  unsigned a_sz= aSignal->getLength();

  if (fragment_info > 0) {
    // update the original signal to include section info
    Uint32 *a_data= aSignal->getDataPtrSend();
    unsigned tmp_sz= i-start_i;
    memcpy(a_data+a_sz,
	   tmp_signal_data,
	   tmp_sz*sizeof(Uint32));
    a_data[a_sz+tmp_sz]= unique_id;
    aSignal->setLength(a_sz+tmp_sz+1);

    // send last fragment
    aSignal->m_fragmentInfo= 3; // 3 = last fragment
    aSignal->m_noOfSections= i-start_i;
  } else {
    aSignal->m_noOfSections= secs;
  }

  // send aSignal
  int ret;
  {
    SendStatus ss = theTransporterRegistry->prepareSend
      (aSignal,
       1/*JBB*/,
       aSignal->getDataPtrSend(),
       aNode,
       &tmp_ptr[start_i]);
    assert(ss != SEND_MESSAGE_TOO_BIG);
    ret = (ss == SEND_OK ? 0 : -1);
  }
  aSignal->m_noOfSections = 0;
  aSignal->m_fragmentInfo = 0;
  aSignal->setLength(a_sz);
  return ret;
}

int
TransporterFacade::sendFragmentedSignal(NdbApiSignal* aSignal, NodeId aNode, 
					LinearSectionPtr ptr[3], Uint32 secs)
{
  /* Use the GenericSection variant of sendFragmentedSignal */
  GenericSectionPtr tmpPtr[3];
  LinearSectionPtr linCopy[3];
  const LinearSectionPtr empty= {0, NULL};
  
  /* Make sure all of linCopy is initialised */
  for (Uint32 j=0; j<3; j++)
    linCopy[j]= (j < secs)? ptr[j] : empty;
  
  LinearSectionIterator zero (linCopy[0].p, linCopy[0].sz);
  LinearSectionIterator one  (linCopy[1].p, linCopy[1].sz);
  LinearSectionIterator two  (linCopy[2].p, linCopy[2].sz);

  /* Build GenericSectionPtr array using iterators */
  tmpPtr[0].sz= linCopy[0].sz;
  tmpPtr[0].sectionIter= &zero;
  tmpPtr[1].sz= linCopy[1].sz;
  tmpPtr[1].sectionIter= &one;
  tmpPtr[2].sz= linCopy[2].sz;
  tmpPtr[2].sectionIter= &two;

  return sendFragmentedSignal(aSignal, aNode, tmpPtr, secs);
}
  

int
TransporterFacade::sendSignal(NdbApiSignal* aSignal, NodeId aNode, 
			      LinearSectionPtr ptr[3], Uint32 secs){
  aSignal->m_noOfSections = secs;
  if(getIsNodeSendable(aNode) == true){
#ifdef API_TRACE
    if(setSignalLog() && TRACE_GSN(aSignal->theVerId_signalNumber)){
      Uint32 tmp = aSignal->theSendersBlockRef;
      aSignal->theSendersBlockRef = numberToRef(tmp, theOwnId);
      signalLogger.sendSignal(* aSignal,
			      1,
			      aSignal->getDataPtrSend(),
			      aNode,
                              ptr, secs);
      signalLogger.flushSignalLog();
      aSignal->theSendersBlockRef = tmp;
    }
#endif
    SendStatus ss = theTransporterRegistry->prepareSend
      (aSignal, 
       1, // JBB
       aSignal->getDataPtrSend(),
       aNode, 
       ptr);
    assert(ss != SEND_MESSAGE_TOO_BIG);
    aSignal->m_noOfSections = 0;
    return (ss == SEND_OK ? 0 : -1);
  }
  aSignal->m_noOfSections = 0;
  return -1;
}

int
TransporterFacade::sendSignal(NdbApiSignal* aSignal, NodeId aNode,
                              GenericSectionPtr ptr[3], Uint32 secs){
  aSignal->m_noOfSections = secs;
  if(getIsNodeSendable(aNode) == true){
#ifdef API_TRACE
    if(setSignalLog() && TRACE_GSN(aSignal->theVerId_signalNumber)){
      Uint32 tmp = aSignal->theSendersBlockRef;
      aSignal->theSendersBlockRef = numberToRef(tmp, theOwnId);
      signalLogger.sendSignal(* aSignal,
			      1,
			      aSignal->getDataPtrSend(),
			      aNode,
                              ptr, secs);
      signalLogger.flushSignalLog();
      aSignal->theSendersBlockRef = tmp;
    }
    /* Reset section iterators */
    for(Uint32 s=0; s < secs; s++)
      ptr[s].sectionIter->reset();
#endif
    SendStatus ss = theTransporterRegistry->prepareSend
      (aSignal, 
       1, // JBB
       aSignal->getDataPtrSend(),
       aNode, 
       ptr);
    assert(ss != SEND_MESSAGE_TOO_BIG);
    aSignal->m_noOfSections = 0;
    return (ss == SEND_OK ? 0 : -1);
  }
  aSignal->m_noOfSections = 0;
  return -1;
}

/******************************************************************************
 * CONNECTION METHODS  Etc
 ******************************************************************************/

void
TransporterFacade::doConnect(int aNodeId){
  theTransporterRegistry->setIOState(aNodeId, NoHalt);
  theTransporterRegistry->do_connect(aNodeId);
}

void
TransporterFacade::doDisconnect(int aNodeId)
{
  theTransporterRegistry->do_disconnect(aNodeId);
}

void
TransporterFacade::reportConnected(int aNodeId)
{
  theClusterMgr->reportConnected(aNodeId);
  return;
}

void
TransporterFacade::reportDisconnected(int aNodeId)
{
  theClusterMgr->reportDisconnected(aNodeId);
  return;
}

NodeId
TransporterFacade::ownId() const
{
  return theOwnId;
}

bool
TransporterFacade::isConnected(NodeId aNodeId){
  return theTransporterRegistry->is_connected(aNodeId);
}

NodeId
TransporterFacade::get_an_alive_node()
{
  DBUG_ENTER("TransporterFacade::get_an_alive_node");
  DBUG_PRINT("enter", ("theStartNodeId: %d", theStartNodeId));
#ifdef VM_TRACE
  const char* p = NdbEnv_GetEnv("NDB_ALIVE_NODE_ID", (char*)0, 0);
  if (p != 0 && *p != 0)
    return atoi(p);
#endif
  NodeId i;
  for (i = theStartNodeId; i < MAX_NDB_NODES; i++) {
    if (get_node_alive(i)){
      DBUG_PRINT("info", ("Node %d is alive", i));
      theStartNodeId = ((i + 1) % MAX_NDB_NODES);
      DBUG_RETURN(i);
    }
  }
  for (i = 1; i < theStartNodeId; i++) {
    if (get_node_alive(i)){
      DBUG_PRINT("info", ("Node %d is alive", i));
      theStartNodeId = ((i + 1) % MAX_NDB_NODES);
      DBUG_RETURN(i);
    }
  }
  DBUG_RETURN((NodeId)0);
}

TransporterFacade::ThreadData::ThreadData(Uint32 size){
  m_use_cnt = 0;
  m_firstFree = END_OF_LIST;
  expand(size);
}

void
TransporterFacade::ThreadData::expand(Uint32 size){
  Object_Execute oe = { 0 ,0 };
  NodeStatusFunction fun = 0;

  const Uint32 sz = m_statusNext.size();
  m_objectExecute.fill(sz + size, oe);
  m_statusFunction.fill(sz + size, fun);
  for(Uint32 i = 0; i<size; i++){
    m_statusNext.push_back(sz + i + 1);
  }

  m_statusNext.back() = m_firstFree;
  m_firstFree = m_statusNext.size() - size;
}


int
TransporterFacade::ThreadData::open(void* objRef, 
				    ExecuteFunction fun, 
				    NodeStatusFunction fun2)
{
  Uint32 nextFree = m_firstFree;

  if(m_statusNext.size() >= MAX_NO_THREADS && nextFree == END_OF_LIST){
    return -1;
  }

  if(nextFree == END_OF_LIST){
    expand(10);
    nextFree = m_firstFree;
  }

  m_use_cnt++;
  m_firstFree = m_statusNext[nextFree];

  Object_Execute oe = { objRef , fun };

  m_statusNext[nextFree] = INACTIVE;
  m_objectExecute[nextFree] = oe;
  m_statusFunction[nextFree] = fun2;

  return indexToNumber(nextFree);
}

int
TransporterFacade::ThreadData::close(int number){
  number= numberToIndex(number);
  assert(getInUse(number));
  m_statusNext[number] = m_firstFree;
  assert(m_use_cnt);
  m_use_cnt--;
  m_firstFree = number;
  Object_Execute oe = { 0, 0 };
  m_objectExecute[number] = oe;
  m_statusFunction[number] = 0;
  return 0;
}

Uint32
TransporterFacade::get_active_ndb_objects() const
{
  return m_threads.m_use_cnt;
}

PollGuard::PollGuard(TransporterFacade *tp, NdbWaiter *aWaiter,
                     Uint32 block_no)
{
  m_tp= tp;
  m_waiter= aWaiter;
  m_locked= true;
  m_block_no= block_no;
  tp->lock_mutex();
}

/*
  This is a common routine for possibly forcing the send of buffered signals
  and receiving response the thread is waiting for. It is designed to be
  useful from:
  1) PK, UK lookups using the asynchronous interface
     This routine uses the wait_for_input routine instead since it has
     special end conditions due to the asynchronous nature of its usage.
  2) Scans
  3) dictSignal
  It uses a NdbWaiter object to wait on the events and this object is
  linked into the conditional wait queue. Thus this object contains
  a reference to its place in the queue.

  It replaces the method receiveResponse previously used on the Ndb object
*/
int PollGuard::wait_n_unlock(int wait_time, NodeId nodeId, Uint32 state,
                             bool forceSend)
{
  int ret_val;
  m_waiter->set_node(nodeId);
  m_waiter->set_state(state);
  ret_val= wait_for_input_in_loop(wait_time, forceSend);
  unlock_and_signal();
  return ret_val;
}

int PollGuard::wait_scan(int wait_time, NodeId nodeId, bool forceSend)
{
  m_waiter->set_node(nodeId);
  m_waiter->set_state(WAIT_SCAN);
  return wait_for_input_in_loop(wait_time, forceSend);
}

int PollGuard::wait_for_input_in_loop(int wait_time, bool forceSend)
{
  int ret_val;
  if (forceSend)
    m_tp->forceSend(m_block_no);
  else
    m_tp->checkForceSend(m_block_no);

  NDB_TICKS curr_time = NdbTick_CurrentMillisecond();
  NDB_TICKS max_time = curr_time + (NDB_TICKS)wait_time;
  const int maxsleep = (wait_time == -1 || wait_time > 10) ? 10 : wait_time;
  do
  {
    wait_for_input(maxsleep);
    Uint32 state= m_waiter->get_state();
    if (state == NO_WAIT)
    {
      return 0;
    }
    else if (state == WAIT_NODE_FAILURE)
    {
      ret_val= -2;
      break;
    }
    if (wait_time == -1)
    {
#ifdef NOT_USED
      ndbout << "Waited WAITFOR_RESPONSE_TIMEOUT, continuing wait" << endl;
#endif
      continue;
    }
    wait_time= int(max_time - NdbTick_CurrentMillisecond());
    if (wait_time <= 0)
    {
#ifdef VM_TRACE
      ndbout << "Time-out state is " << m_waiter->get_state() << endl;
#endif
      m_waiter->set_state(WST_WAIT_TIMEOUT);
      ret_val= -1;
      break;
    }
  } while (1);
#ifdef VM_TRACE
  ndbout << "ERR: receiveResponse - theImpl->theWaiter.m_state = ";
  ndbout << m_waiter->get_state() << endl;
#endif
  m_waiter->set_state(NO_WAIT);
  return ret_val;
}

void PollGuard::wait_for_input(int wait_time)
{
  NdbWaiter *t_poll_owner= m_tp->get_poll_owner();
  if (t_poll_owner != NULL && t_poll_owner != m_waiter)
  {
    /*
      We didn't get hold of the poll "right". We will sleep on a
      conditional mutex until the thread owning the poll "right"
      will wake us up after all data is received. If no data arrives
      we will wake up eventually due to the timeout.
      After receiving all data we take the object out of the cond wait
      queue if it hasn't happened already. It is usually already out of the
      queue but at time-out it could be that the object is still there.
    */
    (void) m_tp->put_in_cond_wait_queue(m_waiter);
    m_waiter->wait(wait_time);
    if (m_waiter->get_cond_wait_index() != TransporterFacade::MAX_NO_THREADS)
    {
      m_tp->remove_from_cond_wait_queue(m_waiter);
    }
  }
  else
  {
    /*
      We got the poll "right" and we poll until data is received. After
      receiving data we will check if all data is received, if not we
      poll again.
    */
#ifdef NDB_SHM_TRANSPORTER
    /*
      If shared memory transporters are used we need to set our sigmask
      such that we wake up also on interrupts on the shared memory
      interrupt signal.
    */
    NdbThread_set_shm_sigmask(FALSE);
#endif
    m_tp->set_poll_owner(m_waiter);
    m_waiter->set_poll_owner(true);
    m_tp->external_poll((Uint32)wait_time);
  }
}

void PollGuard::unlock_and_signal()
{
  NdbWaiter *t_signal_cond_waiter= 0;
  if (!m_locked)
    return;
  /*
   When completing the poll for this thread we must return the poll
   ownership if we own it. We will give it to the last thread that
   came here (the most recent) which is likely to be the one also
   last to complete. We will remove that thread from the conditional
   wait queue and set him as the new owner of the poll "right".
   We will wait however with the signal until we have unlocked the
   mutex for performance reasons.
   See Stevens book on Unix NetworkProgramming: The Sockets Networking
   API Volume 1 Third Edition on page 703-704 for a discussion on this
   subject.
  */
  if (m_tp->get_poll_owner() == m_waiter)
  {
#ifdef NDB_SHM_TRANSPORTER
    /*
      If shared memory transporters are used we need to reset our sigmask
      since we are no longer the thread to receive interrupts.
    */
    NdbThread_set_shm_sigmask(TRUE);
#endif
    m_waiter->set_poll_owner(false);
    t_signal_cond_waiter= m_tp->rem_last_from_cond_wait_queue();
    m_tp->set_poll_owner(t_signal_cond_waiter);
    if (t_signal_cond_waiter)
      t_signal_cond_waiter->set_poll_owner(true);
  }
  if (t_signal_cond_waiter)
    t_signal_cond_waiter->cond_signal();
  m_tp->unlock_mutex();
  m_locked=false;
}

template class Vector<NodeStatusFunction>;
template class Vector<TransporterFacade::ThreadData::Object_Execute>;

#include "SignalSender.hpp"

SendStatus
SignalSender::sendSignal(Uint16 nodeId, const SimpleSignal * s){
#ifdef API_TRACE
  if(setSignalLog() && TRACE_GSN(s->header.theVerId_signalNumber)){
    SignalHeader tmp = s->header;
    tmp.theSendersBlockRef = getOwnRef();

    LinearSectionPtr ptr[3];
    signalLogger.sendSignal(tmp,
			    1,
			    s->theData,
			    nodeId, ptr, 0);
    signalLogger.flushSignalLog();
  }
#endif

  if (nodeId == theFacade->ownId())
  {
    SignalHeader tmp= s->header;
    tmp.theSendersBlockRef = getOwnRef();
    theFacade->deliver_signal(&tmp,
                              1, // JBB
                              (Uint32*)&s->theData[0],
                              (LinearSectionPtr*)&s->ptr[0]);
    return SEND_OK;
  }

  assert(getNodeInfo(nodeId).m_api_reg_conf == true ||
         s->readSignalNumber() == GSN_API_REGREQ);
  
  SendStatus ss = 
    theFacade->theTransporterRegistry->prepareSend(&s->header,
                                                   1, // JBB
                                                   &s->theData[0],
                                                   nodeId, 
                                                   &s->ptr[0]);

  if (ss == SEND_OK)
  {
    theFacade->forceSend(m_blockNo);
  }

  return ss;
}


Uint32*
SignalSectionIterator::getNextWords(Uint32& sz)
{
  if (likely(currentSignal != NULL))
  {
    NdbApiSignal* signal= currentSignal;
    currentSignal= currentSignal->next();
    sz= signal->getLength();
    return signal->getDataPtrSend();
  }
  sz= 0;
  return NULL;
}

#ifdef UNIT_TEST

// Unit test code starts
#include <random.h>

#define VERIFY(x) if ((x) == 0) { printf("VERIFY failed at Line %u : %s\n",__LINE__, #x);  return -1; }

/* Verify that word[n] == bias + n */
int
verifyIteratorContents(GenericSectionIterator& gsi, int dataWords, int bias)
{
  int pos= 0;

  while (pos < dataWords)
  {
    Uint32* readPtr=NULL;
    Uint32 len= 0;

    readPtr= gsi.getNextWords(len);
    
    VERIFY(readPtr != NULL);
    VERIFY(len != 0);
    VERIFY(len <= (Uint32) (dataWords - pos));
    
    for (int j=0; j < (int) len; j++)
      VERIFY(readPtr[j] == (Uint32) (bias ++));

    pos += len;
  }

  return 0;
}

int
checkGenericSectionIterator(GenericSectionIterator& iter, int size, int bias)
{
  /* Verify contents */
  VERIFY(verifyIteratorContents(iter, size, bias) == 0);
  
  Uint32 sz;
  
  /* Check that iterator is empty now */
  VERIFY(iter.getNextWords(sz) == NULL);
  VERIFY(sz == 0);
    
  VERIFY(iter.getNextWords(sz) == NULL);
  VERIFY(sz == 0);
  
  iter.reset();
  
  /* Verify reset put us back to the start */
  VERIFY(verifyIteratorContents(iter, size, bias) == 0);
  
  /* Verify no more words available */
  VERIFY(iter.getNextWords(sz) == NULL);
  VERIFY(sz == 0);  
  
  return 0;
}

int
checkIterator(GenericSectionIterator& iter, int size, int bias)
{
  /* Test iterator itself, and then FragmentedSectionIterator
   * adaptation
   */
  VERIFY(checkGenericSectionIterator(iter, size, bias) == 0);
  
  /* Now we'll test the FragmentedSectionIterator on the iterator
   * we were passed
   */
  const int subranges= 20;
  
  iter.reset();
  GenericSectionPtr ptr;
  ptr.sz= size;
  ptr.sectionIter= &iter;
  FragmentedSectionIterator fsi(ptr);

  for (int s=0; s< subranges; s++)
  {
    Uint32 start= 0;
    Uint32 len= 0;
    if (size > 0)
    {
      start= (Uint32) myRandom48(size);
      if (0 != (size-start)) 
        len= (Uint32) myRandom48(size-start);
    }
    
    /*
      printf("Range (0-%u) = (%u + %u)\n",
              size, start, len);
    */
    fsi.setRange(start, len);
    VERIFY(checkGenericSectionIterator(fsi, len, bias + start) == 0);
  }
  
  return 0;
}



int
testLinearSectionIterator()
{
  /* Test Linear section iterator of various
   * lengths with section[n] == bias + n
   */
  const int totalSize= 200000;
  const int bias= 13;

  Uint32 data[totalSize];
  for (int i=0; i<totalSize; i++)
    data[i]= bias + i;

  for (int len= 0; len < 50000; len++)
  {
    LinearSectionIterator something(data, len);

    VERIFY(checkIterator(something, len, bias) == 0);
  }

  return 0;
}

NdbApiSignal*
createSignalChain(NdbApiSignal*& poolHead, int length, int bias)
{
  /* Create signal chain, with word[n] == bias+n */
  NdbApiSignal* chainHead= NULL;
  NdbApiSignal* chainTail= NULL;
  int pos= 0;
  int signals= 0;

  while (pos < length)
  {
    int offset= pos % NdbApiSignal::MaxSignalWords;
    
    if (offset == 0)
    {
      if (poolHead == NULL)
        return 0;

      NdbApiSignal* newSig= poolHead;
      poolHead= poolHead->next();
      signals++;

      newSig->next(NULL);

      if (chainHead == NULL)
      {
        chainHead= chainTail= newSig;
      }
      else
      {
        chainTail->next(newSig);
        chainTail= newSig;
      }
    }
    
    chainTail->getDataPtrSend()[offset]= (bias + pos);
    chainTail->setLength(offset + 1);
    pos ++;
  }

  return chainHead;
}
    
int
testSignalSectionIterator()
{
  /* Create a pool of signals, build
   * signal chains from it, test
   * the iterator against the signal chains
   */
  const int totalNumSignals= 1000;
  NdbApiSignal* poolHead= NULL;

  /* Allocate some signals */
  for (int i=0; i < totalNumSignals; i++)
  {
    NdbApiSignal* sig= new NdbApiSignal((BlockReference) 0);

    if (poolHead == NULL)
    {
      poolHead= sig;
      sig->next(NULL);
    }
    else
    {
      sig->next(poolHead);
      poolHead= sig;
    }
  }

  const int bias= 7;
  for (int dataWords= 1; 
       dataWords <= (int)(totalNumSignals * 
                          NdbApiSignal::MaxSignalWords); 
       dataWords ++)
  {
    NdbApiSignal* signalChain= NULL;
    
    VERIFY((signalChain= createSignalChain(poolHead, dataWords, bias)) != NULL );
    
    SignalSectionIterator ssi(signalChain);
    
    VERIFY(checkIterator(ssi, dataWords, bias) == 0);
    
    /* Now return the signals to the pool */
    while (signalChain != NULL)
    {
      NdbApiSignal* sig= signalChain;
      signalChain= signalChain->next();
      
      sig->next(poolHead);
      poolHead= sig;
    }
  }
  
  /* Free signals from pool */
  while (poolHead != NULL)
  {
    NdbApiSignal* sig= poolHead;
    poolHead= sig->next();
    delete(sig);
  }
  
  return 0;
}

int main(int arg, char** argv)
{
  /* Test Section Iterators
   * ----------------------
   * To run this code : 
   *   cd storage/ndb/src/ndbapi
   *   make testSectionIterators
   *   ./testSectionIterators
   *
   * Will print "OK" in success case
   */
  

  VERIFY(testLinearSectionIterator() == 0);
  VERIFY(testSignalSectionIterator() == 0);
  
  printf("OK\n");

  return 0;
}
#endif<|MERGE_RESOLUTION|>--- conflicted
+++ resolved
@@ -751,8 +751,6 @@
 }
 
 
-<<<<<<< HEAD
-=======
 /* Return true if node with "nodeId" is a MGM node */
 static bool is_mgmd(Uint32 nodeId,
                     const ndb_mgm_configuration * conf)
@@ -798,7 +796,6 @@
 }
 
 
->>>>>>> bf07e637
 bool
 TransporterFacade::configure(NodeId nodeId,
                              const ndb_mgm_configuration* conf)
@@ -815,7 +812,10 @@
                                         * theTransporterRegistry))
     DBUG_RETURN(false);
 
-<<<<<<< HEAD
+  // Open connection between MGM servers
+  if (!do_connect_mgm(nodeId, conf))
+    DBUG_RETURN(false);
+
   // Configure cluster manager
   theClusterMgr->configure(conf);
 
@@ -823,19 +823,6 @@
   if(iter.find(CFG_NODE_ID, nodeId))
     DBUG_RETURN(false);
 
-=======
-  // Open connection between MGM servers
-  if (!do_connect_mgm(nodeId, conf))
-    DBUG_RETURN(false);
-
-  // Configure cluster manager
-  theClusterMgr->configure(conf);
-
-  ndb_mgm_configuration_iterator iter(* conf, CFG_SECTION_NODE);
-  if(iter.find(CFG_NODE_ID, nodeId))
-    DBUG_RETURN(false);
-
->>>>>>> bf07e637
   // Configure send buffers
   Uint32 total_send_buffer = 0;
   iter.get(CFG_TOTAL_SEND_BUFFER_MEMORY, &total_send_buffer);
