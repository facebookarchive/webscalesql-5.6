--- conflicted
+++ resolved
@@ -1390,10 +1390,8 @@
 cmd: testNdbApi
 args: -n ApiFailReqBehaviour T1
 
-<<<<<<< HEAD
-# end of 6.3
-=======
 max-time: 300
 cmd: testNdbApi
 args: -n ReadColumnDuplicates
->>>>>>> 6ac705de
+
+# end of 6.3