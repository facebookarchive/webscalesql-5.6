--- conflicted
+++ resolved
@@ -1196,13 +1196,10 @@
 args -r 5000 -n Bug30780 T1
 
 #EOF 2008-08-11
-<<<<<<< HEAD
 
 # Test data buffering for SCANTABREQ
 max-time: 500
 cmd: testLimits
 args: -n ExhaustSegmentedSectionScan WIDE_2COL
 
-#EOF 2008-08-20
-=======
->>>>>>> bbe594c0
+#EOF 2008-08-20