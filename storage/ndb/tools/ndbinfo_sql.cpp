/*
   Copyright (C) 2009 Sun Microsystems Inc.
   All rights reserved. Use is subject to license terms.

   This program is free software; you can redistribute it and/or modify
   it under the terms of the GNU General Public License as published by
   the Free Software Foundation; version 2 of the License.

   This program is distributed in the hope that it will be useful,
   but WITHOUT ANY WARRANTY; without even the implied warranty of
   MERCHANTABILITY or FITNESS FOR A PARTICULAR PURPOSE.  See the
   GNU General Public License for more details.

   You should have received a copy of the GNU General Public License
   along with this program; if not, write to the Free Software
   Foundation, Inc., 51 Franklin St, Fifth Floor, Boston, MA 02110-1301  USA
*/

#include <ndb_global.h>
#include <ndb_opts.h>
#include <util/BaseString.hpp>
#include "../src/kernel/vm/NdbinfoTables.cpp"

static char* opt_ndbinfo_db = (char*)"ndbinfo";
static char* opt_table_prefix = (char*)"ndb$";

static struct my_option
my_long_options[] =
{
  { "database", 'd',
    "Name of the database used by ndbinfo",
    (uchar**) &opt_ndbinfo_db, (uchar**) &opt_ndbinfo_db, 0,
    GET_STR, REQUIRED_ARG, 0, 0, 0, 0, 0, 0 },
  { "prefix", 256,
    "Prefix to use for all virtual tables loaded from NDB",
    (uchar**) &opt_table_prefix, (uchar**) &opt_table_prefix, 0,
    GET_STR, REQUIRED_ARG, 0, 0, 0, 0, 0, 0 },
  { 0, 0, 0, 0, 0, 0, GET_NO_ARG, NO_ARG, 0, 0, 0, 0, 0, 0}
};


struct view {
  const char* name;
  const char* sql;
} views[] =
{
  { "pools",
    "SELECT node_id, b.block_name, block_instance, pool_name, "
    "used, total, high, entry_size, cp1.param_name AS param_name1, "
    "cp2.param_name AS param_name2, cp3.param_name AS param_name3, "
    "cp4.param_name AS param_name4 "
    "FROM <NDBINFO_DB>.<TABLE_PREFIX>pools p "
    "JOIN <NDBINFO_DB>.blocks b ON p.block_number = b.block_number "
    "LEFT JOIN <NDBINFO_DB>.config_params cp1 ON p.config_param1 = cp1.param_number "
    "LEFT JOIN <NDBINFO_DB>.config_params cp2 ON p.config_param2 = cp2.param_number "
    "LEFT JOIN <NDBINFO_DB>.config_params cp3 ON p.config_param3 = cp3.param_number "
    "LEFT JOIN <NDBINFO_DB>.config_params cp4 ON p.config_param4 = cp4.param_number"
  },
  { "transporters",
    "SELECT node_id, remote_node_id, "
    " CASE connection_status"
    "  WHEN 0 THEN \"CONNECTED\""
    "  WHEN 1 THEN \"CONNECTING\""
    "  WHEN 2 THEN \"DISCONNECTED\""
    "  WHEN 3 THEN \"DISCONNECTING\""
    "  ELSE NULL "
    " END AS status "
    "FROM <NDBINFO_DB>.<TABLE_PREFIX>transporters"
  },
  { "logspaces",
    "SELECT node_id, "
    " CASE log_type"
    "  WHEN 0 THEN \"REDO\""
    "  WHEN 1 THEN \"DD-UNDO\""
    "  ELSE NULL "
    " END AS log_type, "
    "log_id, log_part, total, used "
    "FROM <NDBINFO_DB>.<TABLE_PREFIX>logspaces"
  },
  { "logbuffers",
    "SELECT node_id, "
    " CASE log_type"
    "  WHEN 0 THEN \"REDO\""
    "  WHEN 1 THEN \"DD-UNDO\""
    "  ELSE \"<unknown>\" "
    " END AS log_type, "
    "log_id, log_part, total, used "
    "FROM <NDBINFO_DB>.<TABLE_PREFIX>logbuffers"
  },
  { "resources",
    "SELECT node_id, "
    " CASE resource_id"
    "  WHEN 0 THEN \"RESERVED\""
    "  WHEN 1 THEN \"DISK_OPERATIONS\""
    "  WHEN 2 THEN \"DISK_RECORDS\""
    "  WHEN 3 THEN \"DATA_MEMORY\""
    "  WHEN 4 THEN \"JOBBUFFER\""
    "  WHEN 5 THEN \"FILE_BUFFERS\""
    "  WHEN 6 THEN \"TRANSPORTER_BUFFERS\""
    "  ELSE \"<unknown>\" "
    " END AS resource_name, "
    "reserved, used, max "
    "FROM <NDBINFO_DB>.<TABLE_PREFIX>resources"
   },
   { "counters",
    "SELECT node_id, b.block_name, block_instance, "
    "counter_id, "
    "CASE counter_id"
    "  WHEN 1 THEN \"ATTRINFO\""
    "  WHEN 2 THEN \"TRANSACTIONS\""
    "  WHEN 3 THEN \"COMMITS\""
    "  WHEN 4 THEN \"READS\""
    "  WHEN 5 THEN \"SIMPLE_READS\""
    "  WHEN 6 THEN \"WRITES\""
    "  WHEN 7 THEN \"ABORTS\""
    "  WHEN 8 THEN \"TABLE_SCANS\""
    "  WHEN 9 THEN \"RANGE_SCANS\""
    "  WHEN 10 THEN \"OPERATIONS\""
    "  ELSE \"<unknown>\" "
    " END AS counter_name, "
    "val "
    "FROM <NDBINFO_DB>.<TABLE_PREFIX>counters c, "
    "<NDBINFO_DB>.blocks b "
    "WHERE c.block_number = b.block_number"
   },
   { "nodes",
    "SELECT node_id, "
    "uptime, "
    "CASE status"
    "  WHEN 0 THEN \"NOTHING\""
    "  WHEN 1 THEN \"CMVMI\""
    "  WHEN 2 THEN \"STARTING\""
    "  WHEN 3 THEN \"STARTED\""
    "  WHEN 4 THEN \"SINGLEUSER\""
    "  WHEN 5 THEN \"STOPPING_1\""
    "  WHEN 6 THEN \"STOPPING_2\""
    "  WHEN 7 THEN \"STOPPING_3\""
    "  WHEN 8 THEN \"STOPPING_4\""
    "  ELSE \"<unknown>\" "
    " END AS status, "
    "start_phase "
    "FROM <NDBINFO_DB>.<TABLE_PREFIX>nodes"
   },
  { "memoryusage",
<<<<<<< HEAD
    "SELECT node_id, \"DATA_MEMORY\" as memory_type, "
    "used, max "
    "FROM <NDBINFO_DB>.<TABLE_PREFIX>resources "
    "WHERE resource_id = 3 "
    "UNION "
    "SELECT node_id, \"INDEX_MEMORY\", "
    "used, total "
=======
    "SELECT node_id,"
    "  pool_name AS memory_type,"
    "  SUM(used*entry_size) AS used,"
    "  SUM(used) AS used_pages,"
    "  SUM(total*entry_size) AS total,"
    "  SUM(total) AS total_pages "
>>>>>>> 2848f002
    "FROM <NDBINFO_DB>.<TABLE_PREFIX>pools "
    "WHERE block_number IN (248, 254) AND "
    "  (pool_name = \"Index memory\" OR pool_name = \"Data memory\") "
    "GROUP BY node_id, memory_type"
  }
};

size_t num_views = sizeof(views)/sizeof(views[0]);


#include "../src/mgmsrv/ConfigInfo.cpp"
static ConfigInfo g_info;
static void fill_config_params(BaseString& sql)
{
  const char* separator = "";
  const ConfigInfo::ParamInfo* pinfo= NULL;
  ConfigInfo::ParamInfoIter param_iter(g_info,
                                       CFG_SECTION_NODE,
                                       NODE_TYPE_DB);
  while((pinfo= param_iter.next())) {
    if (pinfo->_paramId == 0 || // KEY_INTERNAL
        pinfo->_status != ConfigInfo::CI_USED)
      continue;
    sql.appfmt("%s(%u, \"%s\")", separator, pinfo->_paramId, pinfo->_fname);
    separator = ", ";
  }
}


#include "../src/common/debugger/BlockNames.cpp"
static void fill_blocks(BaseString& sql)
{
  const char* separator = "";
  for (BlockNumber i = 0; i < NO_OF_BLOCK_NAMES; i++)
  {
    const BlockName& bn = BlockNames[i];
    sql.appfmt("%s(%u, \"%s\")", separator, bn.number, bn.name);
    separator = ", ";
  }
}

struct lookup {
  const char* name;
  const char* columns;
  void (*fill)(BaseString&);
} lookups[] =
{
  { "blocks",
    "block_number INT UNSIGNED, "
    "block_name VARCHAR(512)",
    &fill_blocks
   },
  { "config_params",
    "param_number INT UNSIGNED, "
    "param_name VARCHAR(512)",
    &fill_config_params
   }
};

size_t num_lookups = sizeof(lookups)/sizeof(lookups[0]);


struct replace {
  const char* tag;
  const char* string;
} replaces[] =
{
  {"<TABLE_PREFIX>", opt_table_prefix},
  {"<NDBINFO_DB>", opt_ndbinfo_db},
};

size_t num_replaces = sizeof(replaces)/sizeof(replaces[0]);


BaseString replace_tags(const char* str)
{
  BaseString result(str);
  for (size_t i = 0; i < num_replaces; i++)
  {
    Vector<BaseString> parts;
    const char* p = result.c_str();
    const char* tag = replaces[i].tag;

    /* Split on <tag> */
    const char* first;
    while((first = strstr(p, tag)))
    {
      BaseString part;
      part.assign(p, first - p);
      parts.push_back(part);
      p = first + strlen(tag);
    }
    parts.push_back(p);

    /* Put back together */
    BaseString res;
    const char* separator = "";
    for (unsigned j = 0; j < parts.size(); j++)
    {
      res.appfmt("%s%s", separator, parts[j].c_str());
      separator = replaces[i].string;
    }

    /* Save result from this loop */
    result = res;
  }
  return result;
}

static void
print_conditional_sql(const BaseString& sql)
{
  printf("SET @str=IF(@have_ndbinfo,'%s','SET @dummy = 0');\n",
         sql.c_str());
  printf("PREPARE stmt FROM @str;\n");
  printf("EXECUTE stmt;\n");
  printf("DROP PREPARE stmt;\n\n");
}

int main(int argc, char** argv){

  BaseString sql;
  if ((handle_options(&argc, &argv, my_long_options, NULL)))
    return 2;

  printf("#\n");
  printf("# SQL commands for creating the tables in MySQL Server which\n");
  printf("# are used by the NDBINFO storage engine to access system\n");
  printf("# information and statistics from MySQL Cluster\n");
  printf("#\n");

  printf("# Only create objects if NDBINFO is supported\n");
  printf("SELECT @have_ndbinfo:= COUNT(*) FROM "
                  "information_schema.engines WHERE engine='NDBINFO' "
                  "AND support IN ('YES', 'DEFAULT');\n\n");

  printf("# Only create objects if version >= 7.1\n");
  sql.assfmt("SELECT @have_ndbinfo:="
             " (@@ndbinfo_version >= (7 << 16) | (1 << 8)) || @ndbinfo_skip_version_check");
  print_conditional_sql(sql);

  printf("# Only create objects if ndbinfo namespace is free\n");
  sql.assfmt("SET @@ndbinfo_show_hidden=TRUE");
  print_conditional_sql(sql);
  sql.assfmt("SELECT @have_ndbinfo:= COUNT(*) = 0"
             " FROM information_schema.tables WHERE"
             " table_schema = @@ndbinfo_database AND"
             " LEFT(table_name, LENGTH(@@ndbinfo_table_prefix)) ="
             " @@ndbinfo_table_prefix AND"
             " engine != \"ndbinfo\"");
  print_conditional_sql(sql);
  sql.assfmt("SET @@ndbinfo_show_hidden=default");
  print_conditional_sql(sql);

  sql.assfmt("CREATE DATABASE IF NOT EXISTS `%s`", opt_ndbinfo_db);
  print_conditional_sql(sql);

  printf("# Drop any old views in %s\n", opt_ndbinfo_db);
  for (size_t i = 0; i < num_views; i++)
  {
    sql.assfmt("DROP VIEW IF EXISTS %s.%s",
               opt_ndbinfo_db, views[i].name);
    print_conditional_sql(sql);
  }

  printf("# Drop any old lookup tables in %s\n", opt_ndbinfo_db);
  for (size_t i = 0; i < num_lookups; i++)
  {
    sql.assfmt("DROP TABLE IF EXISTS %s.%s",
               opt_ndbinfo_db, lookups[i].name);
    print_conditional_sql(sql);
  }

  for (int i = 0; i < Ndbinfo::getNumTables(); i++)
  {
    const Ndbinfo::Table& table = Ndbinfo::getTable(i);

    printf("# %s.%s%s\n",
            opt_ndbinfo_db, opt_table_prefix, table.m.name);

    /* Drop the table if it exists */
    sql.assfmt("DROP TABLE IF EXISTS `%s`.`%s%s`",
               opt_ndbinfo_db, opt_table_prefix, table.m.name);
    print_conditional_sql(sql);

    /* Create the table */
    sql.assfmt("CREATE TABLE `%s`.`%s%s` (",
               opt_ndbinfo_db, opt_table_prefix, table.m.name);

    const char* separator = "";
    for(int j = 0; j < table.m.ncols ; j++)
    {
      const Ndbinfo::Column& col = table.col[j];

      sql.appfmt("%s", separator);
      separator = ",";

      sql.appfmt("`%s` ", col.name);

      switch(col.coltype)
      {
      case Ndbinfo::Number:
        sql.appfmt("INT UNSIGNED");
        break;
      case Ndbinfo:: Number64:
        sql.appfmt("BIGINT UNSIGNED");
        break;
      case Ndbinfo::String:
        sql.appfmt("VARCHAR(512)");
        break;
      default:
        fprintf(stderr, "unknown coltype: %d\n", col.coltype);
        abort();
        break;
      }

      if (col.comment[0] != '\0')
        sql.appfmt(" COMMENT \"%s\"", col.comment);

    }

    sql.appfmt(") COMMENT=\"%s\" ENGINE=NDBINFO", table.m.comment);

    print_conditional_sql(sql);

  }

  for (size_t i = 0; i < num_lookups; i++)
  {
    lookup l = lookups[i];
    printf("# %s.%s\n", opt_ndbinfo_db, l.name);

    /* Create lookup table */
    sql.assfmt("CREATE TABLE `%s`.`%s` (%s)",
               opt_ndbinfo_db, l.name, l.columns);
    print_conditional_sql(sql);

    /* Insert data */
    sql.assfmt("INSERT INTO `%s`.`%s` VALUES ",
               opt_ndbinfo_db, l.name);
    l.fill(sql);
    print_conditional_sql(sql);
  }

  for (size_t i = 0; i < num_views; i++)
  {
    view v = views[i];

    printf("# %s.%s\n", opt_ndbinfo_db, v.name);

    BaseString view_sql = replace_tags(v.sql);

    /* Create or replace the view */
    BaseString sql;
    sql.assfmt("CREATE OR REPLACE "
               "SQL SECURITY INVOKER VIEW `%s`.`%s` AS %s",
               opt_ndbinfo_db, v.name, view_sql.c_str());
    print_conditional_sql(sql);
  }

  return 0;
}
<|MERGE_RESOLUTION|>--- conflicted
+++ resolved
@@ -142,22 +142,12 @@
     "FROM <NDBINFO_DB>.<TABLE_PREFIX>nodes"
    },
   { "memoryusage",
-<<<<<<< HEAD
-    "SELECT node_id, \"DATA_MEMORY\" as memory_type, "
-    "used, max "
-    "FROM <NDBINFO_DB>.<TABLE_PREFIX>resources "
-    "WHERE resource_id = 3 "
-    "UNION "
-    "SELECT node_id, \"INDEX_MEMORY\", "
-    "used, total "
-=======
     "SELECT node_id,"
     "  pool_name AS memory_type,"
     "  SUM(used*entry_size) AS used,"
     "  SUM(used) AS used_pages,"
     "  SUM(total*entry_size) AS total,"
     "  SUM(total) AS total_pages "
->>>>>>> 2848f002
     "FROM <NDBINFO_DB>.<TABLE_PREFIX>pools "
     "WHERE block_number IN (248, 254) AND "
     "  (pool_name = \"Index memory\" OR pool_name = \"Data memory\") "
