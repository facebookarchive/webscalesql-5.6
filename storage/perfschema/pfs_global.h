<<<<<<< HEAD
/* Copyright (c) 2008, 2011, Oracle and/or its affiliates. All rights reserved.
=======
/* Copyright (c) 2008, 2013, Oracle and/or its affiliates. All rights reserved.
>>>>>>> 25bd46e4

  This program is free software; you can redistribute it and/or modify
  it under the terms of the GNU General Public License as published by
  the Free Software Foundation; version 2 of the License.

  This program is distributed in the hope that it will be useful,
  but WITHOUT ANY WARRANTY; without even the implied warranty of
  MERCHANTABILITY or FITNESS FOR A PARTICULAR PURPOSE.  See the
  GNU General Public License for more details.

  You should have received a copy of the GNU General Public License
  along with this program; if not, write to the Free Software Foundation,
  51 Franklin Street, Suite 500, Boston, MA 02110-1335 USA */

#ifndef PFS_GLOBAL_H
#define PFS_GLOBAL_H

#include "my_global.h"
#include "my_compiler.h"

/**
  @file storage/perfschema/pfs_global.h
  Miscellaneous global dependencies (declarations).
*/

/** True when the performance schema is initialized. */
extern bool pfs_initialized;
<<<<<<< HEAD
/** Total memory allocated by the performance schema, in bytes. */
extern ulonglong pfs_allocated_memory;
=======
extern size_t pfs_allocated_memory;
>>>>>>> 25bd46e4

#if defined(HAVE_POSIX_MEMALIGN) || defined(HAVE_MEMALIGN) || defined(HAVE_ALIGNED_MALLOC)
#define PFS_ALIGNEMENT 64
#define PFS_ALIGNED MY_ALIGNED(PFS_ALIGNEMENT)
#else
/*
  Known platforms that do not provide aligned memory:
  - MacOSX Darwin (osx10.5)
  For these platforms, compile without the alignment optimization.
*/
#define PFS_ALIGNED
#endif /* HAVE_POSIX_MEMALIGN || HAVE_MEMALIGN || HAVE_ALIGNED_MALLOC */

void *pfs_malloc(size_t size, myf flags);

/**
  Helper, to allocate an array of structures.
  @param n number of elements in the array.
  @param T type of an element.
  @param f flags to use when allocating memory
*/
#define PFS_MALLOC_ARRAY(n, T, f) \
  reinterpret_cast<T*> (pfs_malloc((n) * sizeof(T), (f)))

/** Free memory allocated with @sa pfs_malloc. */
void pfs_free(void *ptr);


uint pfs_get_socket_address(char *host,
                            uint host_len,
                            uint *port,
                            const struct sockaddr_storage *src_addr,
                            socklen_t src_len);

/**
  Compute a random index value in an interval.
  @param ptr seed address
  @param max_size maximun size of the interval
  @return a random value in [0, max_size-1]
*/
inline uint randomized_index(const void *ptr, uint max_size)
{
  static uint seed1= 0;
  static uint seed2= 0;
  uint result;
  register intptr value;

  if (unlikely(max_size == 0))
    return 0;

  /*
    ptr is typically an aligned structure, and can be in an array.
    - The last bits are not random because of alignment,
      so we divide by 8.
    - The high bits are mostly constant, especially with 64 bits architectures,
      but we keep most of them anyway, by doing computation in intptr.
      The high bits are significant depending on where the data is
      stored (the data segment, the stack, the heap, ...).
    - To spread consecutive cells in an array further, we multiply by
      a factor A. This factor should not be too high, which would cause
      an overflow and cause loss of randomness (droping the top high bits).
      The factor is a prime number, to help spread the distribution.
    - To add more noise, and to be more robust if the calling code is
      passing a constant value instead of a random identity,
      we add the previous results, for hysteresys, with a degree 2 polynom,
      X^2 + X + 1.
    - Last, a modulo is applied to be within the [0, max_size - 1] range.
    Note that seed1 and seed2 are static, and are *not* thread safe,
    which is even better.
    Effect with arrays: T array[N]
    - ptr(i) = & array[i] = & array[0] + i * sizeof(T)
    - ptr(i+1) = ptr(i) + sizeof(T).
    What we want here, is to have index(i) and index(i+1) fall into
    very different areas in [0, max_size - 1], to avoid locality.
  */
  value= (reinterpret_cast<intptr> (ptr)) >> 3;
  value*= 1789;
  value+= seed2 + seed1 + 1;
  
  result= (static_cast<uint> (value)) % max_size;

  seed2= seed1*seed1;
  seed1= result;

  DBUG_ASSERT(result < max_size);
  return result;
}

void pfs_print_error(const char *format, ...);

/**
  Given an array defined as T ARRAY[MAX],
  check that an UNSAFE pointer actually points to an element
  within the array.
*/
#define SANITIZE_ARRAY_BODY(T, ARRAY, MAX, UNSAFE)          \
  intptr offset;                                            \
  if ((&ARRAY[0] <= UNSAFE) &&                              \
      (UNSAFE < &ARRAY[MAX]))                               \
  {                                                         \
    offset= ((intptr) UNSAFE - (intptr) ARRAY) % sizeof(T); \
    if (offset == 0)                                        \
      return UNSAFE;                                        \
  }                                                         \
  return NULL

#endif
<|MERGE_RESOLUTION|>--- conflicted
+++ resolved
@@ -1,8 +1,4 @@
-<<<<<<< HEAD
-/* Copyright (c) 2008, 2011, Oracle and/or its affiliates. All rights reserved.
-=======
 /* Copyright (c) 2008, 2013, Oracle and/or its affiliates. All rights reserved.
->>>>>>> 25bd46e4
 
   This program is free software; you can redistribute it and/or modify
   it under the terms of the GNU General Public License as published by
@@ -30,12 +26,8 @@
 
 /** True when the performance schema is initialized. */
 extern bool pfs_initialized;
-<<<<<<< HEAD
 /** Total memory allocated by the performance schema, in bytes. */
-extern ulonglong pfs_allocated_memory;
-=======
 extern size_t pfs_allocated_memory;
->>>>>>> 25bd46e4
 
 #if defined(HAVE_POSIX_MEMALIGN) || defined(HAVE_MEMALIGN) || defined(HAVE_ALIGNED_MALLOC)
 #define PFS_ALIGNEMENT 64
