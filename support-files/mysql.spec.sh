--- conflicted
+++ resolved
@@ -86,63 +86,22 @@
 %{?_with_bundled_zlib:%define WITH_BUNDLED_ZLIB 1}
 %{?_without_bundled_zlib:%define WITH_BUNDLED_ZLIB 0}
 
-<<<<<<< HEAD
-=======
-# ----------------------------------------------------------------------
-# use "rpmbuild --without innodb_plugin" or "rpm --define '_without_innodb_plugin 1'"
-# (for RPM 3.x) to not build the innodb plugin (on by default with innodb builds)
-# ----------------------------------------------------------------------
-%{!?_with_innodb_plugin: %{!?_without_innodb_plugin: %define WITH_INNODB_PLUGIN 1}}
-%{?_with_innodb_plugin:%define WITH_INNODB_PLUGIN 1}
-%{?_without_innodb_plugin:%define WITH_INNODB_PLUGIN 0}
-
-# ----------------------------------------------------------------------
->>>>>>> 16e60ff5
+# ----------------------------------------------------------------------
+# support optional "tcmalloc" stuff (experimental)
+# ----------------------------------------------------------------------
+%{?malloc_lib_target:%define WITH_TCMALLOC 1}
+%{!?malloc_lib_target:%define WITH_TCMALLOC 0}
+
+# ----------------------------------------------------------------------
 # use "rpmbuild --with cluster" or "rpm --define '_with_cluster 1'" (for RPM 3.x)
 # to build with cluster support (off by default)
 # ----------------------------------------------------------------------
 %{?_with_cluster:%define CLUSTER_BUILD 1}
 %{!?_with_cluster:%define CLUSTER_BUILD 0}
 
-<<<<<<< HEAD
-# ----------------------------------------------------------------------
-# support optional "tcmalloc" stuff (experimental)
-# ----------------------------------------------------------------------
-%{?malloc_lib_target:%define WITH_TCMALLOC 1}
-%{!?malloc_lib_target:%define WITH_TCMALLOC 0}
-
-%if %{STATIC_BUILD}
-%define release 1
-%else
-%define release 1.glibc23
-%endif
-%define mysql_license	GPL
-%define mysqld_user	mysql
-%define mysqld_group	mysql
-%define server_suffix -standard
-%define mysqldatadir /var/lib/mysql
-
-# We don't package all files installed into the build root by intention -
-# See BUG#998 for details.
-%define _unpackaged_files_terminate_build 0
-
-# ------------------------------------------------------------------------------
-# RPM build tools now automatically detects Perl module dependencies. This 
-# detection gives problems as it is broken in some versions, and it also
-# give unwanted dependencies from mandatory scripts in our package.
-# Might not be possible to disable in all RPM tool versions, but here we
-# try. We keep the "AutoReqProv: no" for the "test" sub package, as disabling
-# here might fail, and that package has the most problems.
-# See http://fedoraproject.org/wiki/Packaging/Perl#Filtering_Requires:_and_Provides
-#     http://www.wideopen.com/archives/rpm-list/2002-October/msg00343.html
-# ------------------------------------------------------------------------------
-%undefine __perl_provides
-%undefine __perl_requires
-=======
 ##############################################################################
 # Product definitions - set for a "community" package
 ##############################################################################
->>>>>>> 16e60ff5
 
 %define server_suffix  -community
 %define package_suffix -community
@@ -446,13 +405,9 @@
 	    $OPT_COMMENT \
 	    $OPT_DEBUG \
 	    --with-readline \
-<<<<<<< HEAD
-		--with-innodb \
-=======
 %if %{WITH_BUNDLED_ZLIB}
 	    --with-zlib-dir=bundled \
 %endif
->>>>>>> 16e60ff5
 %if %{CLUSTER_BUILD}
 		--with-plugin-ndbcluster \
 %else
@@ -460,13 +415,8 @@
 %endif
 %if %{INNODB_BUILD}
 		--with-plugin-innobase \
-%if %{WITH_INNODB_PLUGIN}
-%else
-		--without-plugin-innodb_plugin \
-%endif
 %else
 		--without-plugin-innobase \
-		--without-plugin-innodb_plugin \
 %endif
 %if %{PARTITION_BUILD}
 		--with-plugin-partition \
@@ -617,35 +567,35 @@
                  $RPM_BUILD_DIR/mysql-%{mysql_version}/mysql-debug-%{mysql_version}/sql/mysqld \
                  $RBR%{_sbindir}/mysqld-debug
 
+# install saved perror binary with NDB support (BUG#13740)
+install -m 755 $MBD/extra/perror $RBR%{_bindir}/perror
+
+# Install logrotate and autostart
+install -m 644 $MBD/support-files/mysql-log-rotate $RBR%{_sysconfdir}/logrotate.d/mysql
+install -m 755 $MBD/support-files/mysql.server $RBR%{_sysconfdir}/init.d/mysql
+
+%if %{EMBEDDED_BUILD}
+# Install embedded server library in the build root
+install -m 644 $MBD/libmysqld/libmysqld.a $RBR%{_libdir}/mysql/
+%endif
+
+# in RPMs, it is unlikely that anybody should use "sql-bench"
+rm -fr $RBR%{_datadir}/sql-bench
+
+# Create a symlink "rcmysql", pointing to the init.script. SuSE users
+# will appreciate that, as all services usually offer this.
+ln -s %{_sysconfdir}/init.d/mysql $RBR%{_sbindir}/rcmysql
+
+# Touch the place where the my.cnf config file might be located
+# Just to make sure it's in the file list and marked as a config file
+touch $RBR%{_sysconfdir}/my.cnf
+
 %if %{WITH_TCMALLOC}
 # Even though this is a shared library, put it under /usr/lib/mysql, so it
 # doesn't conflict with possible shared lib by the same name in /usr/lib.  See
 # `mysql_config --variable=pkglibdir` and mysqld_safe for how this is used.
 install -m 644 "%{malloc_lib_source}" "$RBR%{_libdir}/mysql/%{malloc_lib_target}"
 %endif
-
-# install saved perror binary with NDB support (BUG#13740)
-install -m 755 $MBD/extra/perror $RBR%{_bindir}/perror
-
-# Install logrotate and autostart
-install -m 644 $MBD/support-files/mysql-log-rotate $RBR%{_sysconfdir}/logrotate.d/mysql
-install -m 755 $MBD/support-files/mysql.server $RBR%{_sysconfdir}/init.d/mysql
-
-%if %{EMBEDDED_BUILD}
-# Install embedded server library in the build root
-install -m 644 $MBD/libmysqld/libmysqld.a $RBR%{_libdir}/mysql/
-%endif
-
-# in RPMs, it is unlikely that anybody should use "sql-bench"
-rm -fr $RBR%{_datadir}/sql-bench
-
-# Create a symlink "rcmysql", pointing to the init.script. SuSE users
-# will appreciate that, as all services usually offer this.
-ln -s %{_sysconfdir}/init.d/mysql $RBR%{_sbindir}/rcmysql
-
-# Touch the place where the my.cnf config file might be located.
-# Just to make sure it's in the file list and marked as a config file.
-touch $RBR%{_sysconfdir}/my.cnf
 
 ##############################################################################
 #  Post processing actions, i.e. when installed
@@ -855,12 +805,7 @@
 %doc %attr(644, root, man) %{_mandir}/man8/mysqld.8*
 %doc %attr(644, root, man) %{_mandir}/man1/mysqld_multi.1*
 %doc %attr(644, root, man) %{_mandir}/man1/mysqld_safe.1*
-<<<<<<< HEAD
-#%doc %attr(644, root, man) %{_mandir}/man1/mysql_fix_privilege_tables.1*
-=======
 %doc %attr(644, root, man) %{_mandir}/man1/mysqldumpslow.1*
-%doc %attr(644, root, man) %{_mandir}/man1/mysql_fix_privilege_tables.1*
->>>>>>> 16e60ff5
 %doc %attr(644, root, man) %{_mandir}/man1/mysql_install_db.1*
 %doc %attr(644, root, man) %{_mandir}/man1/mysql_secure_installation.1*
 %doc %attr(644, root, man) %{_mandir}/man1/mysql_setpermission.1*
@@ -907,7 +852,9 @@
 %attr(755, root, root) %{_bindir}/resolve_stack_dump
 %attr(755, root, root) %{_bindir}/resolveip
 
-<<<<<<< HEAD
+%attr(755, root, root) %{_sbindir}/mysqld
+%attr(755, root, root) %{_sbindir}/mysqld-debug
+%attr(755, root, root) %{_sbindir}/rcmysql
 %attr(755, root, root) %{_libdir}/mysql/plugin/ha_example.so*
 %attr(755, root, root) %{_libdir}/mysql/plugin/semisync_master.so*
 %attr(755, root, root) %{_libdir}/mysql/plugin/semisync_slave.so*
@@ -915,18 +862,6 @@
 %if %{WITH_TCMALLOC}
 %attr(755, root, root) %{_libdir}/mysql/%{malloc_lib_target}
 %endif
-
-=======
->>>>>>> 16e60ff5
-%attr(755, root, root) %{_sbindir}/mysqld
-%attr(755, root, root) %{_sbindir}/mysqld-debug
-%attr(755, root, root) %{_sbindir}/rcmysql
-%if %{INNODB_BUILD}
-%if %{WITH_INNODB_PLUGIN}
-%attr(755, root, root) %{_libdir}/mysql/plugin/ha_innodb_plugin.so*
-%endif
-%endif
-%attr(755, root, root) %{_libdir}/mysql/plugin/ha_example.so*
 
 %attr(644, root, root) %config(noreplace,missingok) %{_sysconfdir}/logrotate.d/mysql
 %attr(755, root, root) %{_sysconfdir}/init.d/mysql
@@ -951,6 +886,7 @@
 %doc %attr(644, root, man) %{_mandir}/man1/msql2mysql.1*
 %doc %attr(644, root, man) %{_mandir}/man1/mysql.1*
 %doc %attr(644, root, man) %{_mandir}/man1/mysql_find_rows.1*
+%doc %attr(644, root, man) %{_mandir}/man1/mysql_waitpid.1*
 %doc %attr(644, root, man) %{_mandir}/man1/mysqlaccess.1*
 %doc %attr(644, root, man) %{_mandir}/man1/mysqladmin.1*
 %doc %attr(644, root, man) %{_mandir}/man1/mysqlbinlog.1*
@@ -1022,6 +958,7 @@
 %files devel
 %defattr(-, root, root, 0755)
 %doc mysql-release-%{mysql_version}/EXCEPTIONS-CLIENT
+%doc %attr(644, root, man) %{_mandir}/man1/comp_err.1*
 %doc %attr(644, root, man) %{_mandir}/man1/mysql_config.1*
 %attr(755, root, root) %{_bindir}/mysql_config
 %dir %attr(755, root, root) %{_includedir}/mysql
@@ -1051,19 +988,10 @@
 %{_libdir}/mysql/libz.la
 %{_libdir}/mysql/plugin/ha_example.a
 %{_libdir}/mysql/plugin/ha_example.la
-<<<<<<< HEAD
 %{_libdir}/mysql/plugin/semisync_master.a
 %{_libdir}/mysql/plugin/semisync_master.la
 %{_libdir}/mysql/plugin/semisync_slave.a
 %{_libdir}/mysql/plugin/semisync_slave.la
-=======
-%if %{INNODB_BUILD}
-%if %{WITH_INNODB_PLUGIN}
-%{_libdir}/mysql/plugin/ha_innodb_plugin.a
-%{_libdir}/mysql/plugin/ha_innodb_plugin.la
-%endif
-%endif
->>>>>>> 16e60ff5
 
 %files shared
 %defattr(-, root, root, 0755)
@@ -1099,7 +1027,7 @@
 # merging BK trees)
 ##############################################################################
 %changelog
-* Fri Feb 05 2010 Joerg Bruehe <joerg.bruehe@sun.com>
+* Fri Feb 12 2010 Joerg Bruehe <joerg.bruehe@sun.com>
 
 - Formatting changes:
   Have a consistent structure of separator lines and of indentation
@@ -1111,8 +1039,6 @@
   in 5.1 since ages.
 - Introduce variables to control the handlers individually, as well
   as other options.
-- Handle the InnoDB plugin using a positive logic: "WITH_INNODB_PLUGIN",
-  the old negative logic ("WITHOUT_INNODB_PLUGIN") was obfuscating.
 - Use the new "--with-plugin" notation for the table handlers.
 - Drop handling "/etc/rc.d/init.d/mysql", the switch to "/etc/init.d/mysql"
   was done back in 2002 already.
